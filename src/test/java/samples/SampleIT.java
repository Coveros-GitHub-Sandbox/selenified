--- conflicted
+++ resolved
@@ -1,482 +1,411 @@
-package samples;
-
-import static org.testng.Assert.assertEquals;
-import static org.testng.Assert.assertNotEquals;
-import static org.testng.Assert.assertTrue;
-import java.util.Arrays;
-import java.util.List;
-
-import org.openqa.selenium.WebElement;
-import org.testng.annotations.BeforeClass;
-import org.testng.annotations.DataProvider;
-import org.testng.annotations.Test;
-
-import tools.TestBase;
-import tools.output.Action;
-import tools.output.Assert;
-import tools.output.LocatorAssert;
-import tools.output.Selenium.Locators;
-
-public class SampleIT extends TestBase {
-
-    @BeforeClass(alwaysRun = true)
-    public void beforeClass() throws Exception {
-        // set the base URL for the tests here
-        testSite = "http://172.31.2.65/";
-        // set the author of the tests here
-        author = "Max Saperstone\n<br/>max.saperstone@coveros.com";
-        // set the version of the tests or of the software, possibly with a
-        // dynamic check
-        version = "0.0.1";
-    }
-
-    @DataProvider(name = "car list items", parallel = true)
-    public Object[][] DataSetOptions() {
-        return new Object[][] { new Object[] { "volvo" }, new Object[] { "saab" }, new Object[] { "mercedes" } };
-    }
-
-    @Test(groups = { "sample", "virtual" }, description = "A sample test to check a title")
-    public void sampleTest() throws Exception {
-     // use this object to verify our page looks as expected
-        Assert asserts = this.asserts.get();
-        // perform our verification
-        asserts.compareTitle("Selenified Test Page");
-        // perform our verification
-        finish();
-    }
-
-    @Test(groups = { "sample", "virtual" }, description = "A sample negative test to check a title")
-    public void sampleNegativeTest() throws Exception {
-        // use this object to verify our page looks as expected
-        Assert asserts = this.asserts.get();
-        // perform some actions
-        asserts.compareTitle("Yahoo");
-        // perform our verification
-        finish(1);
-    }
-
-    @Test(dataProvider = "car list items", groups = { "sample", "virtual" },
-            description = "A sample test using a data provider to perform searches")
-    public void sampleTestWDataProvider(String listItem) throws Exception {
-        // use this object to manipulate our page
-        Action actions = this.actions.get();
-        // perform some actions
-        actions.select(Locators.ID, "car_list", listItem);
-        // close out the test
-        finish();
-    }
-
-    @Test(groups = { "sample", "virtual" }, description = "A sample test to check the goToURL method")
-    public void sampleTestGoToURL() throws Exception {
-        // use this object to manipulate our page
-        Action actions = this.actions.get();
-        // use this object to verify our page looks as expected
-        Assert asserts = this.asserts.get();
-        // perform some actions
-        actions.goToURL("https://www.google.com/");
-        asserts.compareURL("https://www.google.com/");
-        // verify no issues
-        finish();
-    }
-    
-    @Test(groups = { "sample", "virtual" }, description = "A sample negative test to check the goToURL method")
-    public void sampleTestNegativeGoToURL() throws Exception {
-        // use this object to manipulate our page
-        Action actions = this.actions.get();
-        // use this object to verify our page looks as expected
-        Assert asserts = this.asserts.get();
-        // perform some actions
-        actions.goToURL("https://www.yahoo.com/");
-        asserts.compareURL("https://www.google.com/");
-        // verify no issues
-        finish(1);
-    }
-
-    @Test(groups = { "sample", "virtual" }, description = "A sample test to check the waitForElementPresent method")
-    public void sampleTestWaitForElementPresent() throws Exception {
-        // use this object to manipulate our page
-        Action actions = this.actions.get();
-        // perform some actions
-        actions.waitForElementPresent(Locators.NAME, "car_list");
-        // verify no issues
-        finish();
-    }
-    
-    @Test(groups = { "sample", "virtual" }, description = "A sample negative test to check the waitForElementPresent method")
-    public void sampleTestNegativeWaitForElementPresent() throws Exception {
-        // use this object to manipulate our page
-        Action actions = this.actions.get();
-        // perform some actions
-        actions.waitForElementPresent(Locators.NAME, "non-existent-name");
-        // verify no issues
-        finish(1);
-    }
-
-    @Test(groups = { "sample", "virtual" }, description = "A sample test to check the waitForElementNotPresent method")
-    public void sampleTestWaitForElementNotPresent() throws Exception {
-        // use this object to manipulate our page
-        Action actions = this.actions.get();
-        // perform some actions
-        actions.waitForElementNotPresent(Locators.NAME, "non-existent-name");
-        // verify no issues
-        finish();
-    }
-    
-    @Test(groups = { "sample", "virtual" }, description = "A sample negative test to check the waitForElementNotPresent method")
-    public void sampleTestNegativeWaitForElementNotPresent() throws Exception {
-        // use this object to manipulate our page
-        Action actions = this.actions.get();
-        // perform some actions
-        actions.waitForElementNotPresent(Locators.NAME, "car_list");
-        // verify no issues
-        finish(1);
-    }
-
-    @Test(groups = { "sample", "virtual" }, description = "A sample test to check the waitForElementDisplayed method")
-    public void sampleTestWaitForElementDisplayed() throws Exception {
-        // use this object to manipulate our page
-        Action actions = this.actions.get();
-        // perform some actions
-        actions.waitForElementDisplayed(Locators.NAME, "car_list");
-        // verify no issues
-        finish();
-    }
-    
-    @Test(groups = { "sample", "virtual" }, description = "A sample negative test to check the waitForElementDisplayed method")
-    public void sampleTestNegativeWaitForElementDisplayed() throws Exception {
-        // use this object to manipulate our page
-        Action actions = this.actions.get();
-        // perform some actions
-        actions.waitForElementDisplayed(Locators.NAME, "non-existent-name");
-        // verify no issues
-        finish(1);
-    }
-
-    @Test(groups = { "sample", "virtual" }, description = "A sample test to check the WaitForElementNotDisplayed method")
-    public void sampleTestWaitForElementNotDisplayed() throws Exception {
-        // use this object to manipulate our page
-        Action actions = this.actions.get();
-        // perform some actions
-        actions.waitForElementNotDisplayed(Locators.NAME, "hidden_div");
-        // verify no issues
-        finish();
-    }
-    
-    @Test(groups = { "sample", "virtual" }, description = "A sample negative test to check the WaitForElementNotDisplayed method")
-    public void sampleTestNegativeWaitForElementNotDisplayed() throws Exception {
-        // use this object to manipulate our page
-        Action actions = this.actions.get();
-        // use this object to verify our page looks as expected
-        actions.waitForElementNotDisplayed(Locators.NAME, "car_list");
-        // verify no issues
-        finish(1);
-    }
-
-    @Test(groups = { "sample", "virtual" }, description = "A sample test to check the WaitForElementEnabled method")
-    public void sampleTestWaitForElementEnabled() throws Exception {
-        // use this object to manipulate our page
-        Action actions = this.actions.get();
-        // perform some actions
-        actions.waitForElementEnabled(Locators.NAME, "car_list");
-        // verify no issues
-        finish();
-    }
-    
-    @Test(groups = { "sample" }, description = "A sample negative test to check the WaitForElementEnabled method")
-    public void sampleTestNegativeWaitForElementEnabled() throws Exception {
-        // use this object to manipulate our page
-        Action actions = this.actions.get();
-        // perform some actions
-        actions.waitForElementEnabled(Locators.NAME, "enable_button");
-        // verify no issues
-        finish(1);
-    }
-
-    @Test(groups = { "sample" }, description = "A sample test to check the WaitForElementNotEnabled method")
-    public void sampleTestWaitForElementNotEnabled() throws Exception {
-        // use this object to manipulate our page
-        Action actions = this.actions.get();
-        // perform some actions
-        actions.waitForElementNotEnabled(Locators.NAME, "enable_button");
-        // verify no issues
-        finish();
-    }
-    
-    @Test(groups = { "sample", "virtual" }, description = "A sample negative test to check the WaitForElementNotEnabled method")
-    public void sampleTestNegativeWaitForNotElementEnabled() throws Exception {
-        // use this object to manipulate our page
-        Action actions = this.actions.get();
-        // perform some actions
-        actions.waitForElementNotEnabled(Locators.NAME, "car_list");
-        // verify no issues
-        finish(1);
-    }
-    
-    @Test(groups = { "sample", "virtual" }, description = "A sample test to check the getNumOfSelectOptions method")
-    public void sampleGetNumOfSelectOptionsTest() throws Exception {
-        // use this object to verify our page looks as expected
-        Assert asserts = this.asserts.get();
-        // perform some actions
-<<<<<<< HEAD
-        asserts.compareNumOfSelectOptions(Locators.NAME, "car_list", 4);
-=======
-        asserts.compareNumOfSelectOptions(Locators.name, "car_list", 4);
->>>>>>> f4ac3d30
-        // verify no issues
-        finish();
-    }
-    
-    @Test(groups = { "sample", "virtual" }, description = "A sample negative test to check the getNumOfSelectOptions method")
-    public void sampleNegativeGetNumOfSelectOptionsTest() throws Exception {
-        // use this object to verify our page looks as expected
-        Assert asserts = this.asserts.get();
-        // perform some actions
-<<<<<<< HEAD
-        asserts.compareNumOfSelectOptions(Locators.NAME, "car_list", 0);
-=======
-        asserts.compareNumOfSelectOptions(Locators.name, "car_list", 0);
->>>>>>> f4ac3d30
-        // verify no issues
-        finish(1);
-    }
-    
-    @Test(groups = { "sample", "virtual" }, description = "A sample test to check the getSelectOptions method")
-    public void sampleGetSelectOptionsTest() throws Exception {
-        // use this object to verify our page looks as expected
-        Assert asserts = this.asserts.get();
-<<<<<<< HEAD
-        // perform some actions
-        asserts.compareSelectValues(Locators.NAME, "car_list", new String[]{"volvo", "saab", "mercedes", "audi"});
-        // verify no issues
-        finish();
-    }
-    
-    @Test(groups = { "sample", "virtual" }, description = "A sample test to check the getNumOfTableRows method")
-    public void sampleGetNumOfTableRows() throws Exception {
-        // use this object to verify our page looks as expected
-        Assert asserts = this.asserts.get();
-        // perform some actions
-        asserts.compareNumOfTableRows(Locators.ID, "table", 7);
-        // verify no issues
-        finish();
-    }
-    
-    @Test(groups = { "sample", "virtual" }, description = "A sample negative test to check the getNumOfTableRows method")
-    public void sampleNegativeGetNumOfTableRows() throws Exception {
-        // use this object to verify our page looks as expected
-        Assert asserts = this.asserts.get();
-        // perform some actions
-        asserts.compareNumOfTableRows(Locators.ID, "table", 0);
-        // verify no issues
-        finish(1);
-    }
-    
-    @Test(groups = { "sample", "virtual" }, description = "A sample test to check the getNumOfTableColumns method")
-    public void sampleGetNumOfTableColumns() throws Exception {
-        // use this object to verify our page looks as expected
-        Assert asserts = this.asserts.get();
-        // perform some actions
-        asserts.compareNumOfTableColumns(Locators.ID, "table", 4);
-=======
-        // perform some actions
-        asserts.compareSelectValues(Locators.name, "car_list", new String[]{"volvo", "saab", "mercedes", "audi"});
->>>>>>> f4ac3d30
-        // verify no issues
-        finish();
-    }
-    
-<<<<<<< HEAD
-    @Test(groups = { "sample", "virtual" }, description = "A sample negative test to check the getNumOfTableColumns method")
-    public void sampleNegativeGetNumOfTableColumns() throws Exception {
-        // use this object to verify our page looks as expected
-        Assert asserts = this.asserts.get();
-        // perform some actions
-        asserts.compareNumOfTableColumns(Locators.ID, "table", 0);
-        // verify no issues
-        finish(1);
-    }
-    
-    @Test(groups = { "sample", "virtual" }, description = "A sample test to check the getTableRowWHeader method")
-    public void sampleGetTableRowWHeader() throws Exception {
-        // use this object to verify our page looks as expected
-        Assert asserts = this.asserts.get();
-        // perform some actions
-        asserts.compareRowWHeader(Locators.ID, "table", "CEO", 3);
-=======
-    @Test(groups = { "sample", "virtual" }, description = "A sample test to check the getNumOfTableRows method")
-    public void sampleGetNumOfTableRows() throws Exception {
-        // use this object to verify our page looks as expected
-        Assert asserts = this.asserts.get();
-        // perform some actions
-        asserts.compareNumOfTableRows(Locators.id, "table", 7);
->>>>>>> f4ac3d30
-        // verify no issues
-        finish();
-    }
-    
-<<<<<<< HEAD
-    @Test(groups = { "sample", "virtual" }, description = "A sample negative test to check the getTableRowWHeader method")
-    public void sampleNegativeGetTableRowWHeader() throws Exception {
-        // use this object to verify our page looks as expected
-        Assert asserts = this.asserts.get();
-        // perform some actions
-        asserts.compareRowWHeader(Locators.ID, "table", "CEO", 0);
-        // verify no issues
-        finish(1);
-    }
-    
-    @Test(groups = { "sample", "virtual" }, description = "A sample test to check the getTableRowWHeader method")
-    public void sampleCheckSelectValuePresent() throws Exception {
-        // use this object to verify our page looks as expected
-        Assert asserts = this.asserts.get();
-        // perform some actions
-        asserts.checkSelectValuePresent(Locators.ID, "car_list", "volvo");
-=======
-    @Test(groups = { "sample", "virtual" }, description = "A sample negative test to check the getNumOfTableRows method")
-    public void sampleNegativeGetNumOfTableRows() throws Exception {
-        // use this object to verify our page looks as expected
-        Assert asserts = this.asserts.get();
-        // perform some actions
-        asserts.compareNumOfTableRows(Locators.id, "table", 0);
->>>>>>> f4ac3d30
-        // verify no issues
-        finish(1);
-    }
-    
-<<<<<<< HEAD
-    @Test(groups = { "sample", "virtual" }, description = "A sample negative test to check the getTableRowWHeader method")
-    public void sampleNegativeCheckSelectValuePresent() throws Exception {
-        // use this object to verify our page looks as expected
-        Assert asserts = this.asserts.get();
-        // perform some actions
-        asserts.checkSelectValuePresent(Locators.ID, "car_list", "ford");
-        // verify no issues
-        finish(1);
-    }
-    
-    @Test(groups = { "sample", "virtual" }, description = "A sample test to check the getTableRowWHeader method")
-    public void sampleCheckSelectValueNotPresent() throws Exception {
-        // use this object to verify our page looks as expected
-        Assert asserts = this.asserts.get();
-        // perform some actions
-        asserts.checkSelectValueNotPresent(Locators.ID, "car_list", "ford");
-=======
-    @Test(groups = { "sample", "virtual" }, description = "A sample test to check the getNumOfTableColumns method")
-    public void sampleGetNumOfTableColumns() throws Exception {
-        // use this object to verify our page looks as expected
-        Assert asserts = this.asserts.get();
-        // perform some actions
-        asserts.compareNumOfTableColumns(Locators.id, "table", 4);
->>>>>>> f4ac3d30
-        // verify no issues
-        finish();
-    }
-    
-<<<<<<< HEAD
-    @Test(groups = { "sample", "virtual" }, description = "A sample negative test to check the getTableRowWHeader method")
-    public void sampleNegativeCheckSelectValueNotPresent() throws Exception {
-        // use this object to verify our page looks as expected
-        Assert asserts = this.asserts.get();
-        // perform some actions
-        asserts.checkSelectValueNotPresent(Locators.ID, "car_list", "volvo");
-        // verify no issues
-        finish(1);
-    }
-    
-    @Test(groups = { "sample", "virtual" }, description = "A sample test to check the getTableRowWHeader method")
-    public void sampleCheckIfOptionInSelect() throws Exception {
-        // use this object to verify our page looks as expected
-        Assert asserts = this.asserts.get();
-        // perform some actions
-        asserts.checkIfOptionInSelect(Locators.ID, "car_list", "audi");
-=======
-    @Test(groups = { "sample", "virtual" }, description = "A sample negative test to check the getNumOfTableColumns method")
-    public void sampleNegativeGetNumOfTableColumns() throws Exception {
-        // use this object to verify our page looks as expected
-        Assert asserts = this.asserts.get();
-        // perform some actions
-        asserts.compareNumOfTableColumns(Locators.id, "table", 0);
->>>>>>> f4ac3d30
-        // verify no issues
-        finish(1);
-    }
-    
-<<<<<<< HEAD
-    @Test(groups = { "sample", "virtual" }, description = "A sample negative test to check the getTableRowWHeader method")
-    public void sampleNegativeCheckIfOptionInSelect() throws Exception {
-        // use this object to verify our page looks as expected
-        Assert asserts = this.asserts.get();
-        // perform some actions
-        asserts.checkIfOptionInSelect(Locators.ID, "car_list", "ford");
-        // verify no issues
-        finish(1);
-    }
-    
-    @Test(groups = { "sample", "virtual" }, description = "A sample test to check the getTableRowWHeader method")
-    public void sampleCheckIfOptionNotInSelect() throws Exception {
-        // use this object to verify our page looks as expected
-        Assert asserts = this.asserts.get();
-        // perform some actions
-        asserts.checkIfOptionNotInSelect(Locators.ID, "car_list", "ford");
-=======
-    @Test(groups = { "sample", "virtual" }, description = "A sample test to check the getTableRowWHeader method")
-    public void sampleGetTableRowWHeader() throws Exception {
-        // use this object to verify our page looks as expected
-        Assert asserts = this.asserts.get();
-        // perform some actions
-        asserts.compareRowWHeader(Locators.id, "table", "CEO", 3);
->>>>>>> f4ac3d30
-        // verify no issues
-        finish();
-    }
-    
-<<<<<<< HEAD
-    /*
-    
-    @Test(groups = { "sample1", "virtual" }, description = "A sample negative test to check the getTableRowWHeader method")
-    public void sampleNegativeCheckIfOptionNotInSelect() throws Exception {
-        // use this object to verify our page looks as expected
-        Action actions = this.actions.get();
-        Assert asserts = this.asserts.get();
-        // perform some actions
-        System.out.println(Arrays.toString(actions.getSelectOptions(Locators.id, "car_list")));
-        asserts.checkIfOptionNotInSelect(Locators.id, "car_list", "audi");
-=======
-    @Test(groups = { "sample", "virtual" }, description = "A sample negative test to check the getTableRowWHeader method")
-    public void sampleNegativeGetTableRowWHeader() throws Exception {
-        // use this object to verify our page looks as expected
-        Assert asserts = this.asserts.get();
-        // perform some actions
-        asserts.compareRowWHeader(Locators.id, "table", "CEO", 0);
->>>>>>> f4ac3d30
-        // verify no issues
-        finish(1);
-    }
-    
-<<<<<<< HEAD
-    */
-=======
-    
->>>>>>> f4ac3d30
-    
-    @Test(groups = { "sample" }, description = "A sample test to check the scroll method")
-    public void sampleScrollTest() throws Exception {
-        // use this object to manipulate our page
-        Action actions = this.actions.get();
-        // perform some actions
-        actions.click(Locators.NAME, "scroll_button");
-        actions.scroll(50);
-        // verify no issues
-        finish();
-    }
-    
-    @Test(groups = { "sample" }, description = "A sample negative test to check the scroll method")
-    public void sampleNegativeScrollTest() throws Exception {
-        // use this object to manipulate our page
-        Action actions = this.actions.get();
-        // perform some actions
-        actions.scroll(50);
-        // verify no issues
-        finish(1);
-    }
+package samples;
+
+import static org.testng.Assert.assertEquals;
+import static org.testng.Assert.assertNotEquals;
+import static org.testng.Assert.assertTrue;
+import java.util.Arrays;
+import java.util.List;
+
+import org.openqa.selenium.WebElement;
+import org.testng.annotations.BeforeClass;
+import org.testng.annotations.DataProvider;
+import org.testng.annotations.Test;
+
+import tools.TestBase;
+import tools.output.Action;
+import tools.output.Assert;
+import tools.output.LocatorAssert;
+import tools.output.Selenium.Locators;
+
+public class SampleIT extends TestBase {
+
+    @BeforeClass(alwaysRun = true)
+    public void beforeClass() throws Exception {
+        // set the base URL for the tests here
+        testSite = "http://172.31.2.65/";
+        // set the author of the tests here
+        author = "Max Saperstone\n<br/>max.saperstone@coveros.com";
+        // set the version of the tests or of the software, possibly with a
+        // dynamic check
+        version = "0.0.1";
+    }
+
+    @DataProvider(name = "car list items", parallel = true)
+    public Object[][] DataSetOptions() {
+        return new Object[][] { new Object[] { "volvo" }, new Object[] { "saab" }, new Object[] { "mercedes" } };
+    }
+
+    @Test(groups = { "sample", "virtual" }, description = "A sample test to check a title")
+    public void sampleTest() throws Exception {
+     // use this object to verify our page looks as expected
+        Assert asserts = this.asserts.get();
+        // perform our verification
+        asserts.compareTitle("Selenified Test Page");
+        // perform our verification
+        finish();
+    }
+
+    @Test(groups = { "sample", "virtual" }, description = "A sample negative test to check a title")
+    public void sampleNegativeTest() throws Exception {
+        // use this object to verify our page looks as expected
+        Assert asserts = this.asserts.get();
+        // perform some actions
+        asserts.compareTitle("Yahoo");
+        // perform our verification
+        finish(1);
+    }
+
+    @Test(dataProvider = "car list items", groups = { "sample", "virtual" },
+            description = "A sample test using a data provider to perform searches")
+    public void sampleTestWDataProvider(String listItem) throws Exception {
+        // use this object to manipulate our page
+        Action actions = this.actions.get();
+        // perform some actions
+        actions.select(Locators.ID, "car_list", listItem);
+        // close out the test
+        finish();
+    }
+
+    @Test(groups = { "sample", "virtual" }, description = "A sample test to check the goToURL method")
+    public void sampleTestGoToURL() throws Exception {
+        // use this object to manipulate our page
+        Action actions = this.actions.get();
+        // use this object to verify our page looks as expected
+        Assert asserts = this.asserts.get();
+        // perform some actions
+        actions.goToURL("https://www.google.com/");
+        asserts.compareURL("https://www.google.com/");
+        // verify no issues
+        finish();
+    }
+    
+    @Test(groups = { "sample", "virtual" }, description = "A sample negative test to check the goToURL method")
+    public void sampleTestNegativeGoToURL() throws Exception {
+        // use this object to manipulate our page
+        Action actions = this.actions.get();
+        // use this object to verify our page looks as expected
+        Assert asserts = this.asserts.get();
+        // perform some actions
+        actions.goToURL("https://www.yahoo.com/");
+        asserts.compareURL("https://www.google.com/");
+        // verify no issues
+        finish(1);
+    }
+
+    @Test(groups = { "sample", "virtual" }, description = "A sample test to check the waitForElementPresent method")
+    public void sampleTestWaitForElementPresent() throws Exception {
+        // use this object to manipulate our page
+        Action actions = this.actions.get();
+        // perform some actions
+        actions.waitForElementPresent(Locators.NAME, "car_list");
+        // verify no issues
+        finish();
+    }
+    
+    @Test(groups = { "sample", "virtual" }, description = "A sample negative test to check the waitForElementPresent method")
+    public void sampleTestNegativeWaitForElementPresent() throws Exception {
+        // use this object to manipulate our page
+        Action actions = this.actions.get();
+        // perform some actions
+        actions.waitForElementPresent(Locators.NAME, "non-existent-name");
+        // verify no issues
+        finish(1);
+    }
+
+    @Test(groups = { "sample", "virtual" }, description = "A sample test to check the waitForElementNotPresent method")
+    public void sampleTestWaitForElementNotPresent() throws Exception {
+        // use this object to manipulate our page
+        Action actions = this.actions.get();
+        // perform some actions
+        actions.waitForElementNotPresent(Locators.NAME, "non-existent-name");
+        // verify no issues
+        finish();
+    }
+    
+    @Test(groups = { "sample", "virtual" }, description = "A sample negative test to check the waitForElementNotPresent method")
+    public void sampleTestNegativeWaitForElementNotPresent() throws Exception {
+        // use this object to manipulate our page
+        Action actions = this.actions.get();
+        // perform some actions
+        actions.waitForElementNotPresent(Locators.NAME, "car_list");
+        // verify no issues
+        finish(1);
+    }
+
+    @Test(groups = { "sample", "virtual" }, description = "A sample test to check the waitForElementDisplayed method")
+    public void sampleTestWaitForElementDisplayed() throws Exception {
+        // use this object to manipulate our page
+        Action actions = this.actions.get();
+        // perform some actions
+        actions.waitForElementDisplayed(Locators.NAME, "car_list");
+        // verify no issues
+        finish();
+    }
+    
+    @Test(groups = { "sample", "virtual" }, description = "A sample negative test to check the waitForElementDisplayed method")
+    public void sampleTestNegativeWaitForElementDisplayed() throws Exception {
+        // use this object to manipulate our page
+        Action actions = this.actions.get();
+        // perform some actions
+        actions.waitForElementDisplayed(Locators.NAME, "non-existent-name");
+        // verify no issues
+        finish(1);
+    }
+
+    @Test(groups = { "sample", "virtual" }, description = "A sample test to check the WaitForElementNotDisplayed method")
+    public void sampleTestWaitForElementNotDisplayed() throws Exception {
+        // use this object to manipulate our page
+        Action actions = this.actions.get();
+        // perform some actions
+        actions.waitForElementNotDisplayed(Locators.NAME, "hidden_div");
+        // verify no issues
+        finish();
+    }
+    
+    @Test(groups = { "sample", "virtual" }, description = "A sample negative test to check the WaitForElementNotDisplayed method")
+    public void sampleTestNegativeWaitForElementNotDisplayed() throws Exception {
+        // use this object to manipulate our page
+        Action actions = this.actions.get();
+        // use this object to verify our page looks as expected
+        actions.waitForElementNotDisplayed(Locators.NAME, "car_list");
+        // verify no issues
+        finish(1);
+    }
+
+    @Test(groups = { "sample", "virtual" }, description = "A sample test to check the WaitForElementEnabled method")
+    public void sampleTestWaitForElementEnabled() throws Exception {
+        // use this object to manipulate our page
+        Action actions = this.actions.get();
+        // perform some actions
+        actions.waitForElementEnabled(Locators.NAME, "car_list");
+        // verify no issues
+        finish();
+    }
+    
+    @Test(groups = { "sample" }, description = "A sample negative test to check the WaitForElementEnabled method")
+    public void sampleTestNegativeWaitForElementEnabled() throws Exception {
+        // use this object to manipulate our page
+        Action actions = this.actions.get();
+        // perform some actions
+        actions.waitForElementEnabled(Locators.NAME, "enable_button");
+        // verify no issues
+        finish(1);
+    }
+
+    @Test(groups = { "sample" }, description = "A sample test to check the WaitForElementNotEnabled method")
+    public void sampleTestWaitForElementNotEnabled() throws Exception {
+        // use this object to manipulate our page
+        Action actions = this.actions.get();
+        // perform some actions
+        actions.waitForElementNotEnabled(Locators.NAME, "enable_button");
+        // verify no issues
+        finish();
+    }
+    
+    @Test(groups = { "sample", "virtual" }, description = "A sample negative test to check the WaitForElementNotEnabled method")
+    public void sampleTestNegativeWaitForNotElementEnabled() throws Exception {
+        // use this object to manipulate our page
+        Action actions = this.actions.get();
+        // perform some actions
+        actions.waitForElementNotEnabled(Locators.NAME, "car_list");
+        // verify no issues
+        finish(1);
+    }
+    
+    @Test(groups = { "sample", "virtual" }, description = "A sample test to check the getNumOfSelectOptions method")
+    public void sampleGetNumOfSelectOptionsTest() throws Exception {
+        // use this object to verify our page looks as expected
+        Assert asserts = this.asserts.get();
+        // perform some actions
+        asserts.compareNumOfSelectOptions(Locators.NAME, "car_list", 4);
+        // verify no issues
+        finish();
+    }
+    
+    @Test(groups = { "sample", "virtual" }, description = "A sample negative test to check the getNumOfSelectOptions method")
+    public void sampleNegativeGetNumOfSelectOptionsTest() throws Exception {
+        // use this object to verify our page looks as expected
+        Assert asserts = this.asserts.get();
+        // perform some actions
+        asserts.compareNumOfSelectOptions(Locators.NAME, "car_list", 0);
+        // verify no issues
+        finish(1);
+    }
+    
+    @Test(groups = { "sample", "virtual" }, description = "A sample test to check the getSelectOptions method")
+    public void sampleGetSelectOptionsTest() throws Exception {
+        // use this object to verify our page looks as expected
+        Assert asserts = this.asserts.get();
+        // perform some actions
+        asserts.compareSelectValues(Locators.NAME, "car_list", new String[]{"volvo", "saab", "mercedes", "audi"});
+        // verify no issues
+        finish();
+    }
+    
+    @Test(groups = { "sample", "virtual" }, description = "A sample test to check the getNumOfTableRows method")
+    public void sampleGetNumOfTableRows() throws Exception {
+        // use this object to verify our page looks as expected
+        Assert asserts = this.asserts.get();
+        // perform some actions
+        asserts.compareNumOfTableRows(Locators.ID, "table", 7);
+        // verify no issues
+        finish();
+    }
+    
+    @Test(groups = { "sample", "virtual" }, description = "A sample negative test to check the getNumOfTableRows method")
+    public void sampleNegativeGetNumOfTableRows() throws Exception {
+        // use this object to verify our page looks as expected
+        Assert asserts = this.asserts.get();
+        // perform some actions
+        asserts.compareNumOfTableRows(Locators.ID, "table", 0);
+        // verify no issues
+        finish(1);
+    }
+    
+    @Test(groups = { "sample", "virtual" }, description = "A sample test to check the getNumOfTableColumns method")
+    public void sampleGetNumOfTableColumns() throws Exception {
+        // use this object to verify our page looks as expected
+        Assert asserts = this.asserts.get();
+        // perform some actions
+        asserts.compareNumOfTableColumns(Locators.ID, "table", 4);
+        // verify no issues
+        finish();
+    }
+    
+    @Test(groups = { "sample", "virtual" }, description = "A sample negative test to check the getNumOfTableColumns method")
+    public void sampleNegativeGetNumOfTableColumns() throws Exception {
+        // use this object to verify our page looks as expected
+        Assert asserts = this.asserts.get();
+        // perform some actions
+        asserts.compareNumOfTableColumns(Locators.ID, "table", 0);
+        // verify no issues
+        finish(1);
+    }
+    
+    @Test(groups = { "sample", "virtual" }, description = "A sample test to check the getTableRowWHeader method")
+    public void sampleGetTableRowWHeader() throws Exception {
+        // use this object to verify our page looks as expected
+        Assert asserts = this.asserts.get();
+        // perform some actions
+        asserts.compareRowWHeader(Locators.ID, "table", "CEO", 3);
+        // verify no issues
+        finish();
+    }
+    
+    @Test(groups = { "sample", "virtual" }, description = "A sample negative test to check the getTableRowWHeader method")
+    public void sampleNegativeGetTableRowWHeader() throws Exception {
+        // use this object to verify our page looks as expected
+        Assert asserts = this.asserts.get();
+        // perform some actions
+        asserts.compareRowWHeader(Locators.ID, "table", "CEO", 0);
+        // verify no issues
+        finish(1);
+    }
+    
+    @Test(groups = { "sample", "virtual" }, description = "A sample test to check the getTableRowWHeader method")
+    public void sampleCheckSelectValuePresent() throws Exception {
+        // use this object to verify our page looks as expected
+        Assert asserts = this.asserts.get();
+        // perform some actions
+        asserts.checkSelectValuePresent(Locators.ID, "car_list", "volvo");
+        // verify no issues
+        finish(1);
+    }
+    
+    @Test(groups = { "sample", "virtual" }, description = "A sample negative test to check the getTableRowWHeader method")
+    public void sampleNegativeCheckSelectValuePresent() throws Exception {
+        // use this object to verify our page looks as expected
+        Assert asserts = this.asserts.get();
+        // perform some actions
+        asserts.checkSelectValuePresent(Locators.ID, "car_list", "ford");
+        // verify no issues
+        finish(1);
+    }
+    
+    @Test(groups = { "sample", "virtual" }, description = "A sample test to check the getTableRowWHeader method")
+    public void sampleCheckSelectValueNotPresent() throws Exception {
+        // use this object to verify our page looks as expected
+        Assert asserts = this.asserts.get();
+        // perform some actions
+        asserts.checkSelectValueNotPresent(Locators.ID, "car_list", "ford");
+        // verify no issues
+        finish();
+    }
+    
+    @Test(groups = { "sample", "virtual" }, description = "A sample negative test to check the getTableRowWHeader method")
+    public void sampleNegativeCheckSelectValueNotPresent() throws Exception {
+        // use this object to verify our page looks as expected
+        Assert asserts = this.asserts.get();
+        // perform some actions
+        asserts.checkSelectValueNotPresent(Locators.ID, "car_list", "volvo");
+        // verify no issues
+        finish(1);
+    }
+    
+    @Test(groups = { "sample", "virtual" }, description = "A sample test to check the getTableRowWHeader method")
+    public void sampleCheckIfOptionInSelect() throws Exception {
+        // use this object to verify our page looks as expected
+        Assert asserts = this.asserts.get();
+        // perform some actions
+        asserts.checkIfOptionInSelect(Locators.ID, "car_list", "audi");
+        // verify no issues
+        finish(1);
+    }
+    
+    @Test(groups = { "sample", "virtual" }, description = "A sample negative test to check the getTableRowWHeader method")
+    public void sampleNegativeCheckIfOptionInSelect() throws Exception {
+        // use this object to verify our page looks as expected
+        Assert asserts = this.asserts.get();
+        // perform some actions
+        asserts.checkIfOptionInSelect(Locators.ID, "car_list", "ford");
+        // verify no issues
+        finish(1);
+    }
+    
+    @Test(groups = { "sample", "virtual" }, description = "A sample test to check the getTableRowWHeader method")
+    public void sampleCheckIfOptionNotInSelect() throws Exception {
+        // use this object to verify our page looks as expected
+        Assert asserts = this.asserts.get();
+        // perform some actions
+        asserts.checkIfOptionNotInSelect(Locators.ID, "car_list", "ford");
+        // verify no issues
+        finish();
+    }
+    
+    /*
+    
+    @Test(groups = { "sample1", "virtual" }, description = "A sample negative test to check the getTableRowWHeader method")
+    public void sampleNegativeCheckIfOptionNotInSelect() throws Exception {
+        // use this object to verify our page looks as expected
+        Action actions = this.actions.get();
+        Assert asserts = this.asserts.get();
+        // perform some actions
+        System.out.println(Arrays.toString(actions.getSelectOptions(Locators.ID, "car_list")));
+        asserts.checkIfOptionNotInSelect(Locators.ID, "car_list", "audi");
+        // verify no issues
+        finish(1);
+    }
+    
+    */
+    
+    @Test(groups = { "sample" }, description = "A sample test to check the scroll method")
+    public void sampleScrollTest() throws Exception {
+        // use this object to manipulate our page
+        Action actions = this.actions.get();
+        // perform some actions
+        actions.click(Locators.NAME, "scroll_button");
+        actions.scroll(50);
+        // verify no issues
+        finish();
+    }
+    
+    @Test(groups = { "sample" }, description = "A sample negative test to check the scroll method")
+    public void sampleNegativeScrollTest() throws Exception {
+        // use this object to manipulate our page
+        Action actions = this.actions.get();
+        // perform some actions
+        actions.scroll(50);
+        // verify no issues
+        finish(1);
+    }
 }