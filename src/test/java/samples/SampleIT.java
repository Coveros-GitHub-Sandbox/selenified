package samples;

import org.testng.annotations.BeforeClass;
import org.testng.annotations.DataProvider;
import org.testng.annotations.Test;

import tools.TestBase;
import tools.logging.TestOutput;
import tools.selenium.SeleniumHelper.Locators;
import tools.selenium.SeleniumHelper;

public class SampleIT extends TestBase {

	@BeforeClass(alwaysRun = true)
	public void beforeClass() throws Exception {
		// set the base URL for the tests here
		testSite = "http://www.google.com/";
		// set the author of the tests here
		author = "Max Saperstone\n<br/>max.saperstone@coveros.com";
		// set the version of the tests or of the software, possibly with a
		// dynamic check
		version = "0.0.1";
	}

	@DataProvider(name = "google search terms", parallel = true)
	public Object[][] DataSetOptions() {
		return new Object[][] { new Object[] { "python" }, new Object[] { "perl" }, new Object[] { "bash" } };
	}

	@Test(groups = { "sample" }, description = "A sample test to check a title")
	public void sampleTest() throws Exception {
		// obtain our logger
		TestOutput output = this.output.get();
		// perform some actions
		output.compareTitle("Google");
		// verify no issues
		finish();
	}

	@Test(dataProvider = "google search terms", groups = { "sample" },
			description = "A sample test using a data provider to perform searches")
	public void sampleTestWDataProvider(String searchTerm) throws Exception {
		// obtain our browser instance
		SeleniumHelper selHelper = this.selHelper.get();
		// obtain our logger
		TestOutput output = this.output.get();
		// perform some actions
		selHelper.type(Locators.name, "q", searchTerm);
		selHelper.click(Locators.name, "btnG");
		selHelper.waitForElementDisplayed(Locators.id, "resultStats");
		output.compareTitle(searchTerm + " - Google Search");
		// verify no issues
		finish();
	}
<<<<<<< HEAD

	@Test(groups = { "sample" }, description = "A sample test to check a the goToURL method")
	public void sampleTestGoToURL() throws Exception {
		SeleniumHelper selHelper = this.selHelper.get();
		// perform some actions
		selHelper.goToURL("https://www.yahoo.com/");
		selHelper.getCurrentUrl().equals("https://www.yahoo.com/");
		// verify no issues
		finish();
	}

	@Test(groups = { "sample" }, description = "A sample test to check the waitForElementPresent method")
	public void sampleTestWaitForElementPresent() throws Exception {
		SeleniumHelper selHelper = this.selHelper.get();
		// perform some actions
		selHelper.waitForElementPresent(Locators.name, "q");
		// verify no issues
		finish();
	}

	@Test(groups = { "sample" }, description = "A sample test to check the waitForElementNotPresent method")
	public void sampleTestWaitForElementNotPresent() throws Exception {
		SeleniumHelper selHelper = this.selHelper.get();
		// perform some actions
		selHelper.waitForElementNotPresent(Locators.name, "non-existent-name");
		// verify no issues
		finish();
	}
	
	@Test(groups = { "sample" }, description = "A sample test to check the waitForElementDisplayed method")
	public void sampleTestWaitForElementDisplayed() throws Exception {
		SeleniumHelper selHelper = this.selHelper.get();
		// perform some actions
		selHelper.waitForElementDisplayed(Locators.name, "q");
=======
	
	@Test(groups = { "sample" }, description = "A sample test to check a title")
	public void sampleScrollTest() throws Exception {
		// obtain our browser instance
		SeleniumHelper selHelper = this.selHelper.get();
		// perform some actions
		selHelper.type(Locators.name, "q", "scroll");
		selHelper.click(Locators.name, "btnG");
		selHelper.waitForElementDisplayed(Locators.id, "resultStats");
		selHelper.scroll(50);
>>>>>>> 12ef68c7
		// verify no issues
		finish();
	}
}<|MERGE_RESOLUTION|>--- conflicted
+++ resolved
@@ -1,105 +1,105 @@
-package samples;
-
-import org.testng.annotations.BeforeClass;
-import org.testng.annotations.DataProvider;
-import org.testng.annotations.Test;
-
-import tools.TestBase;
-import tools.logging.TestOutput;
-import tools.selenium.SeleniumHelper.Locators;
-import tools.selenium.SeleniumHelper;
-
-public class SampleIT extends TestBase {
-
-	@BeforeClass(alwaysRun = true)
-	public void beforeClass() throws Exception {
-		// set the base URL for the tests here
-		testSite = "http://www.google.com/";
-		// set the author of the tests here
-		author = "Max Saperstone\n<br/>max.saperstone@coveros.com";
-		// set the version of the tests or of the software, possibly with a
-		// dynamic check
-		version = "0.0.1";
-	}
-
-	@DataProvider(name = "google search terms", parallel = true)
-	public Object[][] DataSetOptions() {
-		return new Object[][] { new Object[] { "python" }, new Object[] { "perl" }, new Object[] { "bash" } };
-	}
-
-	@Test(groups = { "sample" }, description = "A sample test to check a title")
-	public void sampleTest() throws Exception {
-		// obtain our logger
-		TestOutput output = this.output.get();
-		// perform some actions
-		output.compareTitle("Google");
-		// verify no issues
-		finish();
-	}
-
-	@Test(dataProvider = "google search terms", groups = { "sample" },
-			description = "A sample test using a data provider to perform searches")
-	public void sampleTestWDataProvider(String searchTerm) throws Exception {
-		// obtain our browser instance
-		SeleniumHelper selHelper = this.selHelper.get();
-		// obtain our logger
-		TestOutput output = this.output.get();
-		// perform some actions
-		selHelper.type(Locators.name, "q", searchTerm);
-		selHelper.click(Locators.name, "btnG");
-		selHelper.waitForElementDisplayed(Locators.id, "resultStats");
-		output.compareTitle(searchTerm + " - Google Search");
-		// verify no issues
-		finish();
-	}
-<<<<<<< HEAD
-
-	@Test(groups = { "sample" }, description = "A sample test to check a the goToURL method")
-	public void sampleTestGoToURL() throws Exception {
-		SeleniumHelper selHelper = this.selHelper.get();
-		// perform some actions
-		selHelper.goToURL("https://www.yahoo.com/");
-		selHelper.getCurrentUrl().equals("https://www.yahoo.com/");
-		// verify no issues
-		finish();
-	}
-
-	@Test(groups = { "sample" }, description = "A sample test to check the waitForElementPresent method")
-	public void sampleTestWaitForElementPresent() throws Exception {
-		SeleniumHelper selHelper = this.selHelper.get();
-		// perform some actions
-		selHelper.waitForElementPresent(Locators.name, "q");
-		// verify no issues
-		finish();
-	}
-
-	@Test(groups = { "sample" }, description = "A sample test to check the waitForElementNotPresent method")
-	public void sampleTestWaitForElementNotPresent() throws Exception {
-		SeleniumHelper selHelper = this.selHelper.get();
-		// perform some actions
-		selHelper.waitForElementNotPresent(Locators.name, "non-existent-name");
-		// verify no issues
-		finish();
-	}
-	
-	@Test(groups = { "sample" }, description = "A sample test to check the waitForElementDisplayed method")
-	public void sampleTestWaitForElementDisplayed() throws Exception {
-		SeleniumHelper selHelper = this.selHelper.get();
-		// perform some actions
-		selHelper.waitForElementDisplayed(Locators.name, "q");
-=======
-	
-	@Test(groups = { "sample" }, description = "A sample test to check a title")
-	public void sampleScrollTest() throws Exception {
-		// obtain our browser instance
-		SeleniumHelper selHelper = this.selHelper.get();
-		// perform some actions
-		selHelper.type(Locators.name, "q", "scroll");
-		selHelper.click(Locators.name, "btnG");
-		selHelper.waitForElementDisplayed(Locators.id, "resultStats");
-		selHelper.scroll(50);
->>>>>>> 12ef68c7
-		// verify no issues
-		finish();
-	}
+package samples;
+
+import org.testng.annotations.BeforeClass;
+import org.testng.annotations.DataProvider;
+import org.testng.annotations.Test;
+
+import tools.TestBase;
+import tools.logging.TestOutput;
+import tools.selenium.SeleniumHelper.Locators;
+import tools.selenium.SeleniumHelper;
+
+public class SampleIT extends TestBase {
+
+	@BeforeClass(alwaysRun = true)
+	public void beforeClass() throws Exception {
+		// set the base URL for the tests here
+		testSite = "http://www.google.com/";
+		// set the author of the tests here
+		author = "Max Saperstone\n<br/>max.saperstone@coveros.com";
+		// set the version of the tests or of the software, possibly with a
+		// dynamic check
+		version = "0.0.1";
+	}
+
+	@DataProvider(name = "google search terms", parallel = true)
+	public Object[][] DataSetOptions() {
+		return new Object[][] { new Object[] { "python" }, new Object[] { "perl" }, new Object[] { "bash" } };
+	}
+
+	@Test(groups = { "sample" }, description = "A sample test to check a title")
+	public void sampleTest() throws Exception {
+		// obtain our logger
+		TestOutput output = this.output.get();
+		// perform some actions
+		output.compareTitle("Google");
+		// verify no issues
+		finish();
+	}
+
+	@Test(dataProvider = "google search terms", groups = { "sample" },
+			description = "A sample test using a data provider to perform searches")
+	public void sampleTestWDataProvider(String searchTerm) throws Exception {
+		// obtain our browser instance
+		SeleniumHelper selHelper = this.selHelper.get();
+		// obtain our logger
+		TestOutput output = this.output.get();
+		// perform some actions
+		selHelper.type(Locators.name, "q", searchTerm);
+		selHelper.click(Locators.name, "btnG");
+		selHelper.waitForElementDisplayed(Locators.id, "resultStats");
+		output.compareTitle(searchTerm + " - Google Search");
+		// verify no issues
+		finish();
+	}
+
+	@Test(groups = { "sample" }, description = "A sample test to check a the goToURL method")
+	public void sampleTestGoToURL() throws Exception {
+		SeleniumHelper selHelper = this.selHelper.get();
+		// perform some actions
+		selHelper.goToURL("https://www.yahoo.com/");
+		selHelper.getCurrentUrl().equals("https://www.yahoo.com/");
+		// verify no issues
+		finish();
+	}
+
+	@Test(groups = { "sample" }, description = "A sample test to check the waitForElementPresent method")
+	public void sampleTestWaitForElementPresent() throws Exception {
+		SeleniumHelper selHelper = this.selHelper.get();
+		// perform some actions
+		selHelper.waitForElementPresent(Locators.name, "q");
+		// verify no issues
+		finish();
+	}
+
+	@Test(groups = { "sample" }, description = "A sample test to check the waitForElementNotPresent method")
+	public void sampleTestWaitForElementNotPresent() throws Exception {
+		SeleniumHelper selHelper = this.selHelper.get();
+		// perform some actions
+		selHelper.waitForElementNotPresent(Locators.name, "non-existent-name");
+		// verify no issues
+		finish();
+	}
+
+	@Test(groups = { "sample" }, description = "A sample test to check the waitForElementDisplayed method")
+	public void sampleTestWaitForElementDisplayed() throws Exception {
+		SeleniumHelper selHelper = this.selHelper.get();
+		// perform some actions
+		selHelper.waitForElementDisplayed(Locators.name, "q");
+		// verify no issues
+		finish();
+	}
+
+	@Test(groups = { "sample" }, description = "A sample test to check a title")
+	public void sampleScrollTest() throws Exception {
+		// obtain our browser instance
+		SeleniumHelper selHelper = this.selHelper.get();
+		// perform some actions
+		selHelper.type(Locators.name, "q", "scroll");
+		selHelper.click(Locators.name, "btnG");
+		selHelper.waitForElementDisplayed(Locators.id, "resultStats");
+		selHelper.scroll(50);
+		// verify no issues
+		finish();
+	}
 }