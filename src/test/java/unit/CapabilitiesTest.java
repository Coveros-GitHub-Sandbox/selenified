--- conflicted
+++ resolved
@@ -17,7 +17,7 @@
     private String setHub = null;
 
     @BeforeClass (alwaysRun = true)
-    public void saveBrowser() {
+    public void saveHubProxy() {
         if (System.getProperty("proxy") != null) {
             setProxy = System.getProperty("proxy");
         }
@@ -27,23 +27,18 @@
     }
 
     @AfterClass (alwaysRun = true)
-    public void restoreBrowser() {
+    public void restoreHubProxy() {
         if (setProxy != null) {
             System.setProperty("proxy", setProxy);
         }
-        System.clearProperty("hub");
         if (setHub != null) {
             System.setProperty("hub", setHub);
         }
     }
 
-<<<<<<< HEAD
     @BeforeMethod (alwaysRun = true)
-=======
-    @BeforeMethod
-    @AfterMethod
->>>>>>> e5f72458
-    public void clearBrowser() {
+    @AfterMethod (alwaysRun = true)
+    public void clearHubProxy() {
         System.clearProperty("proxy");
         System.clearProperty("hub");
     }
