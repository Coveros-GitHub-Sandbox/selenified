package unit;

import com.coveros.selenified.utilities.Sauce;
import org.testng.annotations.*;

import static org.testng.Assert.*;

public class SauceTest {

    private String hub = null;

    @BeforeClass (alwaysRun = true)
    public void setupArrays() {
        if (System.getProperty("hub") != null) {
            hub = System.getProperty("hub");
        }
    }

    @AfterClass (alwaysRun = true)
    public void restoreBrowser() {
        if (hub != null) {
            System.setProperty("hub", hub);
        }
    }

<<<<<<< HEAD
    @BeforeMethod (alwaysRun = true)
=======
    @BeforeMethod
    @AfterMethod
>>>>>>> e5f72458
    public void clearBrowser() {
        System.clearProperty("hub");
    }

    @Test
    public void isSauceNoHubTest() {
        assertFalse(Sauce.isSauce());
    }

    @Test
    public void isSauceNotSauceTest() {
        System.setProperty("hub", "Hello World");
        assertFalse(Sauce.isSauce());
    }

    @Test
    public void isSauceNotSauceURLTest() {
        System.setProperty("hub", "http://localhost:4444");
        assertFalse(Sauce.isSauce());
    }

    @Test
    public void isSauceSauceTest() {
        System.setProperty("hub", "https://sauceusername:sauceaccesskey@ondemand.saucelabs.com:443");
        assertTrue(Sauce.isSauce());
    }

    @Test
    public void getUserNoHubTest() {
        assertNull(Sauce.getSauceUser());
    }

    @Test
    public void getUserNoUserTest() {
        System.setProperty("hub", "https://ondemand.saucelabs.com:443");
        assertNull(Sauce.getSauceUser());
    }

    @Test
    public void getUserOnlyUserTest() {
        System.setProperty("hub", "https://sauceusername@ondemand.saucelabs.com:443");
        assertNull(Sauce.getSauceUser());
    }

    @Test
    public void getUserBadURLTest() {
        System.setProperty("hub", "https:///sauceaccesskey@ondemand.saucelabs.com:443");
        assertNull(Sauce.getSauceUser());
    }

    @Test
    public void getUserSauceTest() {
        System.setProperty("hub", "https://sauceusername:sauceaccesskey@ondemand.saucelabs.com:443");
        assertEquals(Sauce.getSauceUser(), "sauceusername");
    }

    @Test
    public void getKeyNoHubTest() {
        assertNull(Sauce.getSauceKey());
    }

    @Test
    public void getKeyNoKeyTest() {
        System.setProperty("hub", "https://ondemand.saucelabs.com:443");
        assertNull(Sauce.getSauceKey());
    }

    @Test
    public void getKeyOnlyKeyTest() {
        System.setProperty("hub", "https://sauceaccesskey@ondemand.saucelabs.com:443");
        assertNull(Sauce.getSauceKey());
    }

    @Test
    public void getKeySauceTest() {
        System.setProperty("hub", "https://sauceusername:sauceaccesskey@ondemand.saucelabs.com:443");
        assertEquals(Sauce.getSauceKey(), "sauceaccesskey");
    }
}<|MERGE_RESOLUTION|>--- conflicted
+++ resolved
@@ -10,26 +10,22 @@
     private String hub = null;
 
     @BeforeClass (alwaysRun = true)
-    public void setupArrays() {
+    public void saveHub() {
         if (System.getProperty("hub") != null) {
             hub = System.getProperty("hub");
         }
     }
 
     @AfterClass (alwaysRun = true)
-    public void restoreBrowser() {
+    public void restoreHub() {
         if (hub != null) {
             System.setProperty("hub", hub);
         }
     }
 
-<<<<<<< HEAD
     @BeforeMethod (alwaysRun = true)
-=======
-    @BeforeMethod
-    @AfterMethod
->>>>>>> e5f72458
-    public void clearBrowser() {
+    @AfterMethod (alwaysRun = true)
+    public void clearHub() {
         System.clearProperty("hub");
     }
 
