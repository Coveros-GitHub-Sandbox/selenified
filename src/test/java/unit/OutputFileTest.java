--- conflicted
+++ resolved
@@ -67,11 +67,7 @@
 
     @Test
     public void fileNameTest() {
-<<<<<<< HEAD
-        Assert.assertEquals(outputFile.getFileName(), "fileANDROID");
-=======
-        assertEquals(outputFile.getFileName(), "file.html");
->>>>>>> bc8ab57d
+        assertEquals(outputFile.getFileName(), "file");
     }
 
     @Test
@@ -351,11 +347,7 @@
         OutputFile outputFile =
                 new OutputFile("results", "file", new Capabilities(new Browser("Chrome")), null, null, null, null, null, null);
         File directory = new File("results");
-<<<<<<< HEAD
-        File file = new File("results", "fileANDROID");
-=======
-        File file = new File("results", "file.html");
->>>>>>> bc8ab57d
+        File file = new File("results", "file");
 
         System.setProperty("packageResults", "true");
         outputFile.finalizeOutputFile(1);
