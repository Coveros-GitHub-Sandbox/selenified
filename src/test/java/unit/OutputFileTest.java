--- conflicted
+++ resolved
@@ -43,16 +43,11 @@
 
     @Test
     public void setupFileFreshTest() {
-<<<<<<< HEAD
-        new OutputFile("/somenewdir", "file", new Browser(BrowserName.ANDROID), null, null, null, null, null, null);
-        Assert.assertFalse(new File("/somenewdir/fileAndroid.html").exists());
-=======
-        new OutputFile("somenewdir", "file", Browser.ANDROID, null, null, null, null, null, null);
+        new OutputFile("somenewdir", "file", new Browser(BrowserName.ANDROID), null, null, null, null, null, null);
         File file = new File("somenewdir", "fileANDROID.html");
         Assert.assertTrue(file.exists());
         file.delete();
         new File("somenewdir").delete();
->>>>>>> 51c01355
     }
 
     @Test
