package unit;

<<<<<<< HEAD
import com.coveros.selenified.DriverSetup;
import com.coveros.selenified.OutputFile;
import com.coveros.selenified.Selenified;
import org.testng.ITestContext;
import org.testng.ITestResult;
import org.testng.annotations.AfterClass;
import org.testng.annotations.BeforeClass;
import org.testng.annotations.BeforeMethod;
import org.testng.annotations.Test;
=======
import com.coveros.selenified.Selenified;
import org.testng.ITestContext;
import org.testng.ITestResult;
import org.testng.annotations.*;
>>>>>>> e5f72458

import java.lang.reflect.Method;

import static org.testng.Assert.*;

public class SelenifiedTest extends Selenified {

<<<<<<< HEAD
    private String setAppURL = null;

    @BeforeClass(alwaysRun = true)
    public void saveBrowser() {
        if (System.getProperty("appURL") != null) {
            setAppURL = System.getProperty("appURL");
=======
    private String appURL;

    @BeforeClass
    public void setupArrays() {
        if (System.getProperty("appURL") != null) {
            appURL = System.getProperty("appURL");
>>>>>>> e5f72458
        }
    }

    @AfterClass
    public void restoreBrowser() {
<<<<<<< HEAD
        System.clearProperty("appURL");
        if (setAppURL != null) {
            System.setProperty("appURL", setAppURL);
        }
    }

    @BeforeMethod(alwaysRun = true)
=======
        if (appURL != null) {
            System.setProperty("appURL", appURL);
        }
    }

    @BeforeMethod
    @AfterMethod
>>>>>>> e5f72458
    public void clearBrowser() {
        System.clearProperty("appURL");
    }

    @Override
    public void startTest(Object[] dataProvider, Method method, ITestContext test, ITestResult result) {
        // do nothing
    }

    @Override
    public void endTest(Object[] dataProvider, Method method, ITestContext test, ITestResult result) {
        // do nothing
    }

    @Test
    public void siteTest(ITestContext context) {
        setTestSite(this, context, "yahoo");
        assertEquals(getTestSite(this.getClass().getName(), context), "yahoo");
        System.setProperty("appURL", "http://www.yahoo.com");
        setTestSite(this, context, "google");
        assertEquals(getTestSite(this.getClass().getName(), context), "http://www.yahoo.com");
    }
<<<<<<< HEAD

    @Test
    public void versionTest(ITestContext context) {
        setVersion(this, context, "1.0.0");
        assertEquals(getVersion(this.getClass().getName(), context), "1.0.0");
    }

    @Test
    public void authorTest(ITestContext context) {
        setAuthor(this, context, "Max");
        assertEquals(getAuthor(this.getClass().getName(), context), "Max");
    }

    @Test
    public void driverSetupTest() {
        assertFalse(DriverSetup.FALSE.useBrowser());
        assertTrue(DriverSetup.OPEN.useBrowser());
        assertTrue(DriverSetup.LOAD.useBrowser());

        assertFalse(DriverSetup.FALSE.loadPage());
        assertFalse(DriverSetup.OPEN.loadPage());
        assertTrue(DriverSetup.LOAD.loadPage());
    }

    @Test
    public void errorsForPassTest() {
        assertEquals(OutputFile.Success.PASS.getErrors(), 0);
    }

    @Test
    public void errorsForFailTest() {
        assertEquals(OutputFile.Success.FAIL.getErrors(), 1);
    }
=======
>>>>>>> e5f72458
}<|MERGE_RESOLUTION|>--- conflicted
+++ resolved
@@ -1,6 +1,5 @@
 package unit;
 
-<<<<<<< HEAD
 import com.coveros.selenified.DriverSetup;
 import com.coveros.selenified.OutputFile;
 import com.coveros.selenified.Selenified;
@@ -10,12 +9,7 @@
 import org.testng.annotations.BeforeClass;
 import org.testng.annotations.BeforeMethod;
 import org.testng.annotations.Test;
-=======
-import com.coveros.selenified.Selenified;
-import org.testng.ITestContext;
-import org.testng.ITestResult;
 import org.testng.annotations.*;
->>>>>>> e5f72458
 
 import java.lang.reflect.Method;
 
@@ -23,44 +17,25 @@
 
 public class SelenifiedTest extends Selenified {
 
-<<<<<<< HEAD
-    private String setAppURL = null;
-
-    @BeforeClass(alwaysRun = true)
-    public void saveBrowser() {
-        if (System.getProperty("appURL") != null) {
-            setAppURL = System.getProperty("appURL");
-=======
     private String appURL;
 
-    @BeforeClass
-    public void setupArrays() {
+    @BeforeClass (alwaysRun = true)
+    public void saveAppURL() {
         if (System.getProperty("appURL") != null) {
             appURL = System.getProperty("appURL");
->>>>>>> e5f72458
         }
     }
 
-    @AfterClass
-    public void restoreBrowser() {
-<<<<<<< HEAD
-        System.clearProperty("appURL");
-        if (setAppURL != null) {
-            System.setProperty("appURL", setAppURL);
-        }
-    }
-
-    @BeforeMethod(alwaysRun = true)
-=======
+    @AfterClass (alwaysRun = true)
+    public void restoreAppURL() {
         if (appURL != null) {
             System.setProperty("appURL", appURL);
         }
     }
 
-    @BeforeMethod
-    @AfterMethod
->>>>>>> e5f72458
-    public void clearBrowser() {
+    @BeforeMethod (alwaysRun = true)
+    @AfterMethod (alwaysRun = true)
+    public void clearAppURL() {
         System.clearProperty("appURL");
     }
 
@@ -81,19 +56,6 @@
         System.setProperty("appURL", "http://www.yahoo.com");
         setTestSite(this, context, "google");
         assertEquals(getTestSite(this.getClass().getName(), context), "http://www.yahoo.com");
-    }
-<<<<<<< HEAD
-
-    @Test
-    public void versionTest(ITestContext context) {
-        setVersion(this, context, "1.0.0");
-        assertEquals(getVersion(this.getClass().getName(), context), "1.0.0");
-    }
-
-    @Test
-    public void authorTest(ITestContext context) {
-        setAuthor(this, context, "Max");
-        assertEquals(getAuthor(this.getClass().getName(), context), "Max");
     }
 
     @Test
@@ -116,6 +78,4 @@
     public void errorsForFailTest() {
         assertEquals(OutputFile.Success.FAIL.getErrors(), 1);
     }
-=======
->>>>>>> e5f72458
 }