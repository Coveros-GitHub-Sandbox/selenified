--- conflicted
+++ resolved
@@ -16,26 +16,22 @@
     private String setHub = null;
 
     @BeforeClass (alwaysRun = true)
-    public void saveBrowser() {
+    public void saveHub() {
         if (System.getProperty("hub") != null) {
             setHub = System.getProperty("hub");
         }
     }
 
     @AfterClass (alwaysRun = true)
-    public void restoreBrowser() {
+    public void restoreHub() {
         if (setHub != null) {
             System.setProperty("hub", setHub);
         }
     }
 
-<<<<<<< HEAD
     @BeforeMethod (alwaysRun = true)
-=======
-    @BeforeMethod
-    @AfterMethod
->>>>>>> e5f72458
-    public void clearBrowser() {
+    @AfterMethod (alwaysRun = true)
+    public void clearHub() {
         System.clearProperty("hub");
     }
 
