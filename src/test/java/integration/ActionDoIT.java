package integration;

import com.coveros.selenified.Browser;
import com.coveros.selenified.Browser.BrowserName;
import com.coveros.selenified.Locator;
import com.coveros.selenified.Selenified;
import com.coveros.selenified.application.App;
import com.coveros.selenified.exceptions.InvalidBrowserException;
import com.coveros.selenified.utilities.Point;
import org.openqa.selenium.Keys;
import org.openqa.selenium.remote.DesiredCapabilities;
import org.testng.ITestContext;
import org.testng.annotations.BeforeClass;
import org.testng.annotations.DataProvider;
import org.testng.annotations.Test;

import java.io.File;
import java.net.MalformedURLException;
import java.util.ArrayList;
import java.util.List;

public class ActionDoIT extends Selenified {

    List<Point<Integer, Integer>> points = new ArrayList<Point<Integer, Integer>>();

    @BeforeClass(alwaysRun = true)
    public void beforeClass(ITestContext test) {
        // set the base URL for the tests here
        setTestSite(this, test, "http://34.233.135.10/");
        // set the author of the tests here
        setAuthor(this, test, "Max Saperstone\n<br/>max.saperstone@coveros.com");
        // set the version of the tests or of the software, possibly with a
        // dynamic check
        setVersion(this, test, "0.0.1");

        // setup our drawing points
        points.add(new Point<Integer, Integer>(10, 10));
        points.add(new Point<Integer, Integer>(100, 10));
    }

    @DataProvider(name = "car list options", parallel = true)
    public Object[][] DataSetOptions() {
        return new Object[][]{new Object[]{0, "Volvo"}, new Object[]{1, "Saab"}, new Object[]{2, "Mercedes"}};
    }

    @DataProvider(name = "car list items", parallel = true)
    public Object[][] DataSetItems() {
        return new Object[][]{new Object[]{"Volvo"}, new Object[]{"Saab"}, new Object[]{"Mercedes"}};
    }

    @Test(groups = {"integration", "actions", "do"},
            description = "An integration negative test to check the goToURL method")
    public void killDriverErrorTest() {
        // use this object to manipulate the app
        App app = this.apps.get();
        // perform some actions
        app.killDriver();
        app.killDriver();
        // verify no issues
        finish();
    }

    @Test(expectedExceptions = NullPointerException.class, groups = {"integration", "actions", "do"},
            description = "An integration test to verify we can't define an element with a bad locator")
    public void badLocatorTest() {
        // use this object to manipulate the app
        App app = this.apps.get();
        // perform some actions
        app.newElement(null, "element").click();
        // verify no issues
        finish();
    }

    @Test(groups = {"integration", "actions", "do", "url"},
            description = "An integration test to check the goToURL method")
    public void goToURLTest() {
        // use this object to manipulate the app
        App app = this.apps.get();
        // perform some actions
        app.goToURL("https://www.google.com/");
        app.azzert().urlEquals("https://www.google.com/");
        // verify no issues
        finish();
    }

    @Test(groups = {"integration", "actions", "do", "url"},
            description = "An integration negative test to check the goToURL method")
    public void negativeGoToURLTest() {
        // use this object to manipulate the app
        App app = this.apps.get();
        // perform some actions
        app.goToURL("https://www.yahoo.com/");
        app.azzert().urlEquals("https://www.google.com/");
        // verify 1 issue
        finish(1);
    }

    @Test(groups = {"integration", "actions", "do", "url"},
            description = "An integration negative test to check the goToURL method")
    public void negativeInvalidGoToURLTest() {
        // use this object to manipulate the app
        App app = this.apps.get();
        // perform some actions
        app.goToURL("https:///");
        // verify 1 issue
        finish(1);
    }

    @Test(groups = {"integration", "actions", "alert", "do"},
            description = "An integration test to check the acceptAlert method")
    public void acceptAlertTest() {
        // use this object to manipulate the app
        App app = this.apps.get();
        // perform some actions
        app.newElement(Locator.CLASSNAME, "click").click();
        app.newElement(Locator.CSS, "input#alert_button").click();
        app.acceptAlert();
        app.azzert().alertNotPresent();
        // verify no issues
        finish();
    }

    @Test(groups = {"integration", "actions", "alert", "do"},
            description = "An integration negative test to check the acceptAlert method")
    public void negativeAcceptAlertTest() {
        // use this object to manipulate the app
        App app = this.apps.get();
        // perform some actions
        app.acceptAlert();
        // verify 1 issue
        finish(1);
    }

    @Test(groups = {"integration", "actions", "alert", "do"},
            description = "An integration test to check the acceptConfirmation method")
    public void acceptConfirmationTest() {
        // use this object to manipulate the app
        App app = this.apps.get();
        // perform some actions
        app.newElement(Locator.CSS, "input#confirm_button").click();
        app.acceptConfirmation();
        app.azzert().confirmationNotPresent();
        // verify no issues
        finish();
    }

    @Test(groups = {"integration", "actions", "alert", "do"},
            description = "An integration negative test to check the acceptConfirmation method")
    public void negativeAcceptConfirmationTest() {
        // use this object to manipulate the app
        App app = this.apps.get();
        // perform some actions
        app.acceptConfirmation();
        // verify 1 issue
        finish(1);
    }

    @Test(groups = {"integration", "actions", "alert", "do"},
            description = "An integration test to check the dismissConfirmation method")
    public void dismissConfirmationTest() {
        // use this object to manipulate the app
        App app = this.apps.get();
        // perform some actions
        app.newElement(Locator.CSS, "input#confirm_button").click();
        app.dismissConfirmation();
        app.azzert().confirmationNotPresent();
        // verify no issues
        finish();
    }

    @Test(groups = {"integration", "actions", "alert", "do"},
            description = "An integration negative test to check the dismissConfirmation method")
    public void negativeDismissConfirmationTest() {
        // use this object to manipulate the app
        App app = this.apps.get();
        // perform some actions
        app.dismissConfirmation();
        // verify 1 issue
        finish(1);
    }

    @Test(groups = {"integration", "actions", "alert", "do"},
            description = "An integration test to check the acceptPrompt method")
    public void acceptPromptTest() {
        // use this object to manipulate the app
        App app = this.apps.get();
        // perform some actions
        app.newElement(Locator.CSS, "input#prompt_button").click();
        app.acceptPrompt();
        app.azzert().promptNotPresent();
        // verify no issues
        finish();
    }

    @Test(groups = {"integration", "actions", "alert", "do"},
            description = "An integration negative test to check the acceptPrompt method")
    public void negativeAcceptPromptTest() {
        // use this object to manipulate the app
        App app = this.apps.get();
        // perform some actions
        app.acceptPrompt();
        // verify 1 issue
        finish(1);
    }

    @Test(groups = {"integration", "actions", "alert", "do"},
            description = "An integration test to check the dismissPrompt method")
    public void dismissPromptTest() {
        // use this object to manipulate the app
        App app = this.apps.get();
        // perform some actions
        app.newElement(Locator.CSS, "input#prompt_button").click();
        app.dismissPrompt();
        app.azzert().confirmationNotPresent();
        // verify no issues
        finish();
    }

    @Test(groups = {"integration", "actions", "alert", "do"},
            description = "An integration negative test to check the dismissPrompt method")
    public void negativeDismissPromptTest() {
        // use this object to manipulate the app
        App app = this.apps.get();
        // perform some actions
        app.dismissPrompt();
        // verify 1 issue
        finish(1);
    }

    @Test(groups = {"integration", "actions", "alert", "do"},
            description = "An integration test to check the typePrompt method")
    public void typePromptTest() {
        // use this object to manipulate the app
        App app = this.apps.get();
        // perform some actions
        app.newElement(Locator.CSS, "input#prompt_button").click();
        app.typeIntoPrompt("yes!");
        // verify no issues
        finish();
    }

    @Test(groups = {"integration", "actions", "alert", "do"},
            description = "An integration negative test to check the typePrompt method")
    public void negativeTypePromptTest() {
        // use this object to manipulate the app
        App app = this.apps.get();
        // perform some actions
        app.typeIntoPrompt("yes!");
        // verify 1 issue
        finish(1);
    }

    @Test(groups = {"integration", "actions", "do", "click"},
            description = "An integration test to check the click method")
    public void clickTest() {
        // use this object to manipulate the app
        App app = this.apps.get();
        // perform some actions
        app.newElement(Locator.LINKTEXT, "I'M A LINK").click();
        app.azzert().confirmationPresent();
        // verify no issues
        finish();
    }

    @Test(groups = {"integration", "actions", "do", "click", "browser"},
            description = "An integration negative test to check the click method")
    public void clickAlertTest() {
        // use this object to manipulate the app
        App app = this.apps.get();
        // perform some actions
        app.newElement(Locator.ID, "confirm_button").click();
        app.newElement(Locator.LINKTEXT, "I'M A LINK").click();
        // verify 1 issue
        finish(1);
    }

    @Test(groups = {"integration", "actions", "click", "do"},
            description = "An integration negative test to check the click method")
    public void clickDisabledTest() {
        // use this object to manipulate the app
        App app = this.apps.get();
        // perform some actions
        app.newElement(Locator.CSS, "input#alert_button").click();
        // verify 1 issue
        finish(1);
    }

    @Test(groups = {"integration", "actions", "do", "click"},
            description = "An integration negative test to check the click method")
    public void clickNotExistTest() {
        // use this object to manipulate the app
        App app = this.apps.get();
        // perform some actions
        app.newElement(Locator.ID, "non-existent-element").click();
        // verify 1 issue
        finish(1);
    }

    @Test(groups = {"integration", "actions", "do", "click"},
            description = "An integration negative test to check the click method")
    public void clickHiddenTest() {
        // use this object to manipulate the app
        App app = this.apps.get();
        // perform some actions
        app.newElement(Locator.ID, "hidden_div").click();
        // verify 1 issue
        finish(1);
    }

    @Test(groups = {"integration", "actions", "do", "click", "browser"},
            description = "An integration negative test to check the click method")
    public void clickUnderlayTest() {
        // use this object to manipulate the app
        App app = this.apps.get();
        // perform some actions
        app.newElement(Locator.ID, "underlay_span").click();
        // verify 1 issue
        finish(1);
    }

    @Test(groups = {"integration", "actions", "do", "submit"},
            description = "An integration test to check the submit method")
    public void submitTest() {
        // use this object to manipulate the app
        App app = this.apps.get();
        // perform some actions
        app.newElement(Locator.ID, "submit_button").submit();
        app.azzert().textPresent("You're on the next page");
        // verify no issues
        finish();
    }

    @Test(groups = {"integration", "actions", "do", "submit", "browser"},
            description = "An integration negative test to check the submit method")
    public void submitAlertTest() {
        // use this object to manipulate the app
        App app = this.apps.get();
        // perform some actions
        app.newElement(Locator.ID, "confirm_button").click();
        app.newElement(Locator.ID, "submit_button").submit();
        // verify 1 issue
        finish(1);
    }

    @Test(groups = {"integration", "actions", "submit", "do"},
            description = "An integration negative test to check the submit method")
    public void submitDisabledTest() {
        // use this object to manipulate the app
        App app = this.apps.get();
        // perform some actions
        app.newElement(Locator.CSS, "input#alert_button").submit();
        // verify 1 issue
        finish(1);
    }

    @Test(groups = {"integration", "actions", "do", "submit"},
            description = "An integration negative test to check the submit method")
    public void submitNotExistTest() {
        // use this object to manipulate the app
        App app = this.apps.get();
        // perform some actions
        app.newElement(Locator.ID, "non-existent-element").submit();
        // verify 1 issue
        finish(1);
    }

    @Test(groups = {"integration", "actions", "do", "submit"},
            description = "An integration negative test to check the submit method")
    public void submitHiddenTest() {
        // use this object to manipulate the app
        App app = this.apps.get();
        // perform some actions
        app.newElement(Locator.ID, "hidden_div").submit();
        // verify 1 issue
        finish(1);
    }

    @Test(groups = {"integration", "actions", "do", "submit"},
            description = "An integration negative test to check the submit method")
    public void submitNonFormTest() {
        // use this object to manipulate the app
        App app = this.apps.get();
        // perform some actions
        app.newElement(Locator.ID, "scroll_button").submit();
        // verify 1 issue
        finish(1);
    }

    @Test(groups = {"integration", "actions", "do", "hover"},
            description = "An integration test to check the hover method")
    public void hoverTest() {
        // use this object to manipulate the app
        App app = this.apps.get();
        // perform some actions
        app.newElement(Locator.ID, "hover_over_me").hover();
        app.newElement(Locator.ID, "displayed_when_hovered").assertState().displayed();
        // verify 2 issues
        finish();
    }

    @Test(groups = {"integration", "actions", "do", "hover"},
            description = "An integration test to check the hover method")
    public void hoverOffTest() {
        // use this object to manipulate the app
        App app = this.apps.get();
        // perform some actions
        app.newElement(Locator.ID, "hover_over_me").hover();
        app.newElement(Locator.ID, "scroll_button").hover();
        app.newElement(Locator.ID, "displayed_when_hovered").assertState().notDisplayed();
        // verify 2 issues
        finish();
    }

    @Test(groups = {"integration", "actions", "do", "hover"},
            description = "An integration negative test to check the hover method")
    public void hoverNotExistTest() {
        // use this object to manipulate the app
        App app = this.apps.get();
        // perform some actions
        app.newElement(Locator.ID, "non-existent-element").hover();
        // verify 1 issue
        finish(1);
    }

    @Test(groups = {"integration", "actions", "do", "hover"},
            description = "An integration negative test to check the hover method")
    public void hoverHiddenTest() {
        // use this object to manipulate the app
        App app = this.apps.get();
        // perform some actions
        app.newElement(Locator.ID, "hidden_div").hover();
        // verify 1 issue
        finish(1);
    }

    @Test(groups = {"integration", "actions", "do", "hover", "browser"},
            description = "An integration negative test to check the hover method")
    public void hoverAlertTest() {
        // use this object to manipulate the app
        App app = this.apps.get();
        // perform some actions
        app.newElement(Locator.ID, "confirm_button").click();
        app.newElement(Locator.ID, "hover_over_me").hover();
        // verify 1 issue
        finish(1);
    }

    @Test(groups = {"integration", "actions", "do", "blur", "browser"},
            description = "An integration test to check the blur method")
    public void blurTest() {
        // use this object to manipulate the app
        App app = this.apps.get();
        // perform some actions
        app.newElement(Locator.ID, "input_box").blur();
        app.waitFor().alertPresent();
        app.azzert().alertPresent();
        // verify no issues
        finish();
    }

    @Test(groups = {"integration", "actions", "do", "blur", "browser"},
            description = "An integration negative test to check the blur method")
    public void blurAlertTest() {
        // use this object to manipulate the app
        App app = this.apps.get();
        // perform some actions
        app.newElement(Locator.ID, "confirm_button").click();
        app.newElement(Locator.ID, "input_box").blur();
        // verify 1 issue
        finish(1);
    }

    @Test(groups = {"integration", "actions", "do", "blur"},
            description = "An integration negative test to check the blur method")
    public void blurNotExistTest() {
        // use this object to manipulate the app
        App app = this.apps.get();
        // perform some actions
        app.newElement(Locator.ID, "non-existent-element").blur();
        // verify 1 issue
        finish(1);
    }

    @Test(groups = {"integration", "actions", "blur", "do"},
            description = "An integration negative test to check the blur method")
    public void blurDisabledTest() {
        // use this object to manipulate the app
        App app = this.apps.get();
        // perform some actions
        app.newElement(Locator.CSS, "input#alert_button").blur();
        // verify 1 issue
        finish(1);
    }

    @Test(groups = {"integration", "actions", "do", "blur", "browser"},
            description = "An integration negative test to check the blur method")
    public void blurNotVisibleTest() {
        // use this object to manipulate the app
        App app = this.apps.get();
        // perform some actions
        app.newElement(Locator.ID, "transparent_input").blur();
        // verify 1 issue
        finish(1);
    }

    @Test(groups = {"integration", "actions", "do", "blur"},
            description = "An integration negative test to check the blur method")
    public void blurNotInputTest() {
        // use this object to manipulate the app
        App app = this.apps.get();
        // perform some actions
        app.newElement(Locator.CLASSNAME, "click").blur();
        // verify 2 issues
        finish(1);
    }

    @Test(groups = {"integration", "actions", "do", "type"},
            description = "An integration test to check the type method")
    public void typeInputTest() {
        // use this object to manipulate the app
        App app = this.apps.get();
        // perform some actions
        app.newElement(Locator.ID, "input_box").type("This is a test");
        app.newElement(Locator.ID, "input_box").assertEquals().value("This is a test");
        // verify no issues
        finish();
    }

    @Test(groups = {"integration", "actions", "do", "type"},
            description = "An integration test to check the type method")
    public void typeTextAreaTest() {
        // use this object to manipulate the app
        App app = this.apps.get();
        // perform some actions
        app.newElement(Locator.ID, "textarea_input").type(" With More Text");
        app.newElement(Locator.ID, "textarea_input").assertEquals().value("A Pretty Text Area With More Text");
        // verify no issues
        finish();
    }

    @Test(groups = {"integration", "actions", "do", "type", "browser"},
            description = "An integration test to check the type method")
    public void typeCheckboxTest() {
        // use this object to manipulate the app
        App app = this.apps.get();
        // perform some actions
        app.newElement(Locator.ID, "this").type(" ");
        if (app.getBrowser().getName() == BrowserName.CHROME) {  //test only applicable for Chrome
            app.newElement(Locator.ID, "this").assertState().checked();
        }
        // verify no issues
        finish();
    }

    @Test(groups = {"integration", "actions", "do", "type", "browser"},
            description = "An integration test to check the type method")
    public void typeSelectTest() {
        // use this object to manipulate the app
        App app = this.apps.get();
        // perform some actions
        app.newElement(Locator.ID, "car_list").type("A");
        app.newElement(Locator.ID, "car_list").assertEquals().selectedValue("audi");
        // verify no issues
        finish();
    }

    @Test(groups = {"integration", "actions", "do", "type"},
            description = "An integration negative test to check the type method")
    public void typeNotExistTest() {
        // use this object to manipulate the app
        App app = this.apps.get();
        // perform some actions
        app.newElement(Locator.TAGNAME, "non-existent-element").type("This is a test");
        // verify 1 issue
        finish(1);
    }

    @Test(groups = {"integration", "actions", "type", "do"},
            description = "An integration negative test to check the type method")
    public void typeDisabledTest() {
        // use this object to manipulate the app
        App app = this.apps.get();
        // perform some actions
        app.newElement(Locator.CSS, "input#alert_button").type("This is a test");
        // verify 1 issue
        finish(1);
    }

    @Test(groups = {"integration", "actions", "do", "type"},
            description = "An integration negative test to check the type method")
    public void typeNotVisibleTest() {
        // use this object to manipulate the app
        App app = this.apps.get();
        // perform some actions
        File file = new File("public/index.html");
        app.newElement(Locator.ID, "transparent_input").type(file.getAbsolutePath());
        // verify no issues
        finish();
    }

    @Test(groups = {"integration", "actions", "do", "type"},
            description = "An integration negative test to check the type method")
    public void typeNotVisible2Test() {
        // use this object to manipulate the app
        App app = this.apps.get();
        // perform some actions
        app.newElement(Locator.ID, "hidden_input").type("This is a test");
        // verify 1 issue
        finish(1);
    }

    @Test(groups = {"integration", "actions", "do", "type"},
            description = "An integration negative test to check the type method")
    public void typeNotInputTest() {
        // use this object to manipulate the app
        App app = this.apps.get();
        // perform some actions
        app.newElement(Locator.CLASSNAME, "click").type("This is a test");
        // verify 1 issue
        finish(1);
    }

    @Test(groups = {"integration", "actions", "do", "type", "browser"},
            description = "An integration negative test to check the type method")
    public void typeAlertTest() {
        // use this object to manipulate the app
        App app = this.apps.get();
        // perform some actions
        app.newElement(Locator.ID, "confirm_button").click();
        app.newElement(Locator.ID, "input_box").type("This is a test");
        // verify 1 issue
        finish(1);
    }

    @Test(groups = {"integration", "actions", "do", "type", "browser"},
            description = "An integration test to check the type method")
    public void typeKeysInputTest() {
        // use this object to manipulate the app
        App app = this.apps.get();
        // perform some actions
        app.newElement(Locator.ID, "input_box", 0).type(Keys.TAB);
        app.azzert().alertPresent();
        // verify no issues
        finish();
    }

    @Test(groups = {"integration", "actions", "do", "type"},
            description = "An integration test to check the type method")
    public void typeKeysTextAreaTest() {
        // use this object to manipulate the app
        App app = this.apps.get();
        // perform some actions
        app.newElement(Locator.ID, "textarea_input").type(Keys.BACK_SPACE);
        app.newElement(Locator.ID, "textarea_input").assertEquals().value("A Pretty Text Are");
        // verify no issues
        finish();
    }

    @Test(groups = {"integration", "actions", "do", "type", "browser"},
            description = "An integration test to check the type method")
    public void typeKeysCheckboxTest() {
        // use this object to manipulate the app
        App app = this.apps.get();
        // perform some actions
        app.newElement(Locator.ID, "this").type(Keys.SPACE);
        app.newElement(Locator.ID, "this").assertState().checked();
        // verify no issues
        finish();
    }

    @Test(groups = {"integration", "actions", "do", "type", "browser"},
            description = "An integration test to check the type method")
    public void typeKeysSelectTest() {
        // use this object to manipulate the app
        App app = this.apps.get();
        // perform some actions
        app.newElement(Locator.ID, "car_list").type(Keys.DOWN);
        app.newElement(Locator.ID, "car_list").assertEquals().selectedValue("saab");
        // verify no issues
        finish();
    }

    @Test(groups = {"integration", "actions", "do", "type"},
            description = "An integration negative test to check the type method")
    public void typeKeysNotExistTest() {
        // use this object to manipulate the app
        App app = this.apps.get();
        // perform some actions
        app.newElement(Locator.ID, "non-existent-element").type(Keys.SPACE);
        // verify 1 issue
        finish(1);
    }

    @Test(groups = {"integration", "actions", "type", "do"},
            description = "An integration negative test to check the type method")
    public void typeKeysDisabledTest() {
        // use this object to manipulate the app
        App app = this.apps.get();
        // perform some actions
        app.newElement(Locator.CSS, "input#alert_button").type(Keys.SPACE);
        // verify 1 issue
        finish(1);
    }

    @Test(groups = {"integration", "actions", "do", "type", "browser"},
            description = "An integration negative test to check the type method")
    public void typeKeysNotVisibleTest() {
        // use this object to manipulate the app
        App app = this.apps.get();
        // perform some actions
        app.newElement(Locator.ID, "transparent_input").type(Keys.SPACE);
        // verify 1 issue
        finish(1);
    }

    @Test(groups = {"integration", "actions", "do", "type"},
            description = "An integration negative test to check the type method")
    public void typeKeysNotVisible2Test() {
        // use this object to manipulate the app
        App app = this.apps.get();
        // perform some actions
        app.newElement(Locator.ID, "hidden_input").type(Keys.SPACE);
        // verify 1 issue
        finish(1);
    }

    @Test(groups = {"integration", "actions", "do", "type"},
            description = "An integration negative test to check the type method")
    public void typeKeysNotInputTest() {
        // use this object to manipulate the app
        App app = this.apps.get();
        // perform some actions
        app.newElement(Locator.CLASSNAME, "click").type(Keys.SPACE);
        // verify 1 issue
        finish(1);
    }

    @Test(groups = {"integration", "actions", "do", "type", "browser"},
            description = "An integration negative test to check the type method")
    public void typeKeysAlertTest() {
        // use this object to manipulate the app
        App app = this.apps.get();
        // perform some actions
        app.newElement(Locator.ID, "confirm_button").click();
        app.newElement(Locator.ID, "input_box").type(Keys.BACK_SPACE);
        // verify 1 issue
        finish(1);
    }

    @Test(groups = {"integration", "actions", "do", "clear"},
            description = "An integration test to check the clear method")
    public void clearInputTest() {
        // use this object to manipulate the app
        App app = this.apps.get();
        // perform some actions
        app.newElement(Locator.ID, "input_box").type("Text");
        app.newElement(Locator.ID, "input_box").assertEquals().value("Text");
        app.newElement(Locator.ID, "input_box").clear();
        app.newElement(Locator.ID, "input_box").assertEquals().value("");
        // verify no issues
        finish();
    }

    @Test(groups = {"integration", "actions", "do", "clear"},
            description = "An integration test to check the clear method")
    public void clearTextAreaTest() {
        // use this object to manipulate the app
        App app = this.apps.get();
        // perform some actions
        app.newElement(Locator.ID, "textarea_input").assertEquals().value("A Pretty Text Area");
        app.newElement(Locator.ID, "textarea_input").clear();
        app.newElement(Locator.ID, "textarea_input").assertEquals().value("");
        // verify no issues
        finish();
    }

    @Test(groups = {"integration", "actions", "do", "clear", "browser"},
            description = "An integration test to check the clear method")
    public void clearCheckboxTest() {
        // use this object to manipulate the app
        App app = this.apps.get();
        // perform some actions
        app.newElement(Locator.ID, "this").clear();
        // verify 1 issue
        finish(1);
    }

    @Test(groups = {"integration", "actions", "do", "clear", "browser"},
            description = "An integration test to check the clear method")
    public void clearSelectTest() {
        // use this object to manipulate the app
        App app = this.apps.get();
        // perform some actions
        app.newElement(Locator.ID, "car_list").clear();
        // verify 1 issue
        finish(1);
    }

    @Test(groups = {"integration", "actions", "do", "clear"},
            description = "An integration negative test to check the clear method")
    public void clearNotExistTest() {
        // use this object to manipulate the app
        App app = this.apps.get();
        // perform some actions
        app.newElement(Locator.ID, "non-existent-element").clear();
        // verify 1 issue
        finish(1);
    }

    @Test(groups = {"integration", "actions", "clear", "do"},
            description = "An integration negative test to check the clear method")
    public void clearDisabledTest() {
        // use this object to manipulate the app
        App app = this.apps.get();
        // perform some actions
        app.newElement(Locator.CSS, "input#alert_button").clear();
        // verify 1 issue
        finish(1);
    }

    @Test(groups = {"integration", "actions", "do", "clear"},
            description = "An integration negative test to check the clear method")
    public void clearNotVisibleTest() {
        // use this object to manipulate the app
        App app = this.apps.get();
        // perform some actions
        app.newElement(Locator.ID, "hidden_div").clear();
        // verify 1 issue
        finish(1);
    }

    @Test(groups = {"integration", "actions", "do", "clear"},
            description = "An integration negative test to check the clear method")
    public void clearNotInputTest() {
        // use this object to manipulate the app
        App app = this.apps.get();
        // perform some actions
        app.newElement(Locator.CLASSNAME, "click").clear();
        // verify 2 issues
        finish(1);
    }

    @Test(groups = {"integration", "actions", "do", "clear", "browser"},
            description = "An integration test to check the clear method")
    public void clearAlertTest() {
        // use this object to manipulate the app
        App app = this.apps.get();
        // perform some actions
        app.newElement(Locator.ID, "confirm_button").click();
        app.newElement(Locator.ID, "input_box").clear();
        // verify 1 issue
        finish(1);
    }

    @Test(dataProvider = "car list options", groups = {"integration", "actions", "do", "select"},
            description = "An integration test using a data provider to perform searches")
    public void selectValueTest(int listItem, String listValue) {
        // use this object to manipulate the app
        App app = this.apps.get();
        // perform some actions
        app.newElement(Locator.ID, "car_list").select(listItem);
        app.newElement(Locator.ID, "car_list").assertEquals().selectedOption(listValue);
        // close out the test
        finish();
    }

    @Test(groups = {"integration", "actions", "do", "select"},
            description = "An integration negative test to check the select method")
    public void selectBadValueTest() {
        // use this object to manipulate the app
        App app = this.apps.get();
        // perform some actions
        app.newElement(Locator.ID, "car_list").select(9);
        // verify 1 issue
        finish(1);
    }

    @Test(groups = {"integration", "actions", "do", "select", "browser"},
            description = "An integration negative test to check the select method")
    public void selectValueAlertTest() {
        // use this object to manipulate the app
        App app = this.apps.get();
        // perform some actions
        app.newElement(Locator.ID, "confirm_button").click();
        app.newElement(Locator.ID, "car_list").select(1);
        // verify 1 issue
        finish(1);
    }

    @Test(dataProvider = "car list items", groups = {"integration", "actions", "do", "select"},
            description = "An integration test using a data provider to perform searches")
    public void selectOptionTest(String listItem) {
        // use this object to manipulate the app
        App app = this.apps.get();
        // perform some actions
        app.newElement(Locator.ID, "car_list").selectOption(listItem);
        app.newElement(Locator.ID, "car_list").assertEquals().selectedOption(listItem);
        // close out the test
        finish();
    }

    @Test(groups = {"integration", "actions", "do", "select"},
            description = "An integration negative test to check the select method")
    public void selectOptionBadOptionTest() {
        // use this object to manipulate the app
        App app = this.apps.get();
        // perform some actions
        app.newElement(Locator.ID, "car_list").selectOption("option");
        // verify 2 issues
        finish(1);
    }

    @Test(groups = {"integration", "actions", "do", "select"},
            description = "An integration negative test to check the select method")
    public void selectOptionNotExistTest() {
        // use this object to manipulate the app
        App app = this.apps.get();
        // perform some actions
        app.newElement(Locator.PARTIALLINKTEXT, "non-existent-element").selectOption("option");
        // verify 1 issue
        finish(1);
    }

    @Test(groups = {"integration", "actions", "select", "do"},
            description = "An integration negative test to check the select method")
    public void selectOptionDisabledTest() {
        // use this object to manipulate the app
        App app = this.apps.get();
        // perform some actions
        app.newElement(Locator.CSS, "input#alert_button").selectOption("option");
        // verify 1 issue
        finish(1);
    }

    @Test(groups = {"integration", "actions", "do", "select"},
            description = "An integration negative test to check the select method")
    public void selectOptionNotVisibleTest() {
        // use this object to manipulate the app
        App app = this.apps.get();
        // perform some actions
        app.newElement(Locator.ID, "hidden_div").selectOption("option");
        // verify 1 issue
        finish(1);
    }

    @Test(groups = {"integration", "actions", "do", "select"},
            description = "An integration negative test to check the select method")
    public void selectOptionNotInputTest() {
        // use this object to manipulate the app
        App app = this.apps.get();
        // perform some actions
        app.newElement(Locator.CLASSNAME, "click").selectOption("option");
        // verify 1 issue
        finish(1);
    }

    @Test(groups = {"integration", "actions", "do", "select"},
            description = "An integration negative test to check the select method")
    public void selectOptionNotSelectTest() {
        // use this object to manipulate the app
        App app = this.apps.get();
        // perform some actions
        app.newElement(Locator.ID, "scroll_button").selectOption("option");
        // verify 1 issue
        finish(1);
    }

    @Test(dataProvider = "car list items", groups = {"integration", "actions", "do", "select", "browser"},
            description = "An integration negative test using a data provider to perform searches")
    public void selectOptionAlertTest(String listItem) {
        // use this object to manipulate the app
        App app = this.apps.get();
        // perform some actions
        app.newElement(Locator.ID, "confirm_button").click();
        app.newElement(Locator.ID, "car_list").selectOption(listItem);
        // verify 1 issue
        finish(1);
    }

    @Test(dataProvider = "car list items", groups = {"integration", "actions", "do", "select"},
            description = "An integration test using a data provider to perform searches")
    public void selectValueTest(String listItem) {
        // use this object to manipulate the app
        App app = this.apps.get();
        // perform some actions
        app.newElement(Locator.ID, "car_list").selectValue(listItem.toLowerCase());
        app.newElement(Locator.ID, "car_list").assertEquals().selectedValue(listItem.toLowerCase());
        // close out the test
        finish();
    }

    @Test(dataProvider = "car list items", groups = {"integration", "actions", "do", "select", "browser"},
            description = "An integration test using a data provider to perform searches")
    public void selectValueAlertTest(String listItem) {
        // use this object to manipulate the app
        App app = this.apps.get();
        // perform some actions
        app.newElement(Locator.ID, "confirm_button").click();
        app.newElement(Locator.ID, "car_list").selectValue(listItem.toLowerCase());
        // verify 1 issue
        finish(1);
    }

    @Test(groups = {"integration", "actions", "do", "select"},
            description = "An integration negative test to check the select method")
    public void selectValueBadOptionTest() {
        // use this object to manipulate the app
        App app = this.apps.get();
        // perform some actions
        app.newElement(Locator.ID, "car_list").selectValue("option");
        // verify 2 issues
        finish(1);
    }

    @Test(groups = {"integration", "actions", "do", "select"},
            description = "An integration negative test to check the select method")
    public void selectValueNotExistTest() {
        // use this object to manipulate the app
        App app = this.apps.get();
        // perform some actions
        app.newElement(Locator.PARTIALLINKTEXT, "non-existent-element").selectValue("option");
        // verify 1 issue
        finish(1);
    }

    @Test(groups = {"integration", "actions", "select", "do"},
            description = "An integration negative test to check the select method")
    public void selectValueDisabledTest() {
        // use this object to manipulate the app
        App app = this.apps.get();
        // perform some actions
        app.newElement(Locator.CSS, "input#alert_button").selectValue("option");
        // verify 1 issue
        finish(1);
    }

    @Test(groups = {"integration", "actions", "do", "select"},
            description = "An integration negative test to check the select method")
    public void selectValueNotVisibleTest() {
        // use this object to manipulate the app
        App app = this.apps.get();
        // perform some actions
        app.newElement(Locator.ID, "hidden_div").selectValue("option");
        // verify 1 issue
        finish(1);
    }

    @Test(groups = {"integration", "actions", "do", "select"},
            description = "An integration negative test to check the select method")
    public void selectValueNotInputTest() {
        // use this object to manipulate the app
        App app = this.apps.get();
        // perform some actions
        app.newElement(Locator.CLASSNAME, "click").selectValue("option");
        // verify 1 issue
        finish(1);
    }

    @Test(groups = {"integration", "actions", "do", "select"},
            description = "An integration negative test to check the select method")
    public void selectValueNotSelectTest() {
        // use this object to manipulate the app
        App app = this.apps.get();
        // perform some actions
        app.newElement(Locator.ID, "scroll_button").selectValue("option");
        // verify 1 issue
        finish(1);
    }

    @Test(groups = {"integration", "actions", "do", "select"},
            description = "An integration negative test to check the select method")
    public void selectNotInputValueTest() {
        // use this object to manipulate the app
        App app = this.apps.get();
        // perform some actions
        app.newElement(Locator.CLASSNAME, "click").select(1);
        // verify 1 issue
        finish(1);
    }

    @Test(groups = {"integration", "actions", "do", "move"},
            description = "An integration test to check the move method")
    public void moveTest() {
        // use this object to manipulate the app
        App app = this.apps.get();
        // perform some actions
        app.newElement(Locator.ID, "table_no_header").move();
        // verify no issues
        finish();
    }

    @Test(groups = {"integration", "actions", "do", "move", "browser"},
            description = "An integration test to check the move method")
    public void moveAlertTest() {
        // use this object to manipulate the app
        App app = this.apps.get();
        // perform some actions
        app.newElement(Locator.ID, "confirm_button").click();
        app.newElement(Locator.ID, "table_no_header").move();
        // verify 1 issue
        finish(1);
    }

    @Test(groups = {"integration", "actions", "do", "move"},
            description = "An integration negative test to check the move method")
    public void moveNotExistTest() {
        // use this object to manipulate the app
        App app = this.apps.get();
        // perform some actions
        app.newElement(Locator.ID, "non-existent-element").move();
        // verify 1 issue
        finish(1);
    }

    @Test(groups = {"integration", "actions", "do", "move"},
            description = "An integration negative test to check the move method")
    public void moveNotVisibleTest() {
        // use this object to manipulate the app
        App app = this.apps.get();
        // perform some actions
        app.newElement(Locator.ID, "hidden_div").move();
        // verify 1 issue
        finish(1);
    }

    @Test(groups = {"integration", "actions", "do", "move", "browser"},
            description = "An integration negative test to check the move method")
    public void moveOffscreenTest() {
        // use this object to manipulate the app
        App app = this.apps.get();
        // perform some actions
        app.newElement(Locator.ID, "offscreen_div").move();
        // verify 1 issue
        finish(1);
    }

    @Test(groups = {"integration", "actions", "do", "move"},
            description = "An integration test to check the move method")
    public void moveAtTest() {
        // use this object to manipulate the app
        App app = this.apps.get();
        // perform some actions
        app.newElement(Locator.ID, "table_no_header").move(10);
        // verify no issues
        finish();
    }

    @Test(groups = {"integration", "actions", "do", "move", "browser"},
            description = "An integration negative test to check the move method")
    public void moveAtAlertTest() {
        // use this object to manipulate the app
        App app = this.apps.get();
        // perform some actions
        app.newElement(Locator.ID, "confirm_button").click();
        app.newElement(Locator.ID, "table_no_header").move(10);
        // verify 1 issue
        finish(1);
    }

    @Test(groups = {"integration", "actions", "do", "move"},
            description = "An integration negative test to check the move method")
    public void moveAtNotExistTest() {
        // use this object to manipulate the app
        App app = this.apps.get();
        // perform some actions
        app.newElement(Locator.ID, "non-existent-element").move(10);
        // verify 1 issue
        finish(1);
    }

    @Test(groups = {"integration", "actions", "do", "move"},
            description = "An integration negative test to check the move method")
    public void moveAtNotVisibleTest() {
        // use this object to manipulate the app
        App app = this.apps.get();
        // perform some actions
        app.newElement(Locator.ID, "hidden_div").move(10);
        // verify 1 issue
        finish(1);
    }

    @Test(groups = {"integration", "actions", "do", "move", "browser"},
            description = "An integration negative test to check the move method")
    public void moveAtOffscreenTest() {
        // use this object to manipulate the app
        App app = this.apps.get();
        // perform some actions
        app.newElement(Locator.ID, "offscreen_div").move(-10);
        // verify 1 issue
        finish(1);
    }

    @Test(groups = {"integration", "actions", "do", "scroll", "browser"},
            description = "An integration test to check the scroll method")
    public void scrollTest() {
        // use this object to manipulate the app
        App app = this.apps.get();
        // perform some actions
        app.newElement(Locator.NAME, "scroll_button").click();
        app.scroll(50);
        // verify no issues
        finish();
    }

    @Test(groups = {"integration", "actions", "scroll", "do"},
            description = "An integration negative test to check the scroll method")
    public void negativeScrollTest() {
        // use this object to manipulate the app
        App app = this.apps.get();
        // perform some actions
        app.scroll(500);
        // verify 1 issue
        finish(1);
    }

<<<<<<< HEAD
    @Test(groups = {"integration", "actions", "scroll", "do"},
            description = "An integration negative test to check the scroll method")
    public void scrollBadDriverTest() {
        // use this object to manipulate the app
        App app = this.apps.get();
        // perform some actions
        app.killDriver();
        app.scroll(50);
=======
    @Test(groups = {"integration", "actions", "do", "draw", "browser"},
            description = "An integration negative test to check the draw method")
    public void drawTest() {
        // use this object to manipulate the app
        App app = this.apps.get();
        // perform some actions
        app.newElement(Locator.ID, "can").draw(points);
        // verify no issues
        finish();
    }

    @Test(groups = {"integration", "actions", "do", "draw"},
            description = "An integration test to check the draw method")
    public void drawTestNotCanvas() {
        // use this object to manipulate the app
        App app = this.apps.get();
        // perform some actions
        app.newElement(Locator.ID, "overlay_span").draw(points);
        // verify no issues
        finish(1);
    }

    @Test(groups = {"integration", "actions", "do", "draw"},
            description = "An integration negative test to check the draw method")
    public void drawTestNoPoints() {
        // use this object to manipulate the app
        App app = this.apps.get();
        // perform some actions
        app.newElement(Locator.LINKTEXT, "I'M A LINK").draw(new ArrayList<Point<Integer, Integer>>());
        // verify no issues
        finish(1);
    }

    @Test(groups = {"integration", "actions", "do", "draw"},
            description = "An integration negative test to check the draw method")
    public void drawAlertTest() {
        // use this object to manipulate the app
        App app = this.apps.get();
        // perform some actions
        app.newElement(Locator.ID, "confirm_button").click();
        app.newElement(Locator.LINKTEXT, "I'M A LINK").draw(points);
        // verify 1 issue
        finish(1);
    }

    @Test(groups = {"integration", "actions", "draw", "do"},
            description = "An integration negative test to check the draw method")
    public void drawDisabledTest() {
        // use this object to manipulate the app
        App app = this.apps.get();
        // perform some actions
        app.newElement(Locator.CSS, "input#alert_button").draw(points);
        // verify 1 issue
        finish(1);
    }

    @Test(groups = {"integration", "actions", "do", "draw"},
            description = "An integration negative test to check the draw method")
    public void drawNotExistTest() {
        // use this object to manipulate the app
        App app = this.apps.get();
        // perform some actions
        app.newElement(Locator.ID, "non-existent-element").draw(points);
        // verify 1 issue
        finish(1);
    }

    @Test(groups = {"integration", "actions", "do", "draw"},
            description = "An integration negative test to check the draw method")
    public void drawHiddenTest() {
        // use this object to manipulate the app
        App app = this.apps.get();
        // perform some actions
        app.newElement(Locator.ID, "hidden_div").draw(points);
>>>>>>> 5911821a
        // verify 1 issue
        finish(1);
    }

    @Test(groups = {"integration", "actions", "screenshot", "do"},
            description = "An integration test to check the takeScreenshot method")
    public void takeScreenshotFirefoxLocalTest() throws InvalidBrowserException, MalformedURLException {
        // use this object to manipulate the app
        App app = new App(new Browser(BrowserName.FIREFOX), new DesiredCapabilities(), null);
        System.setProperty("hubAddress", "LOCAL");
        // perform some actions
        app.takeScreenshot("somefile");
        app.killDriver();
        // verify no issues
        finish();
    }

    @Test(groups = {"integration", "actions", "screenshot", "do"},
            description = "An integration test to check the takeScreenshot method")
    public void takeScreenshotFirefoxHubTest() throws InvalidBrowserException, MalformedURLException {
        // use this object to manipulate the app
        App app = new App(new Browser(BrowserName.FIREFOX), new DesiredCapabilities(), null);
        System.setProperty("hubAddress", "HUB");
        // perform some actions
        app.takeScreenshot("somefile");
        app.killDriver();
        // verify no issues
        finish();
    }

    @Test(groups = {"integration", "actions", "screenshot", "do"},
            description = "An integration test to check the takeScreenshot method")
    public void takeScreenshotHtmlUnitTest() throws InvalidBrowserException, MalformedURLException {
        // use this object to manipulate the app
        App app = new App(new Browser(BrowserName.HTMLUNIT), new DesiredCapabilities(), null);
        // perform some actions
        app.takeScreenshot("somefile");
        app.killDriver();
        // verify no issues
        finish();
    }

    @Test(groups = {"integration", "actions", "screenshot", "do"},
            description = "An integration negative test to check the takeScreenshot method")
    public void takeScreenshotBadDriverTest() throws InvalidBrowserException, MalformedURLException {
        // use this object to manipulate the app
        App app = new App(new Browser(BrowserName.FIREFOX), new DesiredCapabilities(), null);
        // perform some actions
        app.killDriver();
        app.takeScreenshot("somefile");
        // verify no issues
        finish();
    }
}<|MERGE_RESOLUTION|>--- conflicted
+++ resolved
@@ -1213,7 +1213,6 @@
         finish(1);
     }
 
-<<<<<<< HEAD
     @Test(groups = {"integration", "actions", "scroll", "do"},
             description = "An integration negative test to check the scroll method")
     public void scrollBadDriverTest() {
@@ -1222,7 +1221,7 @@
         // perform some actions
         app.killDriver();
         app.scroll(50);
-=======
+
     @Test(groups = {"integration", "actions", "do", "draw", "browser"},
             description = "An integration negative test to check the draw method")
     public void drawTest() {
@@ -1297,7 +1296,6 @@
         App app = this.apps.get();
         // perform some actions
         app.newElement(Locator.ID, "hidden_div").draw(points);
->>>>>>> 5911821a
         // verify 1 issue
         finish(1);
     }
