package integration;

<<<<<<< HEAD
import java.net.MalformedURLException;
import java.util.ArrayList;
import java.util.List;

=======
import com.coveros.selenified.Browser;
import com.coveros.selenified.Locator;
import com.coveros.selenified.Selenified;
import com.coveros.selenified.application.App;
import com.coveros.selenified.exceptions.InvalidBrowserException;
>>>>>>> 2f529a71
import org.openqa.selenium.Keys;
import org.openqa.selenium.remote.DesiredCapabilities;
import org.testng.ITestContext;
import org.testng.annotations.BeforeClass;
import org.testng.annotations.DataProvider;
import org.testng.annotations.Test;

<<<<<<< HEAD
import com.coveros.selenified.exceptions.InvalidBrowserException;
import com.coveros.selenified.utilities.Point;
import com.coveros.selenified.Selenified;
import com.coveros.selenified.Browser;
import com.coveros.selenified.Locator;
import com.coveros.selenified.application.App;
=======
import java.io.File;
import java.net.MalformedURLException;
>>>>>>> 2f529a71

public class ActionDoIT extends Selenified {

    List<Point<Integer, Integer>> points = new ArrayList<Point<Integer, Integer>>();

    @BeforeClass(alwaysRun = true)
    public void beforeClass(ITestContext test) {
        // set the base URL for the tests here
        setTestSite(this, test, "http://172.31.2.65/");
        // set the author of the tests here
        setAuthor(this, test, "Max Saperstone\n<br/>max.saperstone@coveros.com");
        // set the version of the tests or of the software, possibly with a
        // dynamic check
        setVersion(this, test, "0.0.1");

        // setup our drawing points
        points.add(new Point<Integer, Integer>(10, 10));
        points.add(new Point<Integer, Integer>(100, 10));
    }

    @DataProvider(name = "car list options", parallel = true)
    public Object[][] DataSetOptions() {
        return new Object[][]{new Object[]{0, "Volvo"}, new Object[]{1, "Saab"}, new Object[]{2, "Mercedes"}};
    }

    @DataProvider(name = "car list items", parallel = true)
    public Object[][] DataSetItems() {
        return new Object[][]{new Object[]{"Volvo"}, new Object[]{"Saab"}, new Object[]{"Mercedes"}};
    }

    @Test(groups = {"integration", "actions", "do"},
            description = "An integration negative test to check the goToURL method")
    public void killDriverErrorTest() {
        // use this object to manipulate the app
        App app = this.apps.get();
        // perform some actions
        app.killDriver();
        app.killDriver();
        // verify no issues
        finish();
    }

    @Test(expectedExceptions = NullPointerException.class, groups = {"integration", "actions", "do"},
            description = "An integration test to verify we can't define an element with a bad locator")
    public void badLocatorTest() {
        // use this object to manipulate the app
        App app = this.apps.get();
        // perform some actions
        app.newElement(null, "element").click();
        // verify no issues
        finish();
    }

    @Test(groups = {"integration", "actions", "do", "url"},
            description = "An integration test to check the goToURL method")
    public void goToURLTest() {
        // use this object to manipulate the app
        App app = this.apps.get();
        // perform some actions
        app.goToURL("https://www.google.com/");
        app.azzert().urlEquals("https://www.google.com/");
        // verify no issues
        finish();
    }

    @Test(groups = {"integration", "actions", "do", "url"},
            description = "An integration negative test to check the goToURL method")
    public void negativeGoToURLTest() {
        // use this object to manipulate the app
        App app = this.apps.get();
        // perform some actions
        app.goToURL("https://www.yahoo.com/");
        app.azzert().urlEquals("https://www.google.com/");
        // verify 1 issue
        finish(1);
    }

    @Test(groups = {"integration", "actions", "do", "url"},
            description = "An integration negative test to check the goToURL method")
    public void negativeInvalidGoToURLTest() {
        // use this object to manipulate the app
        App app = this.apps.get();
        // perform some actions
        app.goToURL("https:///");
        // verify 1 issue
        finish(1);
    }

    @Test(groups = {"integration", "actions", "alert", "do"},
            description = "An integration test to check the acceptAlert method")
    public void acceptAlertTest() {
        // use this object to manipulate the app
        App app = this.apps.get();
        // perform some actions
        app.newElement(Locator.CLASSNAME, "click").click();
        app.newElement(Locator.CSS, "input#alert_button").click();
        app.acceptAlert();
        app.azzert().alertNotPresent();
        // verify no issues
        finish();
    }

    @Test(groups = {"integration", "actions", "alert", "do"},
            description = "An integration negative test to check the acceptAlert method")
    public void negativeAcceptAlertTest() {
        // use this object to manipulate the app
        App app = this.apps.get();
        // perform some actions
        app.acceptAlert();
        // verify 1 issue
        finish(1);
    }

    @Test(groups = {"integration", "actions", "alert", "do"},
            description = "An integration test to check the acceptConfirmation method")
    public void acceptConfirmationTest() {
        // use this object to manipulate the app
        App app = this.apps.get();
        // perform some actions
        app.newElement(Locator.CSS, "input#confirm_button").click();
        app.acceptConfirmation();
        app.azzert().confirmationNotPresent();
        // verify no issues
        finish();
    }

    @Test(groups = {"integration", "actions", "alert", "do"},
            description = "An integration negative test to check the acceptConfirmation method")
    public void negativeAcceptConfirmationTest() {
        // use this object to manipulate the app
        App app = this.apps.get();
        // perform some actions
        app.acceptConfirmation();
        // verify 1 issue
        finish(1);
    }

    @Test(groups = {"integration", "actions", "alert", "do"},
            description = "An integration test to check the dismissConfirmation method")
    public void dismissConfirmationTest() {
        // use this object to manipulate the app
        App app = this.apps.get();
        // perform some actions
        app.newElement(Locator.CSS, "input#confirm_button").click();
        app.dismissConfirmation();
        app.azzert().confirmationNotPresent();
        // verify no issues
        finish();
    }

    @Test(groups = {"integration", "actions", "alert", "do"},
            description = "An integration negative test to check the dismissConfirmation method")
    public void negativeDismissConfirmationTest() {
        // use this object to manipulate the app
        App app = this.apps.get();
        // perform some actions
        app.dismissConfirmation();
        // verify 1 issue
        finish(1);
    }

    @Test(groups = {"integration", "actions", "alert", "do"},
            description = "An integration test to check the acceptPrompt method")
    public void acceptPromptTest() {
        // use this object to manipulate the app
        App app = this.apps.get();
        // perform some actions
        app.newElement(Locator.CSS, "input#prompt_button").click();
        app.acceptPrompt();
        app.azzert().promptNotPresent();
        // verify no issues
        finish();
    }

    @Test(groups = {"integration", "actions", "alert", "do"},
            description = "An integration negative test to check the acceptPrompt method")
    public void negativeAcceptPromptTest() {
        // use this object to manipulate the app
        App app = this.apps.get();
        // perform some actions
        app.acceptPrompt();
        // verify 1 issue
        finish(1);
    }

    @Test(groups = {"integration", "actions", "alert", "do"},
            description = "An integration test to check the dismissPrompt method")
    public void dismissPromptTest() {
        // use this object to manipulate the app
        App app = this.apps.get();
        // perform some actions
        app.newElement(Locator.CSS, "input#prompt_button").click();
        app.dismissPrompt();
        app.azzert().confirmationNotPresent();
        // verify no issues
        finish();
    }

    @Test(groups = {"integration", "actions", "alert", "do"},
            description = "An integration negative test to check the dismissPrompt method")
    public void negativeDismissPromptTest() {
        // use this object to manipulate the app
        App app = this.apps.get();
        // perform some actions
        app.dismissPrompt();
        // verify 1 issue
        finish(1);
    }

    @Test(groups = {"integration", "actions", "alert", "do"},
            description = "An integration test to check the typePrompt method")
    public void typePromptTest() {
        // use this object to manipulate the app
        App app = this.apps.get();
        // perform some actions
        app.newElement(Locator.CSS, "input#prompt_button").click();
        app.typeIntoPrompt("yes!");
        // verify no issues
        finish();
    }

    @Test(groups = {"integration", "actions", "alert", "do"},
            description = "An integration negative test to check the typePrompt method")
    public void negativeTypePromptTest() {
        // use this object to manipulate the app
        App app = this.apps.get();
        // perform some actions
        app.typeIntoPrompt("yes!");
        // verify 1 issue
        finish(1);
    }

    @Test(groups = {"integration", "actions", "do", "click"},
            description = "An integration test to check the click method")
    public void clickTest() {
        // use this object to manipulate the app
        App app = this.apps.get();
        // perform some actions
        app.newElement(Locator.LINKTEXT, "I'M A LINK").click();
        app.azzert().confirmationPresent();
        // verify no issues
        finish();
    }

    @Test(groups = {"integration", "actions", "do", "click", "browser"},
            description = "An integration negative test to check the click method")
    public void clickAlertTest() {
        // use this object to manipulate the app
        App app = this.apps.get();
        // perform some actions
        app.newElement(Locator.ID, "confirm_button").click();
        app.newElement(Locator.LINKTEXT, "I'M A LINK").click();
        // verify 1 issue
        finish(1);
    }

    @Test(groups = {"integration", "actions", "click", "do"},
            description = "An integration negative test to check the click method")
    public void clickDisabledTest() {
        // use this object to manipulate the app
        App app = this.apps.get();
        // perform some actions
        app.newElement(Locator.CSS, "input#alert_button").click();
        // verify 1 issue
        finish(1);
    }

    @Test(groups = {"integration", "actions", "do", "click"},
            description = "An integration negative test to check the click method")
    public void clickNotExistTest() {
        // use this object to manipulate the app
        App app = this.apps.get();
        // perform some actions
        app.newElement(Locator.ID, "non-existent-element").click();
        // verify 1 issue
        finish(1);
    }

    @Test(groups = {"integration", "actions", "do", "click"},
            description = "An integration negative test to check the click method")
    public void clickHiddenTest() {
        // use this object to manipulate the app
        App app = this.apps.get();
        // perform some actions
        app.newElement(Locator.ID, "hidden_div").click();
        // verify 1 issue
        finish(1);
    }

    @Test(groups = {"integration", "actions", "do", "click", "browser"},
            description = "An integration negative test to check the click method")
    public void clickUnderlayTest() {
        // use this object to manipulate the app
        App app = this.apps.get();
        // perform some actions
        app.newElement(Locator.ID, "underlay_span").click();
        // verify 1 issue
        finish(1);
    }

    @Test(groups = {"integration", "actions", "do", "submit"},
            description = "An integration test to check the submit method")
    public void submitTest() {
        // use this object to manipulate the app
        App app = this.apps.get();
        // perform some actions
        app.newElement(Locator.ID, "submit_button").submit();
        app.azzert().textPresent("You're on the next page");
        // verify no issues
        finish();
    }

    @Test(groups = {"integration", "actions", "do", "submit", "browser"},
            description = "An integration negative test to check the submit method")
    public void submitAlertTest() {
        // use this object to manipulate the app
        App app = this.apps.get();
        // perform some actions
        app.newElement(Locator.ID, "confirm_button").click();
        app.newElement(Locator.ID, "submit_button").submit();
        // verify 1 issue
        finish(1);
    }

    @Test(groups = {"integration", "actions", "submit", "do"},
            description = "An integration negative test to check the submit method")
    public void submitDisabledTest() {
        // use this object to manipulate the app
        App app = this.apps.get();
        // perform some actions
        app.newElement(Locator.CSS, "input#alert_button").submit();
        // verify 1 issue
        finish(1);
    }

    @Test(groups = {"integration", "actions", "do", "submit"},
            description = "An integration negative test to check the submit method")
    public void submitNotExistTest() {
        // use this object to manipulate the app
        App app = this.apps.get();
        // perform some actions
        app.newElement(Locator.ID, "non-existent-element").submit();
        // verify 1 issue
        finish(1);
    }

    @Test(groups = {"integration", "actions", "do", "submit"},
            description = "An integration negative test to check the submit method")
    public void submitHiddenTest() {
        // use this object to manipulate the app
        App app = this.apps.get();
        // perform some actions
        app.newElement(Locator.ID, "hidden_div").submit();
        // verify 1 issue
        finish(1);
    }

    @Test(groups = {"integration", "actions", "do", "submit"},
            description = "An integration negative test to check the submit method")
    public void submitNonFormTest() {
        // use this object to manipulate the app
        App app = this.apps.get();
        // perform some actions
        app.newElement(Locator.ID, "scroll_button").submit();
        // verify 1 issue
        finish(1);
    }

    @Test(groups = {"integration", "actions", "do", "hover"},
            description = "An integration test to check the hover method")
    public void hoverTest() {
        // use this object to manipulate the app
        App app = this.apps.get();
        // perform some actions
        app.newElement(Locator.ID, "hover_over_me").hover();
        app.newElement(Locator.ID, "displayed_when_hovered").assertState().displayed();
        // verify 2 issues
        finish();
    }

    @Test(groups = {"integration", "actions", "do", "hover"},
            description = "An integration test to check the hover method")
    public void hoverOffTest() {
        // use this object to manipulate the app
        App app = this.apps.get();
        // perform some actions
        app.newElement(Locator.ID, "hover_over_me").hover();
        app.newElement(Locator.ID, "scroll_button").hover();
        app.newElement(Locator.ID, "displayed_when_hovered").assertState().notDisplayed();
        // verify 2 issues
        finish();
    }

    @Test(groups = {"integration", "actions", "do", "hover"},
            description = "An integration negative test to check the hover method")
    public void hoverNotExistTest() {
        // use this object to manipulate the app
        App app = this.apps.get();
        // perform some actions
        app.newElement(Locator.ID, "non-existent-element").hover();
        // verify 1 issue
        finish(1);
    }

    @Test(groups = {"integration", "actions", "do", "hover"},
            description = "An integration negative test to check the hover method")
    public void hoverHiddenTest() {
        // use this object to manipulate the app
        App app = this.apps.get();
        // perform some actions
        app.newElement(Locator.ID, "hidden_div").hover();
        // verify 1 issue
        finish(1);
    }

    @Test(groups = {"integration", "actions", "do", "hover", "browser"},
            description = "An integration negative test to check the hover method")
    public void hoverAlertTest() {
        // use this object to manipulate the app
        App app = this.apps.get();
        // perform some actions
        app.newElement(Locator.ID, "confirm_button").click();
        app.newElement(Locator.ID, "hover_over_me").hover();
        // verify 1 issue
        finish(1);
    }

    @Test(groups = {"integration", "actions", "do", "blur", "browser"},
            description = "An integration test to check the blur method")
    public void blurTest() {
        // use this object to manipulate the app
        App app = this.apps.get();
        // perform some actions
        app.newElement(Locator.ID, "input_box").blur();
        app.waitFor().alertPresent();
        app.azzert().alertPresent();
        // verify no issues
        finish();
    }

    @Test(groups = {"integration", "actions", "do", "blur", "browser"},
            description = "An integration negative test to check the blur method")
    public void blurAlertTest() {
        // use this object to manipulate the app
        App app = this.apps.get();
        // perform some actions
        app.newElement(Locator.ID, "confirm_button").click();
        app.newElement(Locator.ID, "input_box").blur();
        // verify 1 issue
        finish(1);
    }

    @Test(groups = {"integration", "actions", "do", "blur"},
            description = "An integration negative test to check the blur method")
    public void blurNotExistTest() {
        // use this object to manipulate the app
        App app = this.apps.get();
        // perform some actions
        app.newElement(Locator.ID, "non-existent-element").blur();
        // verify 1 issue
        finish(1);
    }

    @Test(groups = {"integration", "actions", "blur", "do"},
            description = "An integration negative test to check the blur method")
    public void blurDisabledTest() {
        // use this object to manipulate the app
        App app = this.apps.get();
        // perform some actions
        app.newElement(Locator.CSS, "input#alert_button").blur();
        // verify 1 issue
        finish(1);
    }

    @Test(groups = {"integration", "actions", "do", "blur", "browser"},
            description = "An integration negative test to check the blur method")
    public void blurNotVisibleTest() {
        // use this object to manipulate the app
        App app = this.apps.get();
        // perform some actions
        app.newElement(Locator.ID, "transparent_input").blur();
        // verify 1 issue
        finish(1);
    }

    @Test(groups = {"integration", "actions", "do", "blur"},
            description = "An integration negative test to check the blur method")
    public void blurNotInputTest() {
        // use this object to manipulate the app
        App app = this.apps.get();
        // perform some actions
        app.newElement(Locator.CLASSNAME, "click").blur();
        // verify 2 issues
        finish(1);
    }

    @Test(groups = {"integration", "actions", "do", "type"},
            description = "An integration test to check the type method")
    public void typeInputTest() {
        // use this object to manipulate the app
        App app = this.apps.get();
        // perform some actions
        app.newElement(Locator.ID, "input_box").type("This is a test");
        app.newElement(Locator.ID, "input_box").assertEquals().value("This is a test");
        // verify no issues
        finish();
    }

    @Test(groups = {"integration", "actions", "do", "type"},
            description = "An integration test to check the type method")
    public void typeTextAreaTest() {
        // use this object to manipulate the app
        App app = this.apps.get();
        // perform some actions
        app.newElement(Locator.ID, "textarea_input").type(" With More Text");
        app.newElement(Locator.ID, "textarea_input").assertEquals().value("A Pretty Text Area With More Text");
        // verify no issues
        finish();
    }

    @Test(groups = {"integration", "actions", "do", "type", "browser"},
            description = "An integration test to check the type method")
    public void typeCheckboxTest() {
        // use this object to manipulate the app
        App app = this.apps.get();
        // perform some actions
        app.newElement(Locator.ID, "this").type(" ");
        if (app.getBrowser() == Browser.CHROME) {  //test only applicable for Chrome
            app.newElement(Locator.ID, "this").assertState().checked();
        }
        // verify no issues
        finish();
    }

    @Test(groups = {"integration", "actions", "do", "type", "browser"},
            description = "An integration test to check the type method")
    public void typeSelectTest() {
        // use this object to manipulate the app
        App app = this.apps.get();
        // perform some actions
        app.newElement(Locator.ID, "car_list").type("A");
        app.newElement(Locator.ID, "car_list").assertEquals().selectedValue("audi");
        // verify no issues
        finish();
    }

    @Test(groups = {"integration", "actions", "do", "type"},
            description = "An integration negative test to check the type method")
    public void typeNotExistTest() {
        // use this object to manipulate the app
        App app = this.apps.get();
        // perform some actions
        app.newElement(Locator.TAGNAME, "non-existent-element").type("This is a test");
        // verify 1 issue
        finish(1);
    }

    @Test(groups = {"integration", "actions", "type", "do"},
            description = "An integration negative test to check the type method")
    public void typeDisabledTest() {
        // use this object to manipulate the app
        App app = this.apps.get();
        // perform some actions
        app.newElement(Locator.CSS, "input#alert_button").type("This is a test");
        // verify 1 issue
        finish(1);
    }

    @Test(groups = {"integration", "actions", "do", "type"},
            description = "An integration negative test to check the type method")
    public void typeNotVisibleTest() {
        // use this object to manipulate the app
        App app = this.apps.get();
        // perform some actions
        File file = new File("public/index.html");
        app.newElement(Locator.ID, "transparent_input").type(file.getAbsolutePath());
        // verify no issues
        finish();
    }

    @Test(groups = {"integration", "actions", "do", "type"},
            description = "An integration negative test to check the type method")
    public void typeNotVisible2Test() {
        // use this object to manipulate the app
        App app = this.apps.get();
        // perform some actions
        app.newElement(Locator.ID, "hidden_input").type("This is a test");
        // verify 1 issue
        finish(1);
    }

    @Test(groups = {"integration", "actions", "do", "type"},
            description = "An integration negative test to check the type method")
    public void typeNotInputTest() {
        // use this object to manipulate the app
        App app = this.apps.get();
        // perform some actions
        app.newElement(Locator.CLASSNAME, "click").type("This is a test");
        // verify 1 issue
        finish(1);
    }

    @Test(groups = {"integration", "actions", "do", "type", "browser"},
            description = "An integration negative test to check the type method")
    public void typeAlertTest() {
        // use this object to manipulate the app
        App app = this.apps.get();
        // perform some actions
        app.newElement(Locator.ID, "confirm_button").click();
        app.newElement(Locator.ID, "input_box").type("This is a test");
        // verify 1 issue
        finish(1);
    }

    @Test(groups = {"integration", "actions", "do", "type", "browser"},
            description = "An integration test to check the type method")
    public void typeKeysInputTest() {
        // use this object to manipulate the app
        App app = this.apps.get();
        // perform some actions
        app.newElement(Locator.ID, "input_box", 0).type(Keys.TAB);
        app.azzert().alertPresent();
        // verify no issues
        finish();
    }

    @Test(groups = {"integration", "actions", "do", "type"},
            description = "An integration test to check the type method")
    public void typeKeysTextAreaTest() {
        // use this object to manipulate the app
        App app = this.apps.get();
        // perform some actions
        app.newElement(Locator.ID, "textarea_input").type(Keys.BACK_SPACE);
        app.newElement(Locator.ID, "textarea_input").assertEquals().value("A Pretty Text Are");
        // verify no issues
        finish();
    }

    @Test(groups = {"integration", "actions", "do", "type", "browser"},
            description = "An integration test to check the type method")
    public void typeKeysCheckboxTest() {
        // use this object to manipulate the app
        App app = this.apps.get();
        // perform some actions
        app.newElement(Locator.ID, "this").type(Keys.SPACE);
        app.newElement(Locator.ID, "this").assertState().checked();
        // verify no issues
        finish();
    }

    @Test(groups = {"integration", "actions", "do", "type", "browser"},
            description = "An integration test to check the type method")
    public void typeKeysSelectTest() {
        // use this object to manipulate the app
        App app = this.apps.get();
        // perform some actions
        app.newElement(Locator.ID, "car_list").type(Keys.DOWN);
        app.newElement(Locator.ID, "car_list").assertEquals().selectedValue("saab");
        // verify no issues
        finish();
    }

    @Test(groups = {"integration", "actions", "do", "type"},
            description = "An integration negative test to check the type method")
    public void typeKeysNotExistTest() {
        // use this object to manipulate the app
        App app = this.apps.get();
        // perform some actions
        app.newElement(Locator.ID, "non-existent-element").type(Keys.SPACE);
        // verify 1 issue
        finish(1);
    }

    @Test(groups = {"integration", "actions", "type", "do"},
            description = "An integration negative test to check the type method")
    public void typeKeysDisabledTest() {
        // use this object to manipulate the app
        App app = this.apps.get();
        // perform some actions
        app.newElement(Locator.CSS, "input#alert_button").type(Keys.SPACE);
        // verify 1 issue
        finish(1);
    }

    @Test(groups = {"integration", "actions", "do", "type", "browser"},
            description = "An integration negative test to check the type method")
    public void typeKeysNotVisibleTest() {
        // use this object to manipulate the app
        App app = this.apps.get();
        // perform some actions
        app.newElement(Locator.ID, "transparent_input").type(Keys.SPACE);
        // verify 1 issue
        finish(1);
    }

    @Test(groups = {"integration", "actions", "do", "type"},
            description = "An integration negative test to check the type method")
    public void typeKeysNotVisible2Test() {
        // use this object to manipulate the app
        App app = this.apps.get();
        // perform some actions
        app.newElement(Locator.ID, "hidden_input").type(Keys.SPACE);
        // verify 1 issue
        finish(1);
    }

    @Test(groups = {"integration", "actions", "do", "type"},
            description = "An integration negative test to check the type method")
    public void typeKeysNotInputTest() {
        // use this object to manipulate the app
        App app = this.apps.get();
        // perform some actions
        app.newElement(Locator.CLASSNAME, "click").type(Keys.SPACE);
        // verify 1 issue
        finish(1);
    }

    @Test(groups = {"integration", "actions", "do", "type", "browser"},
            description = "An integration negative test to check the type method")
    public void typeKeysAlertTest() {
        // use this object to manipulate the app
        App app = this.apps.get();
        // perform some actions
        app.newElement(Locator.ID, "confirm_button").click();
        app.newElement(Locator.ID, "input_box").type(Keys.BACK_SPACE);
        // verify 1 issue
        finish(1);
    }

    @Test(groups = {"integration", "actions", "do", "clear"},
            description = "An integration test to check the clear method")
    public void clearInputTest() {
        // use this object to manipulate the app
        App app = this.apps.get();
        // perform some actions
        app.newElement(Locator.ID, "input_box").type("Text");
        app.newElement(Locator.ID, "input_box").assertEquals().value("Text");
        app.newElement(Locator.ID, "input_box").clear();
        app.newElement(Locator.ID, "input_box").assertEquals().value("");
        // verify no issues
        finish();
    }

    @Test(groups = {"integration", "actions", "do", "clear"},
            description = "An integration test to check the clear method")
    public void clearTextAreaTest() {
        // use this object to manipulate the app
        App app = this.apps.get();
        // perform some actions
        app.newElement(Locator.ID, "textarea_input").assertEquals().value("A Pretty Text Area");
        app.newElement(Locator.ID, "textarea_input").clear();
        app.newElement(Locator.ID, "textarea_input").assertEquals().value("");
        // verify no issues
        finish();
    }

    @Test(groups = {"integration", "actions", "do", "clear", "browser"},
            description = "An integration test to check the clear method")
    public void clearCheckboxTest() {
        // use this object to manipulate the app
        App app = this.apps.get();
        // perform some actions
        app.newElement(Locator.ID, "this").clear();
        // verify 1 issue
        finish(1);
    }

    @Test(groups = {"integration", "actions", "do", "clear", "browser"},
            description = "An integration test to check the clear method")
    public void clearSelectTest() {
        // use this object to manipulate the app
        App app = this.apps.get();
        // perform some actions
        app.newElement(Locator.ID, "car_list").clear();
        // verify 1 issue
        finish(1);
    }

    @Test(groups = {"integration", "actions", "do", "clear"},
            description = "An integration negative test to check the clear method")
    public void clearNotExistTest() {
        // use this object to manipulate the app
        App app = this.apps.get();
        // perform some actions
        app.newElement(Locator.ID, "non-existent-element").clear();
        // verify 1 issue
        finish(1);
    }

    @Test(groups = {"integration", "actions", "clear", "do"},
            description = "An integration negative test to check the clear method")
    public void clearDisabledTest() {
        // use this object to manipulate the app
        App app = this.apps.get();
        // perform some actions
        app.newElement(Locator.CSS, "input#alert_button").clear();
        // verify 1 issue
        finish(1);
    }

    @Test(groups = {"integration", "actions", "do", "clear"},
            description = "An integration negative test to check the clear method")
    public void clearNotVisibleTest() {
        // use this object to manipulate the app
        App app = this.apps.get();
        // perform some actions
        app.newElement(Locator.ID, "hidden_div").clear();
        // verify 1 issue
        finish(1);
    }

    @Test(groups = {"integration", "actions", "do", "clear"},
            description = "An integration negative test to check the clear method")
    public void clearNotInputTest() {
        // use this object to manipulate the app
        App app = this.apps.get();
        // perform some actions
        app.newElement(Locator.CLASSNAME, "click").clear();
        // verify 2 issues
        finish(1);
    }

    @Test(groups = {"integration", "actions", "do", "clear", "browser"},
            description = "An integration test to check the clear method")
    public void clearAlertTest() {
        // use this object to manipulate the app
        App app = this.apps.get();
        // perform some actions
        app.newElement(Locator.ID, "confirm_button").click();
        app.newElement(Locator.ID, "input_box").clear();
        // verify 1 issue
        finish(1);
    }

    @Test(dataProvider = "car list options", groups = {"integration", "actions", "do", "select"},
            description = "An integration test using a data provider to perform searches")
    public void selectValueTest(int listItem, String listValue) {
        // use this object to manipulate the app
        App app = this.apps.get();
        // perform some actions
        app.newElement(Locator.ID, "car_list").select(listItem);
        app.newElement(Locator.ID, "car_list").assertEquals().selectedOption(listValue);
        // close out the test
        finish();
    }

    @Test(groups = {"integration", "actions", "do", "select"},
            description = "An integration negative test to check the select method")
    public void selectBadValueTest() {
        // use this object to manipulate the app
        App app = this.apps.get();
        // perform some actions
        app.newElement(Locator.ID, "car_list").select(9);
        // verify 1 issue
        finish(1);
    }

    @Test(groups = {"integration", "actions", "do", "select", "browser"},
            description = "An integration negative test to check the select method")
    public void selectValueAlertTest() {
        // use this object to manipulate the app
        App app = this.apps.get();
        // perform some actions
        app.newElement(Locator.ID, "confirm_button").click();
        app.newElement(Locator.ID, "car_list").select(1);
        // verify 1 issue
        finish(1);
    }

    @Test(dataProvider = "car list items", groups = {"integration", "actions", "do", "select"},
            description = "An integration test using a data provider to perform searches")
    public void selectOptionTest(String listItem) {
        // use this object to manipulate the app
        App app = this.apps.get();
        // perform some actions
        app.newElement(Locator.ID, "car_list").selectOption(listItem);
        app.newElement(Locator.ID, "car_list").assertEquals().selectedOption(listItem);
        // close out the test
        finish();
    }

    @Test(groups = {"integration", "actions", "do", "select"},
            description = "An integration negative test to check the select method")
    public void selectOptionBadOptionTest() {
        // use this object to manipulate the app
        App app = this.apps.get();
        // perform some actions
        app.newElement(Locator.ID, "car_list").selectOption("option");
        // verify 2 issues
        finish(1);
    }

    @Test(groups = {"integration", "actions", "do", "select"},
            description = "An integration negative test to check the select method")
    public void selectOptionNotExistTest() {
        // use this object to manipulate the app
        App app = this.apps.get();
        // perform some actions
        app.newElement(Locator.PARTIALLINKTEXT, "non-existent-element").selectOption("option");
        // verify 1 issue
        finish(1);
    }

    @Test(groups = {"integration", "actions", "select", "do"},
            description = "An integration negative test to check the select method")
    public void selectOptionDisabledTest() {
        // use this object to manipulate the app
        App app = this.apps.get();
        // perform some actions
        app.newElement(Locator.CSS, "input#alert_button").selectOption("option");
        // verify 1 issue
        finish(1);
    }

    @Test(groups = {"integration", "actions", "do", "select"},
            description = "An integration negative test to check the select method")
    public void selectOptionNotVisibleTest() {
        // use this object to manipulate the app
        App app = this.apps.get();
        // perform some actions
        app.newElement(Locator.ID, "hidden_div").selectOption("option");
        // verify 1 issue
        finish(1);
    }

    @Test(groups = {"integration", "actions", "do", "select"},
            description = "An integration negative test to check the select method")
    public void selectOptionNotInputTest() {
        // use this object to manipulate the app
        App app = this.apps.get();
        // perform some actions
        app.newElement(Locator.CLASSNAME, "click").selectOption("option");
        // verify 1 issue
        finish(1);
    }

    @Test(groups = {"integration", "actions", "do", "select"},
            description = "An integration negative test to check the select method")
    public void selectOptionNotSelectTest() {
        // use this object to manipulate the app
        App app = this.apps.get();
        // perform some actions
        app.newElement(Locator.ID, "scroll_button").selectOption("option");
        // verify 1 issue
        finish(1);
    }

    @Test(dataProvider = "car list items", groups = {"integration", "actions", "do", "select", "browser"},
            description = "An integration negative test using a data provider to perform searches")
    public void selectOptionAlertTest(String listItem) {
        // use this object to manipulate the app
        App app = this.apps.get();
        // perform some actions
        app.newElement(Locator.ID, "confirm_button").click();
        app.newElement(Locator.ID, "car_list").selectOption(listItem);
        // verify 1 issue
        finish(1);
    }

    @Test(dataProvider = "car list items", groups = {"integration", "actions", "do", "select"},
            description = "An integration test using a data provider to perform searches")
    public void selectValueTest(String listItem) {
        // use this object to manipulate the app
        App app = this.apps.get();
        // perform some actions
        app.newElement(Locator.ID, "car_list").selectValue(listItem.toLowerCase());
        app.newElement(Locator.ID, "car_list").assertEquals().selectedValue(listItem.toLowerCase());
        // close out the test
        finish();
    }

    @Test(dataProvider = "car list items", groups = {"integration", "actions", "do", "select", "browser"},
            description = "An integration test using a data provider to perform searches")
    public void selectValueAlertTest(String listItem) {
        // use this object to manipulate the app
        App app = this.apps.get();
        // perform some actions
        app.newElement(Locator.ID, "confirm_button").click();
        app.newElement(Locator.ID, "car_list").selectValue(listItem.toLowerCase());
        // verify 1 issue
        finish(1);
    }

    @Test(groups = {"integration", "actions", "do", "select"},
            description = "An integration negative test to check the select method")
    public void selectValueBadOptionTest() {
        // use this object to manipulate the app
        App app = this.apps.get();
        // perform some actions
        app.newElement(Locator.ID, "car_list").selectValue("option");
        // verify 2 issues
        finish(1);
    }

    @Test(groups = {"integration", "actions", "do", "select"},
            description = "An integration negative test to check the select method")
    public void selectValueNotExistTest() {
        // use this object to manipulate the app
        App app = this.apps.get();
        // perform some actions
        app.newElement(Locator.PARTIALLINKTEXT, "non-existent-element").selectValue("option");
        // verify 1 issue
        finish(1);
    }

    @Test(groups = {"integration", "actions", "select", "do"},
            description = "An integration negative test to check the select method")
    public void selectValueDisabledTest() {
        // use this object to manipulate the app
        App app = this.apps.get();
        // perform some actions
        app.newElement(Locator.CSS, "input#alert_button").selectValue("option");
        // verify 1 issue
        finish(1);
    }

    @Test(groups = {"integration", "actions", "do", "select"},
            description = "An integration negative test to check the select method")
    public void selectValueNotVisibleTest() {
        // use this object to manipulate the app
        App app = this.apps.get();
        // perform some actions
        app.newElement(Locator.ID, "hidden_div").selectValue("option");
        // verify 1 issue
        finish(1);
    }

    @Test(groups = {"integration", "actions", "do", "select"},
            description = "An integration negative test to check the select method")
    public void selectValueNotInputTest() {
        // use this object to manipulate the app
        App app = this.apps.get();
        // perform some actions
        app.newElement(Locator.CLASSNAME, "click").selectValue("option");
        // verify 1 issue
        finish(1);
    }

    @Test(groups = {"integration", "actions", "do", "select"},
            description = "An integration negative test to check the select method")
    public void selectValueNotSelectTest() {
        // use this object to manipulate the app
        App app = this.apps.get();
        // perform some actions
        app.newElement(Locator.ID, "scroll_button").selectValue("option");
        // verify 1 issue
        finish(1);
    }

    @Test(groups = {"integration", "actions", "do", "select"},
            description = "An integration negative test to check the select method")
    public void selectNotInputValueTest() {
        // use this object to manipulate the app
        App app = this.apps.get();
        // perform some actions
        app.newElement(Locator.CLASSNAME, "click").select(1);
        // verify 1 issue
        finish(1);
    }

    @Test(groups = {"integration", "actions", "do", "move"},
            description = "An integration test to check the move method")
    public void moveTest() {
        // use this object to manipulate the app
        App app = this.apps.get();
        // perform some actions
        app.newElement(Locator.ID, "table_no_header").move();
        // verify no issues
        finish();
    }

    @Test(groups = {"integration", "actions", "do", "move", "browser"},
            description = "An integration test to check the move method")
    public void moveAlertTest() {
        // use this object to manipulate the app
        App app = this.apps.get();
        // perform some actions
        app.newElement(Locator.ID, "confirm_button").click();
        app.newElement(Locator.ID, "table_no_header").move();
        // verify 1 issue
        finish(1);
    }

    @Test(groups = {"integration", "actions", "do", "move"},
            description = "An integration negative test to check the move method")
    public void moveNotExistTest() {
        // use this object to manipulate the app
        App app = this.apps.get();
        // perform some actions
        app.newElement(Locator.ID, "non-existent-element").move();
        // verify 1 issue
        finish(1);
    }

    @Test(groups = {"integration", "actions", "do", "move"},
            description = "An integration negative test to check the move method")
    public void moveNotVisibleTest() {
        // use this object to manipulate the app
        App app = this.apps.get();
        // perform some actions
        app.newElement(Locator.ID, "hidden_div").move();
        // verify 1 issue
        finish(1);
    }

    @Test(groups = {"integration", "actions", "do", "move", "browser"},
            description = "An integration negative test to check the move method")
    public void moveOffscreenTest() {
        // use this object to manipulate the app
        App app = this.apps.get();
        // perform some actions
        app.newElement(Locator.ID, "offscreen_div").move();
        // verify 1 issue
        finish(1);
    }

    @Test(groups = {"integration", "actions", "do", "move"},
            description = "An integration test to check the move method")
    public void moveAtTest() {
        // use this object to manipulate the app
        App app = this.apps.get();
        // perform some actions
        app.newElement(Locator.ID, "table_no_header").move(10);
        // verify no issues
        finish();
    }

    @Test(groups = {"integration", "actions", "do", "move", "browser"},
            description = "An integration negative test to check the move method")
    public void moveAtAlertTest() {
        // use this object to manipulate the app
        App app = this.apps.get();
        // perform some actions
        app.newElement(Locator.ID, "confirm_button").click();
        app.newElement(Locator.ID, "table_no_header").move(10);
        // verify 1 issue
        finish(1);
    }

    @Test(groups = {"integration", "actions", "do", "move"},
            description = "An integration negative test to check the move method")
    public void moveAtNotExistTest() {
        // use this object to manipulate the app
        App app = this.apps.get();
        // perform some actions
        app.newElement(Locator.ID, "non-existent-element").move(10);
        // verify 1 issue
        finish(1);
    }

    @Test(groups = {"integration", "actions", "do", "move"},
            description = "An integration negative test to check the move method")
    public void moveAtNotVisibleTest() {
        // use this object to manipulate the app
        App app = this.apps.get();
        // perform some actions
        app.newElement(Locator.ID, "hidden_div").move(10);
        // verify 1 issue
        finish(1);
    }

    @Test(groups = {"integration", "actions", "do", "move", "browser"},
            description = "An integration negative test to check the move method")
    public void moveAtOffscreenTest() {
        // use this object to manipulate the app
        App app = this.apps.get();
        // perform some actions
        app.newElement(Locator.ID, "offscreen_div").move(-10);
        // verify 1 issue
        finish(1);
    }

    @Test(groups = {"integration", "actions", "do", "scroll", "browser"},
            description = "An integration test to check the scroll method")
    public void scrollTest() {
        // use this object to manipulate the app
        App app = this.apps.get();
        // perform some actions
        app.newElement(Locator.NAME, "scroll_button").click();
        app.scroll(50);
        // verify no issues
        finish();
    }

    @Test(groups = {"integration", "actions", "scroll", "do"},
            description = "An integration negative test to check the scroll method")
    public void negativeScrollTest() {
        // use this object to manipulate the app
        App app = this.apps.get();
        // perform some actions
        app.scroll(500);
        // verify 1 issue
        finish(1);
    }

<<<<<<< HEAD
    @Test(groups = { "integration", "actions", "do",
            "draw" }, description = "An integration negative test to check the draw method")
    public void drawTest() {
        // use this object to manipulate the app
        App app = this.apps.get();
        // perform some actions
        app.newElement(Locator.ID, "can").draw(points);
        // verify no issues
        finish();
    }

    @Test(groups = { "integration", "actions", "do",
            "draw" }, description = "An integration test to check the draw method")
    public void drawTestNotCanvas() {
        // use this object to manipulate the app
        App app = this.apps.get();
        // perform some actions
        app.newElement(Locator.ID, "overlay_span").draw(points);
        // verify no issues
        finish(1);
    }

    @Test(groups = { "integration", "actions", "do",
            "draw" }, description = "An integration negative test to check the draw method")
    public void drawTestNoPoints() {
        // use this object to manipulate the app
        App app = this.apps.get();
        // perform some actions
        app.newElement(Locator.LINKTEXT, "I'M A LINK").draw(new ArrayList<Point<Integer, Integer>>());
        // verify no issues
        finish(1);
    }

    @Test(groups = { "integration", "actions", "do",
            "draw" }, description = "An integration negative test to check the draw method")
    public void drawAlertTest() {
        // use this object to manipulate the app
        App app = this.apps.get();
        // perform some actions
        app.newElement(Locator.ID, "confirm_button").click();
        app.newElement(Locator.LINKTEXT, "I'M A LINK").draw(points);
        // verify 1 issue
        finish(1);
    }

    @Test(groups = { "integration", "actions", "draw",
            "do" }, description = "An integration negative test to check the draw method")
    public void drawDisabledTest() {
        // use this object to manipulate the app
        App app = this.apps.get();
        // perform some actions
        app.newElement(Locator.CSS, "input#alert_button").draw(points);
        // verify 1 issue
        finish(1);
    }

    @Test(groups = { "integration", "actions", "do",
            "draw" }, description = "An integration negative test to check the draw method")
    public void drawNotExistTest() {
        // use this object to manipulate the app
        App app = this.apps.get();
        // perform some actions
        app.newElement(Locator.ID, "non-existent-element").draw(points);
        // verify 1 issue
        finish(1);
    }

    @Test(groups = { "integration", "actions", "do",
            "draw" }, description = "An integration negative test to check the draw method")
    public void drawHiddenTest() {
        // use this object to manipulate the app
        App app = this.apps.get();
        // perform some actions
        app.newElement(Locator.ID, "hidden_div").draw(points);
        // verify 1 issue
        finish(1);
    }

    @Test(groups = { "integration", "actions", "screenshot",
            "do" }, description = "An integration test to check the takeScreenshot method")
=======
    @Test(groups = {"integration", "actions", "screenshot", "do"},
            description = "An integration test to check the takeScreenshot method")
>>>>>>> 2f529a71
    public void takeScreenshotFirefoxLocalTest() throws InvalidBrowserException, MalformedURLException {
        // use this object to manipulate the app
        App app = new App(Browser.FIREFOX, new DesiredCapabilities(), null);
        System.setProperty("hubAddress", "LOCAL");
        // perform some actions
        app.takeScreenshot("somefile");
        app.killDriver();
        // verify no issues
        finish();
    }

    @Test(groups = {"integration", "actions", "screenshot", "do"},
            description = "An integration test to check the takeScreenshot method")
    public void takeScreenshotFirefoxHubTest() throws InvalidBrowserException, MalformedURLException {
        // use this object to manipulate the app
        App app = new App(Browser.FIREFOX, new DesiredCapabilities(), null);
        System.setProperty("hubAddress", "HUB");
        // perform some actions
        app.takeScreenshot("somefile");
        app.killDriver();
        // verify no issues
        finish();
    }

    @Test(groups = {"integration", "actions", "screenshot", "do"},
            description = "An integration test to check the takeScreenshot method")
    public void takeScreenshotHtmlUnitTest() throws InvalidBrowserException, MalformedURLException {
        // use this object to manipulate the app
        App app = new App(Browser.HTMLUNIT, new DesiredCapabilities(), null);
        // perform some actions
        app.takeScreenshot("somefile");
        app.killDriver();
        // verify no issues
        finish();
    }
}<|MERGE_RESOLUTION|>--- conflicted
+++ resolved
@@ -1,17 +1,11 @@
 package integration;
 
-<<<<<<< HEAD
-import java.net.MalformedURLException;
-import java.util.ArrayList;
-import java.util.List;
-
-=======
 import com.coveros.selenified.Browser;
 import com.coveros.selenified.Locator;
 import com.coveros.selenified.Selenified;
 import com.coveros.selenified.application.App;
 import com.coveros.selenified.exceptions.InvalidBrowserException;
->>>>>>> 2f529a71
+import com.coveros.selenified.utilities.Point;
 import org.openqa.selenium.Keys;
 import org.openqa.selenium.remote.DesiredCapabilities;
 import org.testng.ITestContext;
@@ -19,17 +13,10 @@
 import org.testng.annotations.DataProvider;
 import org.testng.annotations.Test;
 
-<<<<<<< HEAD
-import com.coveros.selenified.exceptions.InvalidBrowserException;
-import com.coveros.selenified.utilities.Point;
-import com.coveros.selenified.Selenified;
-import com.coveros.selenified.Browser;
-import com.coveros.selenified.Locator;
-import com.coveros.selenified.application.App;
-=======
 import java.io.File;
 import java.net.MalformedURLException;
->>>>>>> 2f529a71
+import java.util.ArrayList;
+import java.util.List;
 
 public class ActionDoIT extends Selenified {
 
@@ -1225,9 +1212,8 @@
         finish(1);
     }
 
-<<<<<<< HEAD
-    @Test(groups = { "integration", "actions", "do",
-            "draw" }, description = "An integration negative test to check the draw method")
+    @Test(groups = {"integration", "actions", "do", "draw"},
+            description = "An integration negative test to check the draw method")
     public void drawTest() {
         // use this object to manipulate the app
         App app = this.apps.get();
@@ -1237,8 +1223,8 @@
         finish();
     }
 
-    @Test(groups = { "integration", "actions", "do",
-            "draw" }, description = "An integration test to check the draw method")
+    @Test(groups = {"integration", "actions", "do", "draw"},
+            description = "An integration test to check the draw method")
     public void drawTestNotCanvas() {
         // use this object to manipulate the app
         App app = this.apps.get();
@@ -1248,8 +1234,8 @@
         finish(1);
     }
 
-    @Test(groups = { "integration", "actions", "do",
-            "draw" }, description = "An integration negative test to check the draw method")
+    @Test(groups = {"integration", "actions", "do", "draw"},
+            description = "An integration negative test to check the draw method")
     public void drawTestNoPoints() {
         // use this object to manipulate the app
         App app = this.apps.get();
@@ -1259,8 +1245,8 @@
         finish(1);
     }
 
-    @Test(groups = { "integration", "actions", "do",
-            "draw" }, description = "An integration negative test to check the draw method")
+    @Test(groups = {"integration", "actions", "do", "draw"},
+            description = "An integration negative test to check the draw method")
     public void drawAlertTest() {
         // use this object to manipulate the app
         App app = this.apps.get();
@@ -1271,8 +1257,8 @@
         finish(1);
     }
 
-    @Test(groups = { "integration", "actions", "draw",
-            "do" }, description = "An integration negative test to check the draw method")
+    @Test(groups = {"integration", "actions", "draw", "do"},
+            description = "An integration negative test to check the draw method")
     public void drawDisabledTest() {
         // use this object to manipulate the app
         App app = this.apps.get();
@@ -1282,8 +1268,8 @@
         finish(1);
     }
 
-    @Test(groups = { "integration", "actions", "do",
-            "draw" }, description = "An integration negative test to check the draw method")
+    @Test(groups = {"integration", "actions", "do", "draw"},
+            description = "An integration negative test to check the draw method")
     public void drawNotExistTest() {
         // use this object to manipulate the app
         App app = this.apps.get();
@@ -1293,8 +1279,8 @@
         finish(1);
     }
 
-    @Test(groups = { "integration", "actions", "do",
-            "draw" }, description = "An integration negative test to check the draw method")
+    @Test(groups = {"integration", "actions", "do", "draw"},
+            description = "An integration negative test to check the draw method")
     public void drawHiddenTest() {
         // use this object to manipulate the app
         App app = this.apps.get();
@@ -1304,12 +1290,8 @@
         finish(1);
     }
 
-    @Test(groups = { "integration", "actions", "screenshot",
-            "do" }, description = "An integration test to check the takeScreenshot method")
-=======
     @Test(groups = {"integration", "actions", "screenshot", "do"},
             description = "An integration test to check the takeScreenshot method")
->>>>>>> 2f529a71
     public void takeScreenshotFirefoxLocalTest() throws InvalidBrowserException, MalformedURLException {
         // use this object to manipulate the app
         App app = new App(Browser.FIREFOX, new DesiredCapabilities(), null);
