--- conflicted
+++ resolved
@@ -21,26 +21,6 @@
 
 public class ActionDoIT extends WebBase {
 
-<<<<<<< HEAD
-    @BeforeClass(alwaysRun = true)
-    public void beforeClass(ITestContext test) {
-        // set the base URL for the tests here
-        setTestSite(this, test, "http://34.233.135.10/");
-        // set the author of the tests here
-        setAuthor(this, test, "Max Saperstone\n<br/>max.saperstone@coveros.com");
-        // set the version of the tests or of the software, possibly with a
-        // dynamic check
-        setVersion(this, test, "3.0.2");
-=======
-    private final List<Point<Integer, Integer>> points = new ArrayList<>();
-
-    @BeforeClass(alwaysRun = true)
-    private void setupPoint() {
-        points.add(new Point<>(10, 10));
-        points.add(new Point<>(100, 10));
->>>>>>> f4cb40e4
-    }
-
     @DataProvider(name = "car list options", parallel = true)
     public Object[][] DataSetOptions() {
         return new Object[][]{new Object[]{0, "Volvo"}, new Object[]{1, "Saab"}, new Object[]{2, "Mercedes"}};
