--- conflicted
+++ resolved
@@ -51,11 +51,6 @@
             description = "An integration test to check the getCookie method")
     public void getCookieTest() {
         // the cookie date
-<<<<<<< HEAD
-        String dateval = "2019-12-18T12:00:00";
-        DateFormat df = new SimpleDateFormat("yyyy-MM-dd'T'HH:mm:ss");
-        df.setTimeZone(TimeZone.getTimeZone("UTC"));
-=======
         Calendar c = new GregorianCalendar();
         c.set(Calendar.HOUR_OF_DAY, 0); //anything 0 - 23
         c.set(Calendar.MINUTE, 0);
@@ -63,7 +58,6 @@
         c.set(Calendar.MILLISECOND, 0);
         c.add(Calendar.HOUR_OF_DAY, 24);
         Date tomorrowMidnight = c.getTime();
->>>>>>> 1bc08a81
         // use this object to manipulate the app
         App app = this.apps.get();
         // perform some actions
@@ -178,11 +172,6 @@
             description = "An integration test to check the getCookieExpiration method")
     public void getCookieExpirationTest() {
         // the cookie date
-<<<<<<< HEAD
-        String dateval = "2019-12-18T12:00:00";
-        DateFormat df = new SimpleDateFormat("yyyy-MM-dd'T'HH:mm:ss");
-        df.setTimeZone(TimeZone.getTimeZone("UTC"));
-=======
         Calendar c = new GregorianCalendar();
         c.set(Calendar.HOUR_OF_DAY, 0); //anything 0 - 23
         c.set(Calendar.MINUTE, 0);
@@ -190,7 +179,6 @@
         c.set(Calendar.MILLISECOND, 0);
         c.add(Calendar.HOUR_OF_DAY, 24);
         Date tomorrowMidnight = c.getTime();
->>>>>>> 1bc08a81
         // use this object to manipulate the app
         App app = this.apps.get();
         // perform some actions
