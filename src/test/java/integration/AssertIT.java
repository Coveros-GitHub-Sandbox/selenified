package integration;

import org.testng.annotations.BeforeClass;
import org.testng.annotations.Test;

import tools.TestBase;
import tools.output.Action;
import tools.output.Assert;
import tools.output.Element;
import tools.output.Selenium.Locators;

public class AssertIT extends TestBase {

	@BeforeClass(alwaysRun = true)
	public void beforeClass() throws Exception {
		// set the base URL for the tests here
		setTestSite("http://172.31.2.65/");
		// set the author of the tests here
		setAuthor("Max Saperstone\n<br/>max.saperstone@coveros.com");
		// set the version of the tests or of the software, possibly with a
		// dynamic check
		setVersion("0.0.1");
	}

	@Test(groups = { "integration", "virtual" }, description = "An integration test to check a title")
	public void compareTitleTest() throws Exception {
		// use this object to verify our page looks as expected
		Assert asserts = this.asserts.get();
		// perform our verification
		asserts.compareTitle("Selenified Test Page");
		// perform our verification
		finish();
	}

	@Test(groups = { "integration", "virtual" }, description = "An integration negative test to check a title")
	public void negativeCompareTitleTest() throws Exception {
		// use this object to verify our page looks as expected
		Assert asserts = this.asserts.get();
		// perform some actions
		asserts.compareTitle("Yahoo");
		// verify 1 issue
		finish(1);
	}

	@Test(groups = { "integration",
			"virtual" }, description = "An integration test to check the getNumOfSelectOptions method")
	public void getNumOfSelectOptionsTest() throws Exception {
		// use this object to verify our page looks as expected
		Assert asserts = this.asserts.get();
		// perform some actions
		asserts.compareNumOfSelectOptions(Locators.NAME, "car_list", 4);
		// verify no issues
		finish();
	}

	@Test(groups = { "integration",
			"virtual" }, description = "An integration negative test to check the getNumOfSelectOptions method")
	public void negativeGetNumOfSelectOptionsTest() throws Exception {
		// use this object to verify our page looks as expected
		Assert asserts = this.asserts.get();
		// perform some actions
		asserts.compareNumOfSelectOptions(Locators.NAME, "car_list", 0);
		// verify 1 issue
		finish(1);
	}

	@Test(groups = { "integration",
			"virtual" }, description = "An integration test to check the getSelectOptions method")
	public void getSelectOptionsTest() throws Exception {
		// use this object to verify our page looks as expected
		Assert asserts = this.asserts.get();
		// perform some actions
		asserts.compareSelectValues(Locators.NAME, "car_list", new String[] { "volvo", "saab", "mercedes", "audi" });
		// verify no issues
		finish();
	}

	@Test(groups = { "integration",
			"virtual" }, description = "An integration test to check the getNumOfTableRows method")
	public void getNumOfTableRowsTest() throws Exception {
		// use this object to verify our page looks as expected
		Assert asserts = this.asserts.get();
		// perform some actions
		asserts.compareNumOfTableRows(Locators.ID, "table", 7);
		// verify no issues
		finish();
	}

	@Test(groups = { "integration",
			"virtual" }, description = "An integration negative test to check the getNumOfTableRows method")
	public void negativeGetNumOfTableRowsTest() throws Exception {
		// use this object to verify our page looks as expected
		Assert asserts = this.asserts.get();
		// perform some actions
		asserts.compareNumOfTableRows(Locators.ID, "table", 0);
		// verify 1 issue
		finish(1);
	}

	@Test(groups = { "integration",
			"virtual" }, description = "An integration test to check the getNumOfTableColumns method")
	public void getNumOfTableColumnsTest() throws Exception {
		// use this object to verify our page looks as expected
		Assert asserts = this.asserts.get();
		// perform some actions
		asserts.compareNumOfTableColumns(Locators.ID, "table", 4);
		// verify no issues
		finish();
	}

	@Test(groups = { "integration",
			"virtual" }, description = "An integration negative test to check the getNumOfTableColumns method")
	public void negativeGetNumOfTableColumnsTest() throws Exception {
		// use this object to verify our page looks as expected
		Assert asserts = this.asserts.get();
		// perform some actions
		asserts.compareNumOfTableColumns(Locators.ID, "table", 0);
		// verify 1 issue
		finish(1);
	}

	@Test(groups = { "integration",
			"virtual" }, description = "An integration test to check the getTableRowWHeader method")
	public void getTableRowWHeaderTest() throws Exception {
		// use this object to verify our page looks as expected
		Assert asserts = this.asserts.get();
		// perform some actions
		asserts.compareRowHeader(Locators.ID, "table", "CEO", 3);
		// verify no issues
		finish();
	}

	@Test(groups = { "integration",
			"virtual" }, description = "An integration negative test to check the getTableRowWHeader method")
	public void negativeGetTableRowWHeaderTest() throws Exception {
		// use this object to verify our page looks as expected
		Assert asserts = this.asserts.get();
		// perform some actions
		asserts.compareRowHeader(Locators.ID, "table", "CEO", 0);
		// verify 1 issue
		finish(1);
	}

	@Test(groups = { "integration",
			"virtual" }, description = "An integration test to check the checkSelectValuePresent method")
	public void checkSelectValuePresentTest() throws Exception {
		// use this object to verify our page looks as expected
		Assert asserts = this.asserts.get();
		// perform some actions
		asserts.checkSelectValuePresent(Locators.ID, "car_list", "volvo");
		// verify no issues
		finish();
	}

	@Test(groups = { "integration",
			"virtual" }, description = "An integration negative test to check the checkSelectValuePresent method")
	public void negativeCheckSelectValuePresentTest() throws Exception {
		// use this object to verify our page looks as expected
		Assert asserts = this.asserts.get();
		// perform some actions
		asserts.checkSelectValuePresent(Locators.ID, "car_list", "ford");
		// verify 1 issue
		finish(1);
	}

	@Test(groups = { "integration",
			"virtual" }, description = "An integration test to check the checkSelectValueNotPresent method")
	public void checkSelectValueNotPresentTest() throws Exception {
		// use this object to verify our page looks as expected
		Assert asserts = this.asserts.get();
		// perform some actions
		asserts.checkSelectValueNotPresent(Locators.ID, "car_list", "ford");
		// verify no issues
		finish();
	}

	@Test(groups = { "integration",
			"virtual" }, description = "An integration negative test to check the checkSelectValueNotPresent method")
	public void negativeCheckSelectValueNotPresentTest() throws Exception {
		// use this object to verify our page looks as expected
		Assert asserts = this.asserts.get();
		// perform some actions
		asserts.checkSelectValueNotPresent(Locators.ID, "car_list", "volvo");
		// verify 1 issue
		finish(1);
	}

	@Test(groups = { "integration",
			"virtual" }, description = "An integration test to check the checkIfOptionInSelect method")
	public void checkIfOptionInSelectTest() throws Exception {
		// use this object to verify our page looks as expected
		Assert asserts = this.asserts.get();
		// perform some actions
		asserts.checkIfOptionInSelect(Locators.ID, "car_list", "audi");
		// verify no issues
		finish();
	}

	@Test(groups = { "integration",
			"virtual" }, description = "An integration negative test to check the checkIfOptionInSelect method")
	public void negativeCheckIfOptionInSelectTest() throws Exception {
		// use this object to verify our page looks as expected
		Assert asserts = this.asserts.get();
		// perform some actions
		asserts.checkIfOptionInSelect(Locators.ID, "car_list", "ford");
		// verify 1 issue
		finish(1);
	}
	
	@Test(groups = { "integration" },
			description = "An integration negative test to check the checkIfOptionInSelect method")
	public void negativeCheckIfOptionInSelectNotEnabledTest() throws Exception {
		// use this object to verify our page looks as expected
		Assert asserts = this.asserts.get();
		// perform some actions
		asserts.checkIfOptionInSelect(Locators.ID, "enable_button", "ford");
		// verify 2 issues
		finish(2);
	}

	@Test(groups = { "integration",
			"virtual" }, description = "An integration test to check the checkIfOptionNotInSelect method")
	public void checkIfOptionNotInSelectTest() throws Exception {
		// use this object to verify our page looks as expected
		Assert asserts = this.asserts.get();
		// perform some actions
		asserts.checkIfOptionNotInSelect(Locators.ID, "car_list", "ford");
		// verify no issues
		finish();
	}

	@Test(groups = { "integration",
			"virtual" }, description = "An integration negative test to check the checkIfOptionNotInSelect method")
	public void negativeCheckIfOptionNotInSelectTest() throws Exception {
		// use this object to verify our page looks as expected
		Assert asserts = this.asserts.get();
		// perform some actions
		asserts.checkIfOptionNotInSelect(Locators.ID, "car_list", "audi");
		// verify 1 issue
		finish(1);
	}
	
	@Test(groups = { "integration" },
			description = "An integration negative test to check the checkIfOptionNotInSelect method")
	public void negativeCheckIfOptionNotInSelectNotEnabledTest() throws Exception {
		// use this object to verify our page looks as expected
		Assert asserts = this.asserts.get();
		// perform some actions
		asserts.checkIfOptionNotInSelect(Locators.ID, "enable_button", "audi");
		// verify 2 issues
		finish(2);
	}

	@Test(groups = { "integration" }, description = "An integration test to check the checkAlertPresent method")
	public void checkAlertPresentTest() throws Exception {
		// use this object to manipulate our page
		Action actions = this.actions.get();
		// use this object to verify our page looks as expected
		Assert asserts = this.asserts.get();
		// perform some actions
		actions.click(Locators.ID, "disable_click");
		actions.click(Locators.ID, "enable_button");
		asserts.checkAlertPresent();
		// verify no issues
		finish();
	}

	@Test(groups = {
			"integration" }, description = "An integration negative test to check the checkAlertPresent method")
	public void negativeCheckAlertPresentTest() throws Exception {
		// use this object to verify our page looks as expected
		Assert asserts = this.asserts.get();
		// perform some actions
		asserts.checkAlertPresent();
		// verify 1 issue
		finish(1);
	}

	@Test(groups = { "integration" }, description = "An integration test to check the checkAlertPresent method")
	public void checkConfirmationPresentTest() throws Exception {
		// use this object to manipulate our page
		Action actions = this.actions.get();
		// use this object to verify our page looks as expected
		Assert asserts = this.asserts.get();
		// perform some actions
		actions.click(Locators.ID, "disable_click");
		actions.click(Locators.ID, "enable_button");
		asserts.checkConfirmationPresent();
		// verify no issues
		finish();
	}

	@Test(groups = {
			"integration" }, description = "An integration negative test to check the checkAlertPresent method")
	public void negativeCheckConfirmationPresentTest() throws Exception {
		// use this object to verify our page looks as expected
		Assert asserts = this.asserts.get();
		// perform some actions
		asserts.checkConfirmationPresent();
		// verify 1 issue
		finish(1);
	}

	@Test(groups = { "integration" }, description = "An integration test to check the checkAlertPresent method")
	public void checkAlertNotPresentTest() throws Exception {
		// use this object to verify our page looks as expected
		Assert asserts = this.asserts.get();
		// perform some actions
		asserts.checkAlertNotPresent();
		// verify no issues
		finish();
	}

	@Test(groups = {
			"integration" }, description = "An integration negative test to check the checkAlertPresent method")
	public void negativeCheckNotAlertPresentTest() throws Exception {
		// use this object to manipulate our page
		Action actions = this.actions.get();
		// use this object to verify our page looks as expected
		Assert asserts = this.asserts.get();
		// perform some actions
		actions.click(Locators.ID, "disable_click");
		actions.click(Locators.ID, "enable_button");
		asserts.checkAlertNotPresent();
		// verify 1 issue
		finish(1);
	}

	@Test(groups = { "integration" }, description = "An integration test to check the checkAlert method")
	public void checkAlertTest() throws Exception {
		// use this object to manipulate our page
		Action actions = this.actions.get();
		// use this object to verify our page looks as expected
		Assert asserts = this.asserts.get();
		// perform some actions
		actions.click(Locators.ID, "disable_click");
		actions.click(Locators.ID, "enable_button");
		asserts.checkAlert("Enabled!");
		// verify no issues
		finish();
	}

	@Test(groups = { "integration" }, description = "An integration negative test to check the checkAlert method")
	public void negativeCheckAlertNoAlertTest() throws Exception {
		// use this object to verify our page looks as expected
		Assert asserts = this.asserts.get();
		// perform some actions
		asserts.checkAlert("Disabled!");
		// verify 1 issue
		finish(1);
	}

	@Test(groups = { "integration" }, description = "An integration negative test to check the checkAlert method")
	public void negativeCheckAlertTest() throws Exception {
		// use this object to manipulate our page
		Action actions = this.actions.get();
		// use this object to verify our page looks as expected
		Assert asserts = this.asserts.get();
		// perform some actions
		actions.click(Locators.ID, "disable_click");
		actions.click(Locators.ID, "enable_button");
		asserts.checkAlert("Disabled!");
		// verify 1 issue
		finish(1);
	}

	@Test(groups = { "integration" }, description = "An integration test to check the checkConfirmation method")
	public void checkConfirmationTest() throws Exception {
		// use this object to manipulate our page
		Action actions = this.actions.get();
		// use this object to verify our page looks as expected
		Assert asserts = this.asserts.get();
		// perform some actions
		actions.click(Locators.ID, "disable_click");
		actions.click(Locators.ID, "enable_button");
		asserts.checkConfirmation("Enabled!");
		// verify no issues
		finish();
	}

	@Test(groups = {
			"integration" }, description = "An integration negative test to check the checkConfirmation method")
	public void negativeCheckConfirmationTest() throws Exception {
		// use this object to manipulate our page
		Action actions = this.actions.get();
		// use this object to verify our page looks as expected
		Assert asserts = this.asserts.get();
		// perform some actions
		actions.click(Locators.ID, "disable_click");
		actions.click(Locators.ID, "enable_button");
		asserts.checkConfirmation("Disabled!");
		// verify 1 issue
		finish(1);
	}

	@Test(groups = {
			"integration" }, description = "An integration negative test to check the checkConfirmation method")
	public void negativeCheckConfirmationNoConfirmationTest() throws Exception {
		// use this object to verify our page looks as expected
		Assert asserts = this.asserts.get();
		// perform some actions
		asserts.checkConfirmation("Disabled!");
		// verify 2 issues
		finish(2);
	}

	@Test(groups = {
			"integration" }, description = "An integration test to check the checkConfirmationNotPresent method")
	public void checkConfirmationNotPresentTest() throws Exception {
		// use this object to verify our page looks as expected
		Assert asserts = this.asserts.get();
		// perform some actions
		asserts.checkConfirmationNotPresent();
		// verify no issues
		finish();
	}

	@Test(groups = {
			"integration" }, description = "An integration negative test to check the checkConfirmationNotPresent method")
	public void negativeCheckConfirmationNotPresentTest() throws Exception {
		// use this object to manipulate our page
		Action actions = this.actions.get();
		// use this object to verify our page looks as expected
		Assert asserts = this.asserts.get();
		// perform some actions
		actions.click(Locators.ID, "disable_click");
		actions.click(Locators.ID, "enable_button");
		asserts.checkConfirmationNotPresent();
		// verify 1 issue
		finish(1);
	}

	@Test(groups = { "integration",
			"virtual" }, description = "An integration test to check the checkElementChecked method")
	public void checkElementCheckedTest() throws Exception {
		// use this object to manipulate our page
		Action actions = this.actions.get();
		// use this object to verify our page looks as expected
		Assert asserts = this.asserts.get();
		// perform some actions
		actions.click(Locators.ID, "this");
		asserts.checkElementChecked(Locators.ID, "this");
		// verify no issues
		finish();
	}

	@Test(groups = { "integration",
			"virtual" }, description = "An integration negative test to check the checkElementChecked method")
	public void negativeCheckElementCheckedTest() throws Exception {
		// use this object to verify our page looks as expected
		Assert asserts = this.asserts.get();
		// perform some actions
		asserts.checkElementChecked(Locators.ID, "this");
		// verify 1 issue
		finish(1);
	}

	@Test(groups = { "integration",
			"virtual" }, description = "An integration negative test to check the checkElementChecked method")
	public void negativeCheckElementCheckedNotPresentTest() throws Exception {
		// use this object to verify our page looks as expected
		Assert asserts = this.asserts.get();
		// perform some actions
		asserts.checkElementChecked(Locators.ID, "non-existent-element");
		// verify 2 issues
		finish(2);
	}

	@Test(groups = { "integration",
			"virtual" }, description = "An integration test to check the checkElementContainsClass method")
	public void checkElementContainsClassTest() throws Exception {
		// use this object to verify our page looks as expected
		Assert asserts = this.asserts.get();
		// perform some actions
		asserts.checkElementContainsClass(Locators.ID, "hidden_div", "hidden_div");
		// verify no issues
		finish();
	}

	@Test(groups = { "integration",
			"virtual" }, description = "An integration negative test to check the checkElementContainsClass method")
	public void negativeCheckElementContainsClassTest() throws Exception {
		// use this object to verify our page looks as expected
		Assert asserts = this.asserts.get();
		// perform some actions
		asserts.checkElementContainsClass(Locators.ID, "hidden_div", "wrong_class");
		// verify 1 issue
		finish(1);
	}
	
	@Test(groups = { "integration", "virtual" },
			description = "An integration negative test to check the checkElementContainsClass method")
	public void negativeCheckElementContainsClassNotPresentTest() throws Exception {
		// use this object to verify our page looks as expected
		Assert asserts = this.asserts.get();
		// perform some actions
		asserts.checkElementContainsClass(Locators.ID, "non-existent-element", "wrong_class");
		// verify 2 issues
		finish(2);
	}

	@Test(groups = { "integration",
			"virtual" }, description = "An integration test to check the checkElementDisplayed method")
	public void checkElementDisplayedTest() throws Exception {
		// use this object to verify our page looks as expected
		Assert asserts = this.asserts.get();
		// perform some actions
		asserts.checkElementDisplayed(Locators.ID, "enable_button");
		// verify no issues
		finish();
	}

	@Test(groups = { "integration",
			"virtual" }, description = "An integration negative test to check the checkElementDisplayed method")
	public void negativeCheckElementDisplayedTest() throws Exception {
		// use this object to verify our page looks as expected
		Assert asserts = this.asserts.get();
		// perform some actions
		asserts.checkElementDisplayed(Locators.ID, "non_existent");
		// verify 2 issues
		finish(2);
	}
	
	@Test(groups = { "integration", "virtual" },
			description = "An integration negative test to check the checkElementDisplayed method")
	public void negativeCheckElementDisplayedHiddenTest() throws Exception {
		// use this object to verify our page looks as expected
		Assert asserts = this.asserts.get();
		// perform some actions
		asserts.checkElementDisplayed(Locators.ID, "hidden_div");
		// verify 2 issues
		finish(2);
	}

	@Test(groups = { "integration",
			"virtual" }, description = "An integration test to check the checkElementDisplayedAndChecked method")
	public void checkElementDisplayedAndCheckedTest() throws Exception {
		// use this object to manipulate our page
		Action actions = this.actions.get();
		// use this object to verify our page looks as expected
		Assert asserts = this.asserts.get();
		// perform some actions
		actions.click(Locators.ID, "this");
		asserts.checkElementDisplayedAndChecked(Locators.ID, "this");
		// verify no issues
		finish();
	}

	@Test(groups = { "integration",
			"virtual" }, description = "An integration negative test to check the checkElementDisplayedAndChecked method")
	public void negativeCheckElementDisplayedAndCheckedTest() throws Exception {
		// use this object to verify our page looks as expected
		Assert asserts = this.asserts.get();
		// perform some actions
		asserts.checkElementDisplayedAndChecked(Locators.ID, "this");
		// verify 1 issue
		finish(1);
	}

	@Test(groups = { "integration",
			"virtual" }, description = "An integration negative test to check the checkElementDisplayedAndChecked method")
	public void negativeCheckElementDisplayedAndCheckedNotDisplayedTest() throws Exception {
		// use this object to verify our page looks as expected
		Assert asserts = this.asserts.get();
		// perform some actions
		asserts.checkElementDisplayedAndChecked(Locators.ID, "non-existent-element");
		// verify 2 issues
		finish(2);
	}

	@Test(groups = { "integration",
			"virtual" }, description = "An integration test to check the checkElementDisplayedAndEditable method")
	public void checkElementDisplayedAndEditableTest() throws Exception {
		// use this object to verify our page looks as expected
		Assert asserts = this.asserts.get();
		// perform some actions
		asserts.checkElementDisplayedAndEditable(new Element(Locators.ID, "input_box"));
		// verify no issues
		finish();
	}

	@Test(groups = { "integration",
			"virtual" }, description = "An integration negative test to check the checkElementDisplayedAndEditable method")
	public void negativeCheckElementDisplayedAndEditableTest() throws Exception {
		// use this object to verify our page looks as expected
		Assert asserts = this.asserts.get();
		// perform some actions
		asserts.checkElementDisplayedAndEditable(new Element(Locators.ID, "non_existent"));
		// verify 2 issues
		finish(2);
	}

	@Test(groups = { "integration",
			"virtual" }, description = "An integration test to check the checkElementDisplayedAndNotEditable method")
	public void checkElementDisplayedAndNotEditableTest() throws Exception {
		// use this object to verify our page looks as expected
		Assert asserts = this.asserts.get();
		// perform some actions
		asserts.checkElementDisplayedAndNotEditable(Locators.ID, "table");
		// verify no issues
		finish();
	}

	@Test(groups = { "integration",
			"virtual" }, description = "An integration negative test to check the checkElementDisplayedAndNotEditable method")
	public void negativeCheckElementDisplayedAndNotEditableTest() throws Exception {
		// use this object to verify our page looks as expected
		Assert asserts = this.asserts.get();
		// perform some actions
		asserts.checkElementDisplayedAndNotEditable(Locators.ID, "input_box");
		// verify 1 issue
		finish(1);
	}
	
	@Test(groups = { "integration", "virtual" },
			description = "An integration negative test to check the checkElementDisplayedAndNotEditable method")
	public void negativeCheckElementDisplayedAndNotEditableNotDisplayedTest() throws Exception {
		// use this object to verify our page looks as expected
		Assert asserts = this.asserts.get();
		// perform some actions
		asserts.checkElementDisplayedAndNotEditable(Locators.ID, "non-existent-element");
		// verify 2 issues
		finish(2);
	}

	@Test(groups = { "integration",
			"virtual" }, description = "An integration test to check the checkElementDisplayedAndUnchecked method")
	public void checkElementDisplayedAndUncheckedTest() throws Exception {
		// use this object to verify our page looks as expected
		Assert asserts = this.asserts.get();
		// perform some actions
		asserts.checkElementDisplayedAndUnchecked(Locators.ID, "this");
		// verify no issues
		finish();
	}

	@Test(groups = { "integration",
			"virtual" }, description = "An integration negative test to check the checkElementDisplayedAndUnchecked method")
	public void negativeCheckElementDisplayedAndUncheckedTest() throws Exception {
		// use this object to manipulate our page
		Action actions = this.actions.get();
		// use this object to verify our page looks as expected
		Assert asserts = this.asserts.get();
		// perform some actions
		actions.click(Locators.ID, "this");
		asserts.checkElementDisplayedAndUnchecked(Locators.ID, "this");
		// verify 1 issue
		finish(1);
	}
	
	@Test(groups = { "integration", "virtual" },
			description = "An integration negative test to check the checkElementDisplayedAndUnchecked method")
	public void negativeCheckElementDisplayedAndUncheckedNotDisplayedTest() throws Exception {
		// use this object to verify our page looks as expected
		Assert asserts = this.asserts.get();
		// perform some actions
		asserts.checkElementDisplayedAndUnchecked(Locators.ID, "non-existent-element");
		// verify 2 issues
		finish(2);
	}

	@Test(groups = { "integration",
			"virtual" }, description = "An integration test to check the checkElementDoesntContainClass method")
	public void checkElementDoesntContainClassTest() throws Exception {
		// use this object to verify our page looks as expected
		Assert asserts = this.asserts.get();
		// perform some actions
		asserts.checkElementDoesntContainClass(Locators.ID, "hidden_div", "wrong_class");
		// verify no issues
		finish();
	}

	@Test(groups = { "integration",
			"virtual" }, description = "An integration negative test to check the checkElementDoesntContainClass method")
	public void negativeCheckElementDoesntContainClassTest() throws Exception {
		// use this object to verify our page looks as expected
		Assert asserts = this.asserts.get();
		// perform some actions
		asserts.checkElementDoesntContainClass(Locators.ID, "hidden_div", "hidden_div");
		// verify 1 issue
		finish(1);
	}
	
	@Test(groups = { "integration", "virtual" },
			description = "An integration negative test to check the checkElementDoesntContainClass method")
	public void negativeCheckElementDoesntContainClassNotPresentTest() throws Exception {
		// use this object to verify our page looks as expected
		Assert asserts = this.asserts.get();
		// perform some actions
		asserts.checkElementDoesntContainClass(Locators.ID, "non-existent-element", "hidden_div");
		// verify 2 issues
		finish(2);
	}

	@Test(groups = {
			"integration" }, description = "An integration test to check the checkElementDoesntHaveAttribute method")
	public void checkElementDoesntHaveAttributeTest() throws Exception {
		// use this object to verify our page looks as expected
		Assert asserts = this.asserts.get();
		// perform some actions
		asserts.checkElementDoesntHaveAttribute(Locators.ID, "car_list", "class");
		// verify no issues
		finish();
	}

	@Test(groups = {
			"integration" }, description = "An integration negative test to check the checkElementDoesntHaveAttribute method")
	public void negativeCheckElementDoesntHaveAttributeTest() throws Exception {
		// use this object to verify our page looks as expected
		Assert asserts = this.asserts.get();
		// perform some actions
		asserts.checkElementDoesntHaveAttribute(Locators.ID, "car_list", "name");
		// verify 1 issue
		finish(1);
	}
	
	@Test(groups = { "integration" },
			description = "An integration negative test to check the checkElementDoesntHaveAttribute method")
	public void negativeCheckElementDoesntHaveAttributeNotPresentTest() throws Exception {
		// use this object to verify our page looks as expected
		Assert asserts = this.asserts.get();
		// perform some actions
		asserts.checkElementDoesntHaveAttribute(Locators.ID, "non-existent-element", "name");
		// verify 2 issues
		finish(2);
	}

	@Test(groups = { "integration",
			"virtual" }, description = "An integration test to check the checkElementEditable method")
	public void checkElementEditableTest() throws Exception {
		// use this object to verify our page looks as expected
		Assert asserts = this.asserts.get();
		// perform some actions
		asserts.checkElementEditable(Locators.ID, "input_box");
		// verify no issues
		finish();
	}

	@Test(groups = { "integration",
			"virtual" }, description = "An integration negative test to check the checkElementEditable method")
	public void negativeCheckElementEditableTest() throws Exception {
		// use this object to verify our page looks as expected
		Assert asserts = this.asserts.get();
		// perform some actions
		asserts.checkElementEditable(Locators.ID, "non_existent");
		// verify 2 issues
		finish(2);
	}
	
	@Test(groups = { "integration", "virtual" },
			description = "An integration negative test to check the checkElementEditable method")
	public void negativeCheckElementEditableNotInputTest() throws Exception {
		// use this object to verify our page looks as expected
		Assert asserts = this.asserts.get();
		// perform some actions
		asserts.checkElementEditable(Locators.ID, "table");
		// verify 1 issue
		finish(1);
	}
	
	@Test(groups = { "integration" },
			description = "An integration negative test to check the checkElementEditable method")
	public void negativeCheckElementEditableNotEnabledTest() throws Exception {
		// use this object to verify our page looks as expected
		Assert asserts = this.asserts.get();
		// perform some actions
		asserts.checkElementEditable(Locators.ID, "enable_button");
		// verify 1 issue
		finish(1);
	}

	@Test(groups = { "integration" }, description = "An integration test to check the checkElementHasAttribute method")
	public void checkElementHasAttributeTest() throws Exception {
		// use this object to verify our page looks as expected
		Assert asserts = this.asserts.get();
		// perform some actions
		asserts.checkElementHasAttribute(Locators.ID, "car_list", "name");
		// verify no issues
		finish();
	}

	@Test(groups = {
			"integration" }, description = "An integration negative test to check the checkElementHasAttribute method")
	public void negativeCheckElementHasAttributeTest() throws Exception {
		// use this object to verify our page looks as expected
		Assert asserts = this.asserts.get();
		// perform some actions
		asserts.checkElementHasAttribute(Locators.ID, "car_list", "class");
		// verify 1 issue
		finish(1);
	}

<<<<<<< HEAD
	@Test(groups = { "integration" },
			description = "An integration negative test to check the checkElementHasAttribute method")
	public void negativeCheckElementHasAttributeNotPresentTest() throws Exception {
		// use this object to verify our page looks as expected
		Assert asserts = this.asserts.get();
		// perform some actions
		asserts.checkElementHasAttribute(Locators.ID, "non-existent-element", "class");
		// verify 2 issues
		finish(2);
	}
	
	@Test(groups = { "integration", "virtual" },
			description = "An integration test to check the checkElementHasClass method")
=======
	@Test(groups = { "integration",
			"virtual" }, description = "An integration test to check the checkElementHasClass method")
>>>>>>> 080297e5
	public void checkElementHasClassTest() throws Exception {
		// use this object to verify our page looks as expected
		Assert asserts = this.asserts.get();
		// perform some actions
		asserts.checkElementHasClass(Locators.ID, "hidden_div", "hidden_div");
		// verify no issues
		finish();
	}

	@Test(groups = { "integration",
			"virtual" }, description = "An integration negative test to check the checkElementHasClass method")
	public void negativeCheckElementHasClassTest() throws Exception {
		// use this object to verify our page looks as expected
		Assert asserts = this.asserts.get();
		// perform some actions
		asserts.checkElementHasClass(Locators.ID, "hidden_div", "wrong_class");
		// verify 1 issue
		finish(1);
	}
	
	@Test(groups = { "integration", "virtual" },
			description = "An integration negative test to check the checkElementHasClass method")
	public void negativeCheckElementHasClassNotPresentTest() throws Exception {
		// use this object to verify our page looks as expected
		Assert asserts = this.asserts.get();
		// perform some actions
		asserts.checkElementHasClass(Locators.ID, "non-existent-element", "wrong_class");
		// verify 2 issues
		finish(2);
	}

	@Test(groups = { "integration",
			"virtual" }, description = "An integration test to check the checkElementNotChecked method")
	public void checkElementNotCheckedTest() throws Exception {
		// use this object to verify our page looks as expected
		Assert asserts = this.asserts.get();
		// perform some actions
		asserts.checkElementNotChecked(Locators.ID, "that");
		// verify no issues
		finish();
	}

	@Test(groups = { "integration",
			"virtual" }, description = "An integration negative test to check the checkElementNotChecked method")
	public void negativeCheckElementNotCheckedTest() throws Exception {
		// use this object to manipulate our page
		Action actions = this.actions.get();
		// use this object to verify our page looks as expected
		Assert asserts = this.asserts.get();
		// perform some actions
		actions.click(Locators.ID, "that");
		asserts.checkElementNotChecked(Locators.ID, "that");
		// verify 1 issue
		finish(1);
	}

	@Test(groups = { "integration",
			"virtual" }, description = "An integration negative test to check the checkElementNotChecked method")
	public void negativeCheckElementNotCheckedNotPresentTest() throws Exception {
		// use this object to verify our page looks as expected
		Assert asserts = this.asserts.get();
		// perform some actions
		asserts.checkElementNotChecked(Locators.ID, "non-existent-element");
		// verify 2 issue
		finish(2);
	}

	@Test(groups = { "integration",
			"virtual" }, description = "An integration test to check the checkElementNotDisplayed method")
	public void checkElementNotDisplayedTest() throws Exception {
		// use this object to verify our page looks as expected
		Assert asserts = this.asserts.get();
		// perform some actions
		asserts.checkElementNotDisplayed(Locators.ID, "hidden_div");
		// verify no issues
		finish();
	}

	@Test(groups = { "integration",
			"virtual" }, description = "An integration negative test to check the checkElementNotDisplayed method")
	public void negativeCheckElementNotDisplayedTest() throws Exception {
		// use this object to verify our page looks as expected
		Assert asserts = this.asserts.get();
		// perform some actions
		asserts.checkElementNotDisplayed(Locators.ID, "scroll_button");
		// verify 2 issues
		finish(2);
	}

	@Test(groups = { "integration",
			"virtual" }, description = "An integration test to check the checkElementNotEditable method")
	public void checkElementNotEditableTest() throws Exception {
		// use this object to verify our page looks as expected
		Assert asserts = this.asserts.get();
		// perform some actions
		asserts.checkElementNotEditable(Locators.ID, "table");
		// verify no issues
		finish();
	}

	@Test(groups = { "integration",
			"virtual" }, description = "An integration negative test to check the checkElementNotEditable method")
	public void negativeCheckElementNotEditableTest() throws Exception {
		// use this object to verify our page looks as expected
		Assert asserts = this.asserts.get();
		// perform some actions
		asserts.checkElementNotEditable(Locators.ID, "that");
		// verify 1 issue
		finish(1);
	}
	
	@Test(groups = { "integration", "virtual" },
			description = "An integration negative test to check the checkElementNotEditable method")
	public void negativeCheckElementNotEditableNotPresentTest() throws Exception {
		// use this object to verify our page looks as expected
		Assert asserts = this.asserts.get();
		// perform some actions
		asserts.checkElementNotEditable(Locators.ID, "non-existent-element");
		// verify 2 issues
		finish(2);
	}

	@Test(groups = { "integration" }, description = "An integration test to check the checkPrompt method")
	public void checkPromptTest() throws Exception {
		// use this object to manipulate our page
		Action actions = this.actions.get();
		// use this object to verify our page looks as expected
		Assert asserts = this.asserts.get();
		// perform some actions
		actions.click(Locators.ID, "disable_click");
		actions.click(Locators.ID, "enable_button");
		asserts.checkPrompt("Enabled!");
		// verify no issues
		finish();
	}

	@Test(groups = { "integration" }, description = "An integration negative test to check the checkPrompt method")
	public void negativeCheckPromptNoPromptTest() throws Exception {
		// use this object to verify our page looks as expected
		Assert asserts = this.asserts.get();
		// perform some actions
		asserts.checkPrompt("Enabled!");
		// verify 1 issue
		finish(1);
	}

	@Test(groups = { "integration" }, description = "An integration negative test to check the checkPrompt method")
	public void negativeCheckPromptTest() throws Exception {
		// use this object to manipulate our page
		Action actions = this.actions.get();
		// use this object to verify our page looks as expected
		Assert asserts = this.asserts.get();
		// perform some actions
		actions.click(Locators.ID, "disable_click");
		actions.click(Locators.ID, "enable_button");
		asserts.checkPrompt("Disabled!");
		// verify 1 issue
		finish(1);
	}

	@Test(groups = { "integration" }, description = "An integration test to check the checkPromptNotPresent method")
	public void checkPromptPresentTest() throws Exception {
		// use this object to manipulate our page
		Action actions = this.actions.get();
		// use this object to verify our page looks as expected
		Assert asserts = this.asserts.get();
		// perform some actions
		actions.click(Locators.ID, "disable_click");
		actions.click(Locators.ID, "enable_button");
		asserts.checkPromptPresent();
		// verify no issues
		finish();
	}

	@Test(groups = {
			"integration" }, description = "An integration negative test to check the checkPromptNotPresent method")
	public void negativeCheckPromptPresentTest() throws Exception {
		// use this object to verify our page looks as expected
		Assert asserts = this.asserts.get();
		// perform some actions
		asserts.checkPromptPresent();
		// verify 1 issue
		finish(1);
	}

	@Test(groups = { "integration" }, description = "An integration test to check the checkPromptNotPresent method")
	public void checkPromptNotPresentTest() throws Exception {
		// use this object to verify our page looks as expected
		Assert asserts = this.asserts.get();
		// perform some actions
		asserts.checkPromptNotPresent();
		// verify no issues
		finish();
	}

	@Test(groups = {
			"integration" }, description = "An integration negative test to check the checkPromptNotPresent method")
	public void negativeCheckPromptNotPresentTest() throws Exception {
		// use this object to manipulate our page
		Action actions = this.actions.get();
		// use this object to verify our page looks as expected
		Assert asserts = this.asserts.get();
		// perform some actions
		actions.click(Locators.ID, "disable_click");
		actions.click(Locators.ID, "enable_button");
		asserts.checkPromptNotPresent();
		// verify 1 issue
		finish(1);
	}

	@Test(groups = { "integration",
			"virtual" }, description = "An integration test to check the checkTextNotVisible method")
	public void checkTextNotVisibleTest() throws Exception {
		// use this object to verify our page looks as expected
		Assert asserts = this.asserts.get();
		// perform some actions
		asserts.checkTextNotVisible("No such text on the page");
		// verify no issues
		finish();
	}

	@Test(groups = { "integration",
			"virtual" }, description = "An integration negative test to check the checkTextNotVisible method")
	public void negativeCheckTextNotVisibleTest() throws Exception {
		// use this object to verify our page looks as expected
		Assert asserts = this.asserts.get();
		// perform some actions
		asserts.checkTextNotVisible("Click me to Disable/Enable a html button");
		// verify 1 issue
		finish(1);
	}

	@Test(groups = { "integration",
			"virtual" }, description = "An integration test to check the checkTextVisible method")
	public void checkTextVisibleTest() throws Exception {
		// use this object to verify our page looks as expected
		Assert asserts = this.asserts.get();
		// perform some actions
		asserts.checkTextVisible("Click me to Disable/Enable a html button");
		// verify no issues
		finish();
	}

	@Test(groups = { "integration",
			"virtual" }, description = "An integration negative test to check the checkTextVisible method")
	public void negativeCheckTextVisibleTest() throws Exception {
		// use this object to verify our page looks as expected
		Assert asserts = this.asserts.get();
		// perform some actions
		asserts.checkTextVisible("No such text on the page");
		// verify 1 issue
		finish(1);
	}

	@Test(groups = { "integration",
			"virtual" }, description = "An integration test to check the checkTextVisibleOR method")
	public void checkTextVisibleORTest() throws Exception {
		// use this object to verify our page looks as expected
		Assert asserts = this.asserts.get();
		// perform some actions
		asserts.checkTextVisibleOR("Click me to Disable/Enable a html button", "Not found on page", "This");
		// verify no issues
		finish();
	}

	@Test(groups = { "integration",
			"virtual" }, description = "An integration negative test to check the checkTextVisibleOR method")
	public void negativeCheckTextVisibleORTest() throws Exception {
		// use this object to verify our page looks as expected
		Assert asserts = this.asserts.get();
		// perform some actions
		asserts.checkTextVisibleOR("No such text on the page", "Not found", "None");
		// verify 1 issue
		finish(1);
	}

	@Test(groups = { "integration" }, description = "An integration test to check the compareCssValue method")
	public void compareCssValueTest() throws Exception {
		// use this object to verify our page looks as expected
		Assert asserts = this.asserts.get();
		// perform some actions
		asserts.compareCssValue(Locators.ID, "hidden_div", "display", "none");
		// verify no issues
		finish();
	}

	@Test(groups = { "integration" }, description = "An integration negative test to check the compareCssValue method")
	public void negativeCompareCssValueTest() throws Exception {
		// use this object to verify our page looks as expected
		Assert asserts = this.asserts.get();
		// perform some actions
		asserts.compareCssValue(Locators.ID, "hidden_div", "display", "inline");
		// verify 1 issue
		finish(1);
	}

	@Test(groups = { "integration",
			"virtual" }, description = "An integration test to check the compareCssValue method")
	public void compareInputValueTest() throws Exception {
		// use this object to verify our page looks as expected
		Assert asserts = this.asserts.get();
		// perform some actions
		asserts.compareInputValue(Locators.ID, "that", "That");
		// verify no issues
		finish();
	}

	@Test(groups = { "integration",
			"virtual" }, description = "An integration negative test to check the compareCssValue method")
	public void negativeCompareInputValueTest() throws Exception {
		// use this object to verify our page looks as expected
		Assert asserts = this.asserts.get();
		// perform some actions
		asserts.compareInputValue(Locators.ID, "that", "wrong value");
		// verify 1 issue
		finish(1);
	}

	@Test(groups = { "integration",
			"virtual" }, description = "An integration test to check the compareSelectedText method")
	public void compareSelectedTextTest() throws Exception {
		// use this object to verify our page looks as expected
		Assert asserts = this.asserts.get();
		// perform some actions
		asserts.compareSelectedText(Locators.ID, "car_list", "Volvo");
		// verify no issues
		finish();
	}

	@Test(groups = { "integration",
			"virtual" }, description = "An integration negative test to check the compareSelectedText method")
	public void negativeCompareSelectedTextTest() throws Exception {
		// use this object to verify our page looks as expected
		Assert asserts = this.asserts.get();
		// perform some actions
		asserts.compareSelectedText(Locators.ID, "car_list", "wrong value");
		// verify 1 issue
		finish(1);
	}

	@Test(groups = { "integration",
			"virtual" }, description = "An integration test to check the compareSelectedValue method")
	public void compareSelectedValueTest() throws Exception {
		// use this object to verify our page looks as expected
		Assert asserts = this.asserts.get();
		// perform some actions
		asserts.compareSelectedValue(Locators.ID, "car_list", "volvo");
		// verify no issues
		finish();
	}

	@Test(groups = { "integration",
			"virtual" }, description = "An integration negative test to check the compareSelectedValue method")
	public void negativeCompareSelectedValueTest() throws Exception {
		// use this object to verify our page looks as expected
		Assert asserts = this.asserts.get();
		// perform some actions
		asserts.compareSelectedValue(Locators.ID, "car_list", "wrong value");
		// verify 1 issue
		finish(1);
	}

	@Test(groups = { "integration",
			"virtual" }, description = "An integration test to check the compareSelectedValueNotEqual method")
	public void compareSelectedValueNotEqualTest() throws Exception {
		// use this object to verify our page looks as expected
		Assert asserts = this.asserts.get();
		// perform some actions
		asserts.compareSelectedValueNotEqual(Locators.ID, "car_list", "audi");
		// verify no issues
		finish();
	}

	@Test(groups = { "integration",
			"virtual" }, description = "An integration negative test to check the compareSelectedValueNotEqual method")
	public void negativeCompareSelectedValueNotEqualTest() throws Exception {
		// use this object to verify our page looks as expected
		Assert asserts = this.asserts.get();
		// perform some actions
		asserts.compareSelectedValueNotEqual(Locators.ID, "car_list", "volvo");
		// verify 1 issue
		finish(1);
	}

	@Test(groups = { "integration",
			"virtual" }, description = "An integration test to check the compareTextValue method")
	public void compareTextValueTest() throws Exception {
		// use this object to verify our page looks as expected
		Assert asserts = this.asserts.get();
		// perform some actions
		asserts.compareTextValue(Locators.XPATH, "//*[@id=\"table\"]/tbody/tr[2]/td[1]", "Alfreds Futterkiste");
		// verify no issues
		finish();
	}

	@Test(groups = { "integration",
			"virtual" }, description = "An integration negative test to check the compareTextValue method")
	public void negativeCompareTextValueTest() throws Exception {
		// use this object to verify our page looks as expected
		Assert asserts = this.asserts.get();
		// perform some actions
		asserts.compareTextValue(Locators.XPATH, "//*[@id=\"table\"]/tbody/tr[2]/td[1]", "Maria Anders");
		// verify 1 issue
		finish(1);
	}
	
	@Test(groups = { "integration", "virtual" },
			description = "An integration negative test to check the compareTextValue method")
	public void negativeCompareTextValueNotPresentTest() throws Exception {
		// use this object to verify our page looks as expected
		Assert asserts = this.asserts.get();
		// perform some actions
		asserts.compareTextValue(Locators.ID, "non-existent-element", "Maria Anders");
		// verify 1 issue
		finish(1);
	}

	@Test(groups = { "integration",
			"virtual" }, description = "An integration test to check the compareTextValueContains method")
	public void compareTextValueContainsTest() throws Exception {
		// use this object to verify our page looks as expected
		Assert asserts = this.asserts.get();
		// perform some actions
		asserts.compareTextValueContains(Locators.XPATH, "//*[@id=\"table\"]/tbody/tr[2]/td[1]", "Alfreds");
		// verify no issues
		finish();
	}

	@Test(groups = { "integration",
			"virtual" }, description = "An integration negative test to check the compareTextValueContains method")
	public void negativeCompareTextValueContainsTest() throws Exception {
		// use this object to verify our page looks as expected
		Assert asserts = this.asserts.get();
		// perform some actions
		asserts.compareTextValueContains(Locators.XPATH, "//*[@id=\"table\"]/tbody/tr[2]/td[1]", "Anders");
		// verify 1 issue
		finish(1);
	}
<<<<<<< HEAD
	
	@Test(groups = { "integration", "virtual" },
			description = "An integration negative test to check the compareTextValueContains method")
	public void negativeCompareTextValueContainsNotPresentTest() throws Exception {
		// use this object to verify our page looks as expected
		Assert asserts = this.asserts.get();
		// perform some actions
		asserts.compareTextValueContains(Locators.ID, "non-existent-element", "Anders");
		// verify 1 issue
		finish(1);
	}
	
	@Test(groups = { "integration", "virtual" },
			description = "An integration test to check the checkCookie method")
=======

	@Test(groups = { "integration", "virtual" }, description = "An integration test to check the checkCookie method")
>>>>>>> 080297e5
	public void checkCookieTest() throws Exception {
		// use this object to verify our page looks as expected
		Assert asserts = this.asserts.get();
		// perform some actions
		asserts.checkCookie("cookie", "cookietest");
		// verify no issues
		finish();
	}

	@Test(groups = { "integration",
			"virtual" }, description = "An integration negative test to check the checkCookie method")
	public void negativeCheckCookieTest() throws Exception {
		// use this object to verify our page looks as expected
		Assert asserts = this.asserts.get();
		// perform some actions
		asserts.checkCookie("cookie", "negativecookietest");
		// verify 1 issue
		finish(1);
	}

	@Test(groups = { "integration",
			"virtual" }, description = "An integration negative test to check the checkCookie method")
	public void negativeCheckCookieWrongNameTest() throws Exception {
		// use this object to verify our page looks as expected
		Assert asserts = this.asserts.get();
		// perform some actions
		asserts.checkCookie("wrongcookie", "cookietest");
		// verify 1 issue
		finish(1);
	}

	@Test(groups = { "integration",
			"virtual" }, description = "An integration test to check the checkCookieNotPresent method")
	public void checkCookieNotPresentTest() throws Exception {
		// use this object to verify our page looks as expected
		Assert asserts = this.asserts.get();
		// perform some actions
		asserts.checkCookieNotPresent("wrongcookie");
		// verify no issues
		finish();
	}

	@Test(groups = { "integration",
			"virtual" }, description = "An integration negative test to check the checkCookieNotPresent method")
	public void negativeCheckCookieNotPresentTest() throws Exception {
		// use this object to verify our page looks as expected
		Assert asserts = this.asserts.get();
		// perform some actions
		asserts.checkCookieNotPresent("cookie");
		// verify 1 issue
		finish(1);
	}

	@Test(groups = { "integration",
			"virtual" }, description = "An integration test to check the checkCookiePresent method")
	public void checkCookiePresentTest() throws Exception {
		// use this object to verify our page looks as expected
		Assert asserts = this.asserts.get();
		// perform some actions
		asserts.checkCookiePresent("cookie");
		// verify no issues
		finish();
	}

	@Test(groups = { "integration",
			"virtual" }, description = "An integration negative test to check the checkCookiePresent method")
	public void negativeCheckCookiePresentTest() throws Exception {
		// use this object to verify our page looks as expected
		Assert asserts = this.asserts.get();
		// perform some actions
		asserts.checkCookiePresent("wrongcookie");
		// verify 1 issue
		finish(1);
	}
}<|MERGE_RESOLUTION|>--- conflicted
+++ resolved
@@ -1,1342 +1,1331 @@
-package integration;
-
-import org.testng.annotations.BeforeClass;
-import org.testng.annotations.Test;
-
-import tools.TestBase;
-import tools.output.Action;
-import tools.output.Assert;
-import tools.output.Element;
-import tools.output.Selenium.Locators;
-
-public class AssertIT extends TestBase {
-
-	@BeforeClass(alwaysRun = true)
-	public void beforeClass() throws Exception {
-		// set the base URL for the tests here
-		setTestSite("http://172.31.2.65/");
-		// set the author of the tests here
-		setAuthor("Max Saperstone\n<br/>max.saperstone@coveros.com");
-		// set the version of the tests or of the software, possibly with a
-		// dynamic check
-		setVersion("0.0.1");
-	}
-
-	@Test(groups = { "integration", "virtual" }, description = "An integration test to check a title")
-	public void compareTitleTest() throws Exception {
-		// use this object to verify our page looks as expected
-		Assert asserts = this.asserts.get();
-		// perform our verification
-		asserts.compareTitle("Selenified Test Page");
-		// perform our verification
-		finish();
-	}
-
-	@Test(groups = { "integration", "virtual" }, description = "An integration negative test to check a title")
-	public void negativeCompareTitleTest() throws Exception {
-		// use this object to verify our page looks as expected
-		Assert asserts = this.asserts.get();
-		// perform some actions
-		asserts.compareTitle("Yahoo");
-		// verify 1 issue
-		finish(1);
-	}
-
-	@Test(groups = { "integration",
-			"virtual" }, description = "An integration test to check the getNumOfSelectOptions method")
-	public void getNumOfSelectOptionsTest() throws Exception {
-		// use this object to verify our page looks as expected
-		Assert asserts = this.asserts.get();
-		// perform some actions
-		asserts.compareNumOfSelectOptions(Locators.NAME, "car_list", 4);
-		// verify no issues
-		finish();
-	}
-
-	@Test(groups = { "integration",
-			"virtual" }, description = "An integration negative test to check the getNumOfSelectOptions method")
-	public void negativeGetNumOfSelectOptionsTest() throws Exception {
-		// use this object to verify our page looks as expected
-		Assert asserts = this.asserts.get();
-		// perform some actions
-		asserts.compareNumOfSelectOptions(Locators.NAME, "car_list", 0);
-		// verify 1 issue
-		finish(1);
-	}
-
-	@Test(groups = { "integration",
-			"virtual" }, description = "An integration test to check the getSelectOptions method")
-	public void getSelectOptionsTest() throws Exception {
-		// use this object to verify our page looks as expected
-		Assert asserts = this.asserts.get();
-		// perform some actions
-		asserts.compareSelectValues(Locators.NAME, "car_list", new String[] { "volvo", "saab", "mercedes", "audi" });
-		// verify no issues
-		finish();
-	}
-
-	@Test(groups = { "integration",
-			"virtual" }, description = "An integration test to check the getNumOfTableRows method")
-	public void getNumOfTableRowsTest() throws Exception {
-		// use this object to verify our page looks as expected
-		Assert asserts = this.asserts.get();
-		// perform some actions
-		asserts.compareNumOfTableRows(Locators.ID, "table", 7);
-		// verify no issues
-		finish();
-	}
-
-	@Test(groups = { "integration",
-			"virtual" }, description = "An integration negative test to check the getNumOfTableRows method")
-	public void negativeGetNumOfTableRowsTest() throws Exception {
-		// use this object to verify our page looks as expected
-		Assert asserts = this.asserts.get();
-		// perform some actions
-		asserts.compareNumOfTableRows(Locators.ID, "table", 0);
-		// verify 1 issue
-		finish(1);
-	}
-
-	@Test(groups = { "integration",
-			"virtual" }, description = "An integration test to check the getNumOfTableColumns method")
-	public void getNumOfTableColumnsTest() throws Exception {
-		// use this object to verify our page looks as expected
-		Assert asserts = this.asserts.get();
-		// perform some actions
-		asserts.compareNumOfTableColumns(Locators.ID, "table", 4);
-		// verify no issues
-		finish();
-	}
-
-	@Test(groups = { "integration",
-			"virtual" }, description = "An integration negative test to check the getNumOfTableColumns method")
-	public void negativeGetNumOfTableColumnsTest() throws Exception {
-		// use this object to verify our page looks as expected
-		Assert asserts = this.asserts.get();
-		// perform some actions
-		asserts.compareNumOfTableColumns(Locators.ID, "table", 0);
-		// verify 1 issue
-		finish(1);
-	}
-
-	@Test(groups = { "integration",
-			"virtual" }, description = "An integration test to check the getTableRowWHeader method")
-	public void getTableRowWHeaderTest() throws Exception {
-		// use this object to verify our page looks as expected
-		Assert asserts = this.asserts.get();
-		// perform some actions
-		asserts.compareRowHeader(Locators.ID, "table", "CEO", 3);
-		// verify no issues
-		finish();
-	}
-
-	@Test(groups = { "integration",
-			"virtual" }, description = "An integration negative test to check the getTableRowWHeader method")
-	public void negativeGetTableRowWHeaderTest() throws Exception {
-		// use this object to verify our page looks as expected
-		Assert asserts = this.asserts.get();
-		// perform some actions
-		asserts.compareRowHeader(Locators.ID, "table", "CEO", 0);
-		// verify 1 issue
-		finish(1);
-	}
-
-	@Test(groups = { "integration",
-			"virtual" }, description = "An integration test to check the checkSelectValuePresent method")
-	public void checkSelectValuePresentTest() throws Exception {
-		// use this object to verify our page looks as expected
-		Assert asserts = this.asserts.get();
-		// perform some actions
-		asserts.checkSelectValuePresent(Locators.ID, "car_list", "volvo");
-		// verify no issues
-		finish();
-	}
-
-	@Test(groups = { "integration",
-			"virtual" }, description = "An integration negative test to check the checkSelectValuePresent method")
-	public void negativeCheckSelectValuePresentTest() throws Exception {
-		// use this object to verify our page looks as expected
-		Assert asserts = this.asserts.get();
-		// perform some actions
-		asserts.checkSelectValuePresent(Locators.ID, "car_list", "ford");
-		// verify 1 issue
-		finish(1);
-	}
-
-	@Test(groups = { "integration",
-			"virtual" }, description = "An integration test to check the checkSelectValueNotPresent method")
-	public void checkSelectValueNotPresentTest() throws Exception {
-		// use this object to verify our page looks as expected
-		Assert asserts = this.asserts.get();
-		// perform some actions
-		asserts.checkSelectValueNotPresent(Locators.ID, "car_list", "ford");
-		// verify no issues
-		finish();
-	}
-
-	@Test(groups = { "integration",
-			"virtual" }, description = "An integration negative test to check the checkSelectValueNotPresent method")
-	public void negativeCheckSelectValueNotPresentTest() throws Exception {
-		// use this object to verify our page looks as expected
-		Assert asserts = this.asserts.get();
-		// perform some actions
-		asserts.checkSelectValueNotPresent(Locators.ID, "car_list", "volvo");
-		// verify 1 issue
-		finish(1);
-	}
-
-	@Test(groups = { "integration",
-			"virtual" }, description = "An integration test to check the checkIfOptionInSelect method")
-	public void checkIfOptionInSelectTest() throws Exception {
-		// use this object to verify our page looks as expected
-		Assert asserts = this.asserts.get();
-		// perform some actions
-		asserts.checkIfOptionInSelect(Locators.ID, "car_list", "audi");
-		// verify no issues
-		finish();
-	}
-
-	@Test(groups = { "integration",
-			"virtual" }, description = "An integration negative test to check the checkIfOptionInSelect method")
-	public void negativeCheckIfOptionInSelectTest() throws Exception {
-		// use this object to verify our page looks as expected
-		Assert asserts = this.asserts.get();
-		// perform some actions
-		asserts.checkIfOptionInSelect(Locators.ID, "car_list", "ford");
-		// verify 1 issue
-		finish(1);
-	}
-	
-	@Test(groups = { "integration" },
-			description = "An integration negative test to check the checkIfOptionInSelect method")
-	public void negativeCheckIfOptionInSelectNotEnabledTest() throws Exception {
-		// use this object to verify our page looks as expected
-		Assert asserts = this.asserts.get();
-		// perform some actions
-		asserts.checkIfOptionInSelect(Locators.ID, "enable_button", "ford");
-		// verify 2 issues
-		finish(2);
-	}
-
-	@Test(groups = { "integration",
-			"virtual" }, description = "An integration test to check the checkIfOptionNotInSelect method")
-	public void checkIfOptionNotInSelectTest() throws Exception {
-		// use this object to verify our page looks as expected
-		Assert asserts = this.asserts.get();
-		// perform some actions
-		asserts.checkIfOptionNotInSelect(Locators.ID, "car_list", "ford");
-		// verify no issues
-		finish();
-	}
-
-	@Test(groups = { "integration",
-			"virtual" }, description = "An integration negative test to check the checkIfOptionNotInSelect method")
-	public void negativeCheckIfOptionNotInSelectTest() throws Exception {
-		// use this object to verify our page looks as expected
-		Assert asserts = this.asserts.get();
-		// perform some actions
-		asserts.checkIfOptionNotInSelect(Locators.ID, "car_list", "audi");
-		// verify 1 issue
-		finish(1);
-	}
-	
-	@Test(groups = { "integration" },
-			description = "An integration negative test to check the checkIfOptionNotInSelect method")
-	public void negativeCheckIfOptionNotInSelectNotEnabledTest() throws Exception {
-		// use this object to verify our page looks as expected
-		Assert asserts = this.asserts.get();
-		// perform some actions
-		asserts.checkIfOptionNotInSelect(Locators.ID, "enable_button", "audi");
-		// verify 2 issues
-		finish(2);
-	}
-
-	@Test(groups = { "integration" }, description = "An integration test to check the checkAlertPresent method")
-	public void checkAlertPresentTest() throws Exception {
-		// use this object to manipulate our page
-		Action actions = this.actions.get();
-		// use this object to verify our page looks as expected
-		Assert asserts = this.asserts.get();
-		// perform some actions
-		actions.click(Locators.ID, "disable_click");
-		actions.click(Locators.ID, "enable_button");
-		asserts.checkAlertPresent();
-		// verify no issues
-		finish();
-	}
-
-	@Test(groups = {
-			"integration" }, description = "An integration negative test to check the checkAlertPresent method")
-	public void negativeCheckAlertPresentTest() throws Exception {
-		// use this object to verify our page looks as expected
-		Assert asserts = this.asserts.get();
-		// perform some actions
-		asserts.checkAlertPresent();
-		// verify 1 issue
-		finish(1);
-	}
-
-	@Test(groups = { "integration" }, description = "An integration test to check the checkAlertPresent method")
-	public void checkConfirmationPresentTest() throws Exception {
-		// use this object to manipulate our page
-		Action actions = this.actions.get();
-		// use this object to verify our page looks as expected
-		Assert asserts = this.asserts.get();
-		// perform some actions
-		actions.click(Locators.ID, "disable_click");
-		actions.click(Locators.ID, "enable_button");
-		asserts.checkConfirmationPresent();
-		// verify no issues
-		finish();
-	}
-
-	@Test(groups = {
-			"integration" }, description = "An integration negative test to check the checkAlertPresent method")
-	public void negativeCheckConfirmationPresentTest() throws Exception {
-		// use this object to verify our page looks as expected
-		Assert asserts = this.asserts.get();
-		// perform some actions
-		asserts.checkConfirmationPresent();
-		// verify 1 issue
-		finish(1);
-	}
-
-	@Test(groups = { "integration" }, description = "An integration test to check the checkAlertPresent method")
-	public void checkAlertNotPresentTest() throws Exception {
-		// use this object to verify our page looks as expected
-		Assert asserts = this.asserts.get();
-		// perform some actions
-		asserts.checkAlertNotPresent();
-		// verify no issues
-		finish();
-	}
-
-	@Test(groups = {
-			"integration" }, description = "An integration negative test to check the checkAlertPresent method")
-	public void negativeCheckNotAlertPresentTest() throws Exception {
-		// use this object to manipulate our page
-		Action actions = this.actions.get();
-		// use this object to verify our page looks as expected
-		Assert asserts = this.asserts.get();
-		// perform some actions
-		actions.click(Locators.ID, "disable_click");
-		actions.click(Locators.ID, "enable_button");
-		asserts.checkAlertNotPresent();
-		// verify 1 issue
-		finish(1);
-	}
-
-	@Test(groups = { "integration" }, description = "An integration test to check the checkAlert method")
-	public void checkAlertTest() throws Exception {
-		// use this object to manipulate our page
-		Action actions = this.actions.get();
-		// use this object to verify our page looks as expected
-		Assert asserts = this.asserts.get();
-		// perform some actions
-		actions.click(Locators.ID, "disable_click");
-		actions.click(Locators.ID, "enable_button");
-		asserts.checkAlert("Enabled!");
-		// verify no issues
-		finish();
-	}
-
-	@Test(groups = { "integration" }, description = "An integration negative test to check the checkAlert method")
-	public void negativeCheckAlertNoAlertTest() throws Exception {
-		// use this object to verify our page looks as expected
-		Assert asserts = this.asserts.get();
-		// perform some actions
-		asserts.checkAlert("Disabled!");
-		// verify 1 issue
-		finish(1);
-	}
-
-	@Test(groups = { "integration" }, description = "An integration negative test to check the checkAlert method")
-	public void negativeCheckAlertTest() throws Exception {
-		// use this object to manipulate our page
-		Action actions = this.actions.get();
-		// use this object to verify our page looks as expected
-		Assert asserts = this.asserts.get();
-		// perform some actions
-		actions.click(Locators.ID, "disable_click");
-		actions.click(Locators.ID, "enable_button");
-		asserts.checkAlert("Disabled!");
-		// verify 1 issue
-		finish(1);
-	}
-
-	@Test(groups = { "integration" }, description = "An integration test to check the checkConfirmation method")
-	public void checkConfirmationTest() throws Exception {
-		// use this object to manipulate our page
-		Action actions = this.actions.get();
-		// use this object to verify our page looks as expected
-		Assert asserts = this.asserts.get();
-		// perform some actions
-		actions.click(Locators.ID, "disable_click");
-		actions.click(Locators.ID, "enable_button");
-		asserts.checkConfirmation("Enabled!");
-		// verify no issues
-		finish();
-	}
-
-	@Test(groups = {
-			"integration" }, description = "An integration negative test to check the checkConfirmation method")
-	public void negativeCheckConfirmationTest() throws Exception {
-		// use this object to manipulate our page
-		Action actions = this.actions.get();
-		// use this object to verify our page looks as expected
-		Assert asserts = this.asserts.get();
-		// perform some actions
-		actions.click(Locators.ID, "disable_click");
-		actions.click(Locators.ID, "enable_button");
-		asserts.checkConfirmation("Disabled!");
-		// verify 1 issue
-		finish(1);
-	}
-
-	@Test(groups = {
-			"integration" }, description = "An integration negative test to check the checkConfirmation method")
-	public void negativeCheckConfirmationNoConfirmationTest() throws Exception {
-		// use this object to verify our page looks as expected
-		Assert asserts = this.asserts.get();
-		// perform some actions
-		asserts.checkConfirmation("Disabled!");
-		// verify 2 issues
-		finish(2);
-	}
-
-	@Test(groups = {
-			"integration" }, description = "An integration test to check the checkConfirmationNotPresent method")
-	public void checkConfirmationNotPresentTest() throws Exception {
-		// use this object to verify our page looks as expected
-		Assert asserts = this.asserts.get();
-		// perform some actions
-		asserts.checkConfirmationNotPresent();
-		// verify no issues
-		finish();
-	}
-
-	@Test(groups = {
-			"integration" }, description = "An integration negative test to check the checkConfirmationNotPresent method")
-	public void negativeCheckConfirmationNotPresentTest() throws Exception {
-		// use this object to manipulate our page
-		Action actions = this.actions.get();
-		// use this object to verify our page looks as expected
-		Assert asserts = this.asserts.get();
-		// perform some actions
-		actions.click(Locators.ID, "disable_click");
-		actions.click(Locators.ID, "enable_button");
-		asserts.checkConfirmationNotPresent();
-		// verify 1 issue
-		finish(1);
-	}
-
-	@Test(groups = { "integration",
-			"virtual" }, description = "An integration test to check the checkElementChecked method")
-	public void checkElementCheckedTest() throws Exception {
-		// use this object to manipulate our page
-		Action actions = this.actions.get();
-		// use this object to verify our page looks as expected
-		Assert asserts = this.asserts.get();
-		// perform some actions
-		actions.click(Locators.ID, "this");
-		asserts.checkElementChecked(Locators.ID, "this");
-		// verify no issues
-		finish();
-	}
-
-	@Test(groups = { "integration",
-			"virtual" }, description = "An integration negative test to check the checkElementChecked method")
-	public void negativeCheckElementCheckedTest() throws Exception {
-		// use this object to verify our page looks as expected
-		Assert asserts = this.asserts.get();
-		// perform some actions
-		asserts.checkElementChecked(Locators.ID, "this");
-		// verify 1 issue
-		finish(1);
-	}
-
-	@Test(groups = { "integration",
-			"virtual" }, description = "An integration negative test to check the checkElementChecked method")
-	public void negativeCheckElementCheckedNotPresentTest() throws Exception {
-		// use this object to verify our page looks as expected
-		Assert asserts = this.asserts.get();
-		// perform some actions
-		asserts.checkElementChecked(Locators.ID, "non-existent-element");
-		// verify 2 issues
-		finish(2);
-	}
-
-	@Test(groups = { "integration",
-			"virtual" }, description = "An integration test to check the checkElementContainsClass method")
-	public void checkElementContainsClassTest() throws Exception {
-		// use this object to verify our page looks as expected
-		Assert asserts = this.asserts.get();
-		// perform some actions
-		asserts.checkElementContainsClass(Locators.ID, "hidden_div", "hidden_div");
-		// verify no issues
-		finish();
-	}
-
-	@Test(groups = { "integration",
-			"virtual" }, description = "An integration negative test to check the checkElementContainsClass method")
-	public void negativeCheckElementContainsClassTest() throws Exception {
-		// use this object to verify our page looks as expected
-		Assert asserts = this.asserts.get();
-		// perform some actions
-		asserts.checkElementContainsClass(Locators.ID, "hidden_div", "wrong_class");
-		// verify 1 issue
-		finish(1);
-	}
-	
-	@Test(groups = { "integration", "virtual" },
-			description = "An integration negative test to check the checkElementContainsClass method")
-	public void negativeCheckElementContainsClassNotPresentTest() throws Exception {
-		// use this object to verify our page looks as expected
-		Assert asserts = this.asserts.get();
-		// perform some actions
-		asserts.checkElementContainsClass(Locators.ID, "non-existent-element", "wrong_class");
-		// verify 2 issues
-		finish(2);
-	}
-
-	@Test(groups = { "integration",
-			"virtual" }, description = "An integration test to check the checkElementDisplayed method")
-	public void checkElementDisplayedTest() throws Exception {
-		// use this object to verify our page looks as expected
-		Assert asserts = this.asserts.get();
-		// perform some actions
-		asserts.checkElementDisplayed(Locators.ID, "enable_button");
-		// verify no issues
-		finish();
-	}
-
-	@Test(groups = { "integration",
-			"virtual" }, description = "An integration negative test to check the checkElementDisplayed method")
-	public void negativeCheckElementDisplayedTest() throws Exception {
-		// use this object to verify our page looks as expected
-		Assert asserts = this.asserts.get();
-		// perform some actions
-		asserts.checkElementDisplayed(Locators.ID, "non_existent");
-		// verify 2 issues
-		finish(2);
-	}
-	
-	@Test(groups = { "integration", "virtual" },
-			description = "An integration negative test to check the checkElementDisplayed method")
-	public void negativeCheckElementDisplayedHiddenTest() throws Exception {
-		// use this object to verify our page looks as expected
-		Assert asserts = this.asserts.get();
-		// perform some actions
-		asserts.checkElementDisplayed(Locators.ID, "hidden_div");
-		// verify 2 issues
-		finish(2);
-	}
-
-	@Test(groups = { "integration",
-			"virtual" }, description = "An integration test to check the checkElementDisplayedAndChecked method")
-	public void checkElementDisplayedAndCheckedTest() throws Exception {
-		// use this object to manipulate our page
-		Action actions = this.actions.get();
-		// use this object to verify our page looks as expected
-		Assert asserts = this.asserts.get();
-		// perform some actions
-		actions.click(Locators.ID, "this");
-		asserts.checkElementDisplayedAndChecked(Locators.ID, "this");
-		// verify no issues
-		finish();
-	}
-
-	@Test(groups = { "integration",
-			"virtual" }, description = "An integration negative test to check the checkElementDisplayedAndChecked method")
-	public void negativeCheckElementDisplayedAndCheckedTest() throws Exception {
-		// use this object to verify our page looks as expected
-		Assert asserts = this.asserts.get();
-		// perform some actions
-		asserts.checkElementDisplayedAndChecked(Locators.ID, "this");
-		// verify 1 issue
-		finish(1);
-	}
-
-	@Test(groups = { "integration",
-			"virtual" }, description = "An integration negative test to check the checkElementDisplayedAndChecked method")
-	public void negativeCheckElementDisplayedAndCheckedNotDisplayedTest() throws Exception {
-		// use this object to verify our page looks as expected
-		Assert asserts = this.asserts.get();
-		// perform some actions
-		asserts.checkElementDisplayedAndChecked(Locators.ID, "non-existent-element");
-		// verify 2 issues
-		finish(2);
-	}
-
-	@Test(groups = { "integration",
-			"virtual" }, description = "An integration test to check the checkElementDisplayedAndEditable method")
-	public void checkElementDisplayedAndEditableTest() throws Exception {
-		// use this object to verify our page looks as expected
-		Assert asserts = this.asserts.get();
-		// perform some actions
-		asserts.checkElementDisplayedAndEditable(new Element(Locators.ID, "input_box"));
-		// verify no issues
-		finish();
-	}
-
-	@Test(groups = { "integration",
-			"virtual" }, description = "An integration negative test to check the checkElementDisplayedAndEditable method")
-	public void negativeCheckElementDisplayedAndEditableTest() throws Exception {
-		// use this object to verify our page looks as expected
-		Assert asserts = this.asserts.get();
-		// perform some actions
-		asserts.checkElementDisplayedAndEditable(new Element(Locators.ID, "non_existent"));
-		// verify 2 issues
-		finish(2);
-	}
-
-	@Test(groups = { "integration",
-			"virtual" }, description = "An integration test to check the checkElementDisplayedAndNotEditable method")
-	public void checkElementDisplayedAndNotEditableTest() throws Exception {
-		// use this object to verify our page looks as expected
-		Assert asserts = this.asserts.get();
-		// perform some actions
-		asserts.checkElementDisplayedAndNotEditable(Locators.ID, "table");
-		// verify no issues
-		finish();
-	}
-
-	@Test(groups = { "integration",
-			"virtual" }, description = "An integration negative test to check the checkElementDisplayedAndNotEditable method")
-	public void negativeCheckElementDisplayedAndNotEditableTest() throws Exception {
-		// use this object to verify our page looks as expected
-		Assert asserts = this.asserts.get();
-		// perform some actions
-		asserts.checkElementDisplayedAndNotEditable(Locators.ID, "input_box");
-		// verify 1 issue
-		finish(1);
-	}
-	
-	@Test(groups = { "integration", "virtual" },
-			description = "An integration negative test to check the checkElementDisplayedAndNotEditable method")
-	public void negativeCheckElementDisplayedAndNotEditableNotDisplayedTest() throws Exception {
-		// use this object to verify our page looks as expected
-		Assert asserts = this.asserts.get();
-		// perform some actions
-		asserts.checkElementDisplayedAndNotEditable(Locators.ID, "non-existent-element");
-		// verify 2 issues
-		finish(2);
-	}
-
-	@Test(groups = { "integration",
-			"virtual" }, description = "An integration test to check the checkElementDisplayedAndUnchecked method")
-	public void checkElementDisplayedAndUncheckedTest() throws Exception {
-		// use this object to verify our page looks as expected
-		Assert asserts = this.asserts.get();
-		// perform some actions
-		asserts.checkElementDisplayedAndUnchecked(Locators.ID, "this");
-		// verify no issues
-		finish();
-	}
-
-	@Test(groups = { "integration",
-			"virtual" }, description = "An integration negative test to check the checkElementDisplayedAndUnchecked method")
-	public void negativeCheckElementDisplayedAndUncheckedTest() throws Exception {
-		// use this object to manipulate our page
-		Action actions = this.actions.get();
-		// use this object to verify our page looks as expected
-		Assert asserts = this.asserts.get();
-		// perform some actions
-		actions.click(Locators.ID, "this");
-		asserts.checkElementDisplayedAndUnchecked(Locators.ID, "this");
-		// verify 1 issue
-		finish(1);
-	}
-	
-	@Test(groups = { "integration", "virtual" },
-			description = "An integration negative test to check the checkElementDisplayedAndUnchecked method")
-	public void negativeCheckElementDisplayedAndUncheckedNotDisplayedTest() throws Exception {
-		// use this object to verify our page looks as expected
-		Assert asserts = this.asserts.get();
-		// perform some actions
-		asserts.checkElementDisplayedAndUnchecked(Locators.ID, "non-existent-element");
-		// verify 2 issues
-		finish(2);
-	}
-
-	@Test(groups = { "integration",
-			"virtual" }, description = "An integration test to check the checkElementDoesntContainClass method")
-	public void checkElementDoesntContainClassTest() throws Exception {
-		// use this object to verify our page looks as expected
-		Assert asserts = this.asserts.get();
-		// perform some actions
-		asserts.checkElementDoesntContainClass(Locators.ID, "hidden_div", "wrong_class");
-		// verify no issues
-		finish();
-	}
-
-	@Test(groups = { "integration",
-			"virtual" }, description = "An integration negative test to check the checkElementDoesntContainClass method")
-	public void negativeCheckElementDoesntContainClassTest() throws Exception {
-		// use this object to verify our page looks as expected
-		Assert asserts = this.asserts.get();
-		// perform some actions
-		asserts.checkElementDoesntContainClass(Locators.ID, "hidden_div", "hidden_div");
-		// verify 1 issue
-		finish(1);
-	}
-	
-	@Test(groups = { "integration", "virtual" },
-			description = "An integration negative test to check the checkElementDoesntContainClass method")
-	public void negativeCheckElementDoesntContainClassNotPresentTest() throws Exception {
-		// use this object to verify our page looks as expected
-		Assert asserts = this.asserts.get();
-		// perform some actions
-		asserts.checkElementDoesntContainClass(Locators.ID, "non-existent-element", "hidden_div");
-		// verify 2 issues
-		finish(2);
-	}
-
-	@Test(groups = {
-			"integration" }, description = "An integration test to check the checkElementDoesntHaveAttribute method")
-	public void checkElementDoesntHaveAttributeTest() throws Exception {
-		// use this object to verify our page looks as expected
-		Assert asserts = this.asserts.get();
-		// perform some actions
-		asserts.checkElementDoesntHaveAttribute(Locators.ID, "car_list", "class");
-		// verify no issues
-		finish();
-	}
-
-	@Test(groups = {
-			"integration" }, description = "An integration negative test to check the checkElementDoesntHaveAttribute method")
-	public void negativeCheckElementDoesntHaveAttributeTest() throws Exception {
-		// use this object to verify our page looks as expected
-		Assert asserts = this.asserts.get();
-		// perform some actions
-		asserts.checkElementDoesntHaveAttribute(Locators.ID, "car_list", "name");
-		// verify 1 issue
-		finish(1);
-	}
-	
-	@Test(groups = { "integration" },
-			description = "An integration negative test to check the checkElementDoesntHaveAttribute method")
-	public void negativeCheckElementDoesntHaveAttributeNotPresentTest() throws Exception {
-		// use this object to verify our page looks as expected
-		Assert asserts = this.asserts.get();
-		// perform some actions
-		asserts.checkElementDoesntHaveAttribute(Locators.ID, "non-existent-element", "name");
-		// verify 2 issues
-		finish(2);
-	}
-
-	@Test(groups = { "integration",
-			"virtual" }, description = "An integration test to check the checkElementEditable method")
-	public void checkElementEditableTest() throws Exception {
-		// use this object to verify our page looks as expected
-		Assert asserts = this.asserts.get();
-		// perform some actions
-		asserts.checkElementEditable(Locators.ID, "input_box");
-		// verify no issues
-		finish();
-	}
-
-	@Test(groups = { "integration",
-			"virtual" }, description = "An integration negative test to check the checkElementEditable method")
-	public void negativeCheckElementEditableTest() throws Exception {
-		// use this object to verify our page looks as expected
-		Assert asserts = this.asserts.get();
-		// perform some actions
-		asserts.checkElementEditable(Locators.ID, "non_existent");
-		// verify 2 issues
-		finish(2);
-	}
-	
-	@Test(groups = { "integration", "virtual" },
-			description = "An integration negative test to check the checkElementEditable method")
-	public void negativeCheckElementEditableNotInputTest() throws Exception {
-		// use this object to verify our page looks as expected
-		Assert asserts = this.asserts.get();
-		// perform some actions
-		asserts.checkElementEditable(Locators.ID, "table");
-		// verify 1 issue
-		finish(1);
-	}
-	
-	@Test(groups = { "integration" },
-			description = "An integration negative test to check the checkElementEditable method")
-	public void negativeCheckElementEditableNotEnabledTest() throws Exception {
-		// use this object to verify our page looks as expected
-		Assert asserts = this.asserts.get();
-		// perform some actions
-		asserts.checkElementEditable(Locators.ID, "enable_button");
-		// verify 1 issue
-		finish(1);
-	}
-
-	@Test(groups = { "integration" }, description = "An integration test to check the checkElementHasAttribute method")
-	public void checkElementHasAttributeTest() throws Exception {
-		// use this object to verify our page looks as expected
-		Assert asserts = this.asserts.get();
-		// perform some actions
-		asserts.checkElementHasAttribute(Locators.ID, "car_list", "name");
-		// verify no issues
-		finish();
-	}
-
-	@Test(groups = {
-			"integration" }, description = "An integration negative test to check the checkElementHasAttribute method")
-	public void negativeCheckElementHasAttributeTest() throws Exception {
-		// use this object to verify our page looks as expected
-		Assert asserts = this.asserts.get();
-		// perform some actions
-		asserts.checkElementHasAttribute(Locators.ID, "car_list", "class");
-		// verify 1 issue
-		finish(1);
-	}
-
-<<<<<<< HEAD
-	@Test(groups = { "integration" },
-			description = "An integration negative test to check the checkElementHasAttribute method")
-	public void negativeCheckElementHasAttributeNotPresentTest() throws Exception {
-		// use this object to verify our page looks as expected
-		Assert asserts = this.asserts.get();
-		// perform some actions
-		asserts.checkElementHasAttribute(Locators.ID, "non-existent-element", "class");
-		// verify 2 issues
-		finish(2);
-	}
-	
-	@Test(groups = { "integration", "virtual" },
-			description = "An integration test to check the checkElementHasClass method")
-=======
-	@Test(groups = { "integration",
-			"virtual" }, description = "An integration test to check the checkElementHasClass method")
->>>>>>> 080297e5
-	public void checkElementHasClassTest() throws Exception {
-		// use this object to verify our page looks as expected
-		Assert asserts = this.asserts.get();
-		// perform some actions
-		asserts.checkElementHasClass(Locators.ID, "hidden_div", "hidden_div");
-		// verify no issues
-		finish();
-	}
-
-	@Test(groups = { "integration",
-			"virtual" }, description = "An integration negative test to check the checkElementHasClass method")
-	public void negativeCheckElementHasClassTest() throws Exception {
-		// use this object to verify our page looks as expected
-		Assert asserts = this.asserts.get();
-		// perform some actions
-		asserts.checkElementHasClass(Locators.ID, "hidden_div", "wrong_class");
-		// verify 1 issue
-		finish(1);
-	}
-	
-	@Test(groups = { "integration", "virtual" },
-			description = "An integration negative test to check the checkElementHasClass method")
-	public void negativeCheckElementHasClassNotPresentTest() throws Exception {
-		// use this object to verify our page looks as expected
-		Assert asserts = this.asserts.get();
-		// perform some actions
-		asserts.checkElementHasClass(Locators.ID, "non-existent-element", "wrong_class");
-		// verify 2 issues
-		finish(2);
-	}
-
-	@Test(groups = { "integration",
-			"virtual" }, description = "An integration test to check the checkElementNotChecked method")
-	public void checkElementNotCheckedTest() throws Exception {
-		// use this object to verify our page looks as expected
-		Assert asserts = this.asserts.get();
-		// perform some actions
-		asserts.checkElementNotChecked(Locators.ID, "that");
-		// verify no issues
-		finish();
-	}
-
-	@Test(groups = { "integration",
-			"virtual" }, description = "An integration negative test to check the checkElementNotChecked method")
-	public void negativeCheckElementNotCheckedTest() throws Exception {
-		// use this object to manipulate our page
-		Action actions = this.actions.get();
-		// use this object to verify our page looks as expected
-		Assert asserts = this.asserts.get();
-		// perform some actions
-		actions.click(Locators.ID, "that");
-		asserts.checkElementNotChecked(Locators.ID, "that");
-		// verify 1 issue
-		finish(1);
-	}
-
-	@Test(groups = { "integration",
-			"virtual" }, description = "An integration negative test to check the checkElementNotChecked method")
-	public void negativeCheckElementNotCheckedNotPresentTest() throws Exception {
-		// use this object to verify our page looks as expected
-		Assert asserts = this.asserts.get();
-		// perform some actions
-		asserts.checkElementNotChecked(Locators.ID, "non-existent-element");
-		// verify 2 issue
-		finish(2);
-	}
-
-	@Test(groups = { "integration",
-			"virtual" }, description = "An integration test to check the checkElementNotDisplayed method")
-	public void checkElementNotDisplayedTest() throws Exception {
-		// use this object to verify our page looks as expected
-		Assert asserts = this.asserts.get();
-		// perform some actions
-		asserts.checkElementNotDisplayed(Locators.ID, "hidden_div");
-		// verify no issues
-		finish();
-	}
-
-	@Test(groups = { "integration",
-			"virtual" }, description = "An integration negative test to check the checkElementNotDisplayed method")
-	public void negativeCheckElementNotDisplayedTest() throws Exception {
-		// use this object to verify our page looks as expected
-		Assert asserts = this.asserts.get();
-		// perform some actions
-		asserts.checkElementNotDisplayed(Locators.ID, "scroll_button");
-		// verify 2 issues
-		finish(2);
-	}
-
-	@Test(groups = { "integration",
-			"virtual" }, description = "An integration test to check the checkElementNotEditable method")
-	public void checkElementNotEditableTest() throws Exception {
-		// use this object to verify our page looks as expected
-		Assert asserts = this.asserts.get();
-		// perform some actions
-		asserts.checkElementNotEditable(Locators.ID, "table");
-		// verify no issues
-		finish();
-	}
-
-	@Test(groups = { "integration",
-			"virtual" }, description = "An integration negative test to check the checkElementNotEditable method")
-	public void negativeCheckElementNotEditableTest() throws Exception {
-		// use this object to verify our page looks as expected
-		Assert asserts = this.asserts.get();
-		// perform some actions
-		asserts.checkElementNotEditable(Locators.ID, "that");
-		// verify 1 issue
-		finish(1);
-	}
-	
-	@Test(groups = { "integration", "virtual" },
-			description = "An integration negative test to check the checkElementNotEditable method")
-	public void negativeCheckElementNotEditableNotPresentTest() throws Exception {
-		// use this object to verify our page looks as expected
-		Assert asserts = this.asserts.get();
-		// perform some actions
-		asserts.checkElementNotEditable(Locators.ID, "non-existent-element");
-		// verify 2 issues
-		finish(2);
-	}
-
-	@Test(groups = { "integration" }, description = "An integration test to check the checkPrompt method")
-	public void checkPromptTest() throws Exception {
-		// use this object to manipulate our page
-		Action actions = this.actions.get();
-		// use this object to verify our page looks as expected
-		Assert asserts = this.asserts.get();
-		// perform some actions
-		actions.click(Locators.ID, "disable_click");
-		actions.click(Locators.ID, "enable_button");
-		asserts.checkPrompt("Enabled!");
-		// verify no issues
-		finish();
-	}
-
-	@Test(groups = { "integration" }, description = "An integration negative test to check the checkPrompt method")
-	public void negativeCheckPromptNoPromptTest() throws Exception {
-		// use this object to verify our page looks as expected
-		Assert asserts = this.asserts.get();
-		// perform some actions
-		asserts.checkPrompt("Enabled!");
-		// verify 1 issue
-		finish(1);
-	}
-
-	@Test(groups = { "integration" }, description = "An integration negative test to check the checkPrompt method")
-	public void negativeCheckPromptTest() throws Exception {
-		// use this object to manipulate our page
-		Action actions = this.actions.get();
-		// use this object to verify our page looks as expected
-		Assert asserts = this.asserts.get();
-		// perform some actions
-		actions.click(Locators.ID, "disable_click");
-		actions.click(Locators.ID, "enable_button");
-		asserts.checkPrompt("Disabled!");
-		// verify 1 issue
-		finish(1);
-	}
-
-	@Test(groups = { "integration" }, description = "An integration test to check the checkPromptNotPresent method")
-	public void checkPromptPresentTest() throws Exception {
-		// use this object to manipulate our page
-		Action actions = this.actions.get();
-		// use this object to verify our page looks as expected
-		Assert asserts = this.asserts.get();
-		// perform some actions
-		actions.click(Locators.ID, "disable_click");
-		actions.click(Locators.ID, "enable_button");
-		asserts.checkPromptPresent();
-		// verify no issues
-		finish();
-	}
-
-	@Test(groups = {
-			"integration" }, description = "An integration negative test to check the checkPromptNotPresent method")
-	public void negativeCheckPromptPresentTest() throws Exception {
-		// use this object to verify our page looks as expected
-		Assert asserts = this.asserts.get();
-		// perform some actions
-		asserts.checkPromptPresent();
-		// verify 1 issue
-		finish(1);
-	}
-
-	@Test(groups = { "integration" }, description = "An integration test to check the checkPromptNotPresent method")
-	public void checkPromptNotPresentTest() throws Exception {
-		// use this object to verify our page looks as expected
-		Assert asserts = this.asserts.get();
-		// perform some actions
-		asserts.checkPromptNotPresent();
-		// verify no issues
-		finish();
-	}
-
-	@Test(groups = {
-			"integration" }, description = "An integration negative test to check the checkPromptNotPresent method")
-	public void negativeCheckPromptNotPresentTest() throws Exception {
-		// use this object to manipulate our page
-		Action actions = this.actions.get();
-		// use this object to verify our page looks as expected
-		Assert asserts = this.asserts.get();
-		// perform some actions
-		actions.click(Locators.ID, "disable_click");
-		actions.click(Locators.ID, "enable_button");
-		asserts.checkPromptNotPresent();
-		// verify 1 issue
-		finish(1);
-	}
-
-	@Test(groups = { "integration",
-			"virtual" }, description = "An integration test to check the checkTextNotVisible method")
-	public void checkTextNotVisibleTest() throws Exception {
-		// use this object to verify our page looks as expected
-		Assert asserts = this.asserts.get();
-		// perform some actions
-		asserts.checkTextNotVisible("No such text on the page");
-		// verify no issues
-		finish();
-	}
-
-	@Test(groups = { "integration",
-			"virtual" }, description = "An integration negative test to check the checkTextNotVisible method")
-	public void negativeCheckTextNotVisibleTest() throws Exception {
-		// use this object to verify our page looks as expected
-		Assert asserts = this.asserts.get();
-		// perform some actions
-		asserts.checkTextNotVisible("Click me to Disable/Enable a html button");
-		// verify 1 issue
-		finish(1);
-	}
-
-	@Test(groups = { "integration",
-			"virtual" }, description = "An integration test to check the checkTextVisible method")
-	public void checkTextVisibleTest() throws Exception {
-		// use this object to verify our page looks as expected
-		Assert asserts = this.asserts.get();
-		// perform some actions
-		asserts.checkTextVisible("Click me to Disable/Enable a html button");
-		// verify no issues
-		finish();
-	}
-
-	@Test(groups = { "integration",
-			"virtual" }, description = "An integration negative test to check the checkTextVisible method")
-	public void negativeCheckTextVisibleTest() throws Exception {
-		// use this object to verify our page looks as expected
-		Assert asserts = this.asserts.get();
-		// perform some actions
-		asserts.checkTextVisible("No such text on the page");
-		// verify 1 issue
-		finish(1);
-	}
-
-	@Test(groups = { "integration",
-			"virtual" }, description = "An integration test to check the checkTextVisibleOR method")
-	public void checkTextVisibleORTest() throws Exception {
-		// use this object to verify our page looks as expected
-		Assert asserts = this.asserts.get();
-		// perform some actions
-		asserts.checkTextVisibleOR("Click me to Disable/Enable a html button", "Not found on page", "This");
-		// verify no issues
-		finish();
-	}
-
-	@Test(groups = { "integration",
-			"virtual" }, description = "An integration negative test to check the checkTextVisibleOR method")
-	public void negativeCheckTextVisibleORTest() throws Exception {
-		// use this object to verify our page looks as expected
-		Assert asserts = this.asserts.get();
-		// perform some actions
-		asserts.checkTextVisibleOR("No such text on the page", "Not found", "None");
-		// verify 1 issue
-		finish(1);
-	}
-
-	@Test(groups = { "integration" }, description = "An integration test to check the compareCssValue method")
-	public void compareCssValueTest() throws Exception {
-		// use this object to verify our page looks as expected
-		Assert asserts = this.asserts.get();
-		// perform some actions
-		asserts.compareCssValue(Locators.ID, "hidden_div", "display", "none");
-		// verify no issues
-		finish();
-	}
-
-	@Test(groups = { "integration" }, description = "An integration negative test to check the compareCssValue method")
-	public void negativeCompareCssValueTest() throws Exception {
-		// use this object to verify our page looks as expected
-		Assert asserts = this.asserts.get();
-		// perform some actions
-		asserts.compareCssValue(Locators.ID, "hidden_div", "display", "inline");
-		// verify 1 issue
-		finish(1);
-	}
-
-	@Test(groups = { "integration",
-			"virtual" }, description = "An integration test to check the compareCssValue method")
-	public void compareInputValueTest() throws Exception {
-		// use this object to verify our page looks as expected
-		Assert asserts = this.asserts.get();
-		// perform some actions
-		asserts.compareInputValue(Locators.ID, "that", "That");
-		// verify no issues
-		finish();
-	}
-
-	@Test(groups = { "integration",
-			"virtual" }, description = "An integration negative test to check the compareCssValue method")
-	public void negativeCompareInputValueTest() throws Exception {
-		// use this object to verify our page looks as expected
-		Assert asserts = this.asserts.get();
-		// perform some actions
-		asserts.compareInputValue(Locators.ID, "that", "wrong value");
-		// verify 1 issue
-		finish(1);
-	}
-
-	@Test(groups = { "integration",
-			"virtual" }, description = "An integration test to check the compareSelectedText method")
-	public void compareSelectedTextTest() throws Exception {
-		// use this object to verify our page looks as expected
-		Assert asserts = this.asserts.get();
-		// perform some actions
-		asserts.compareSelectedText(Locators.ID, "car_list", "Volvo");
-		// verify no issues
-		finish();
-	}
-
-	@Test(groups = { "integration",
-			"virtual" }, description = "An integration negative test to check the compareSelectedText method")
-	public void negativeCompareSelectedTextTest() throws Exception {
-		// use this object to verify our page looks as expected
-		Assert asserts = this.asserts.get();
-		// perform some actions
-		asserts.compareSelectedText(Locators.ID, "car_list", "wrong value");
-		// verify 1 issue
-		finish(1);
-	}
-
-	@Test(groups = { "integration",
-			"virtual" }, description = "An integration test to check the compareSelectedValue method")
-	public void compareSelectedValueTest() throws Exception {
-		// use this object to verify our page looks as expected
-		Assert asserts = this.asserts.get();
-		// perform some actions
-		asserts.compareSelectedValue(Locators.ID, "car_list", "volvo");
-		// verify no issues
-		finish();
-	}
-
-	@Test(groups = { "integration",
-			"virtual" }, description = "An integration negative test to check the compareSelectedValue method")
-	public void negativeCompareSelectedValueTest() throws Exception {
-		// use this object to verify our page looks as expected
-		Assert asserts = this.asserts.get();
-		// perform some actions
-		asserts.compareSelectedValue(Locators.ID, "car_list", "wrong value");
-		// verify 1 issue
-		finish(1);
-	}
-
-	@Test(groups = { "integration",
-			"virtual" }, description = "An integration test to check the compareSelectedValueNotEqual method")
-	public void compareSelectedValueNotEqualTest() throws Exception {
-		// use this object to verify our page looks as expected
-		Assert asserts = this.asserts.get();
-		// perform some actions
-		asserts.compareSelectedValueNotEqual(Locators.ID, "car_list", "audi");
-		// verify no issues
-		finish();
-	}
-
-	@Test(groups = { "integration",
-			"virtual" }, description = "An integration negative test to check the compareSelectedValueNotEqual method")
-	public void negativeCompareSelectedValueNotEqualTest() throws Exception {
-		// use this object to verify our page looks as expected
-		Assert asserts = this.asserts.get();
-		// perform some actions
-		asserts.compareSelectedValueNotEqual(Locators.ID, "car_list", "volvo");
-		// verify 1 issue
-		finish(1);
-	}
-
-	@Test(groups = { "integration",
-			"virtual" }, description = "An integration test to check the compareTextValue method")
-	public void compareTextValueTest() throws Exception {
-		// use this object to verify our page looks as expected
-		Assert asserts = this.asserts.get();
-		// perform some actions
-		asserts.compareTextValue(Locators.XPATH, "//*[@id=\"table\"]/tbody/tr[2]/td[1]", "Alfreds Futterkiste");
-		// verify no issues
-		finish();
-	}
-
-	@Test(groups = { "integration",
-			"virtual" }, description = "An integration negative test to check the compareTextValue method")
-	public void negativeCompareTextValueTest() throws Exception {
-		// use this object to verify our page looks as expected
-		Assert asserts = this.asserts.get();
-		// perform some actions
-		asserts.compareTextValue(Locators.XPATH, "//*[@id=\"table\"]/tbody/tr[2]/td[1]", "Maria Anders");
-		// verify 1 issue
-		finish(1);
-	}
-	
-	@Test(groups = { "integration", "virtual" },
-			description = "An integration negative test to check the compareTextValue method")
-	public void negativeCompareTextValueNotPresentTest() throws Exception {
-		// use this object to verify our page looks as expected
-		Assert asserts = this.asserts.get();
-		// perform some actions
-		asserts.compareTextValue(Locators.ID, "non-existent-element", "Maria Anders");
-		// verify 1 issue
-		finish(1);
-	}
-
-	@Test(groups = { "integration",
-			"virtual" }, description = "An integration test to check the compareTextValueContains method")
-	public void compareTextValueContainsTest() throws Exception {
-		// use this object to verify our page looks as expected
-		Assert asserts = this.asserts.get();
-		// perform some actions
-		asserts.compareTextValueContains(Locators.XPATH, "//*[@id=\"table\"]/tbody/tr[2]/td[1]", "Alfreds");
-		// verify no issues
-		finish();
-	}
-
-	@Test(groups = { "integration",
-			"virtual" }, description = "An integration negative test to check the compareTextValueContains method")
-	public void negativeCompareTextValueContainsTest() throws Exception {
-		// use this object to verify our page looks as expected
-		Assert asserts = this.asserts.get();
-		// perform some actions
-		asserts.compareTextValueContains(Locators.XPATH, "//*[@id=\"table\"]/tbody/tr[2]/td[1]", "Anders");
-		// verify 1 issue
-		finish(1);
-	}
-<<<<<<< HEAD
-	
-	@Test(groups = { "integration", "virtual" },
-			description = "An integration negative test to check the compareTextValueContains method")
-	public void negativeCompareTextValueContainsNotPresentTest() throws Exception {
-		// use this object to verify our page looks as expected
-		Assert asserts = this.asserts.get();
-		// perform some actions
-		asserts.compareTextValueContains(Locators.ID, "non-existent-element", "Anders");
-		// verify 1 issue
-		finish(1);
-	}
-	
-	@Test(groups = { "integration", "virtual" },
-			description = "An integration test to check the checkCookie method")
-=======
-
-	@Test(groups = { "integration", "virtual" }, description = "An integration test to check the checkCookie method")
->>>>>>> 080297e5
-	public void checkCookieTest() throws Exception {
-		// use this object to verify our page looks as expected
-		Assert asserts = this.asserts.get();
-		// perform some actions
-		asserts.checkCookie("cookie", "cookietest");
-		// verify no issues
-		finish();
-	}
-
-	@Test(groups = { "integration",
-			"virtual" }, description = "An integration negative test to check the checkCookie method")
-	public void negativeCheckCookieTest() throws Exception {
-		// use this object to verify our page looks as expected
-		Assert asserts = this.asserts.get();
-		// perform some actions
-		asserts.checkCookie("cookie", "negativecookietest");
-		// verify 1 issue
-		finish(1);
-	}
-
-	@Test(groups = { "integration",
-			"virtual" }, description = "An integration negative test to check the checkCookie method")
-	public void negativeCheckCookieWrongNameTest() throws Exception {
-		// use this object to verify our page looks as expected
-		Assert asserts = this.asserts.get();
-		// perform some actions
-		asserts.checkCookie("wrongcookie", "cookietest");
-		// verify 1 issue
-		finish(1);
-	}
-
-	@Test(groups = { "integration",
-			"virtual" }, description = "An integration test to check the checkCookieNotPresent method")
-	public void checkCookieNotPresentTest() throws Exception {
-		// use this object to verify our page looks as expected
-		Assert asserts = this.asserts.get();
-		// perform some actions
-		asserts.checkCookieNotPresent("wrongcookie");
-		// verify no issues
-		finish();
-	}
-
-	@Test(groups = { "integration",
-			"virtual" }, description = "An integration negative test to check the checkCookieNotPresent method")
-	public void negativeCheckCookieNotPresentTest() throws Exception {
-		// use this object to verify our page looks as expected
-		Assert asserts = this.asserts.get();
-		// perform some actions
-		asserts.checkCookieNotPresent("cookie");
-		// verify 1 issue
-		finish(1);
-	}
-
-	@Test(groups = { "integration",
-			"virtual" }, description = "An integration test to check the checkCookiePresent method")
-	public void checkCookiePresentTest() throws Exception {
-		// use this object to verify our page looks as expected
-		Assert asserts = this.asserts.get();
-		// perform some actions
-		asserts.checkCookiePresent("cookie");
-		// verify no issues
-		finish();
-	}
-
-	@Test(groups = { "integration",
-			"virtual" }, description = "An integration negative test to check the checkCookiePresent method")
-	public void negativeCheckCookiePresentTest() throws Exception {
-		// use this object to verify our page looks as expected
-		Assert asserts = this.asserts.get();
-		// perform some actions
-		asserts.checkCookiePresent("wrongcookie");
-		// verify 1 issue
-		finish(1);
-	}
+package integration;
+
+import org.testng.annotations.BeforeClass;
+import org.testng.annotations.Test;
+
+import tools.TestBase;
+import tools.output.Action;
+import tools.output.Assert;
+import tools.output.Element;
+import tools.output.Selenium.Locators;
+
+public class AssertIT extends TestBase {
+
+	@BeforeClass(alwaysRun = true)
+	public void beforeClass() throws Exception {
+		// set the base URL for the tests here
+		setTestSite("http://172.31.2.65/");
+		// set the author of the tests here
+		setAuthor("Max Saperstone\n<br/>max.saperstone@coveros.com");
+		// set the version of the tests or of the software, possibly with a
+		// dynamic check
+		setVersion("0.0.1");
+	}
+
+	@Test(groups = { "integration", "virtual" }, description = "An integration test to check a title")
+	public void compareTitleTest() throws Exception {
+		// use this object to verify our page looks as expected
+		Assert asserts = this.asserts.get();
+		// perform our verification
+		asserts.compareTitle("Selenified Test Page");
+		// perform our verification
+		finish();
+	}
+
+	@Test(groups = { "integration", "virtual" }, description = "An integration negative test to check a title")
+	public void negativeCompareTitleTest() throws Exception {
+		// use this object to verify our page looks as expected
+		Assert asserts = this.asserts.get();
+		// perform some actions
+		asserts.compareTitle("Yahoo");
+		// verify 1 issue
+		finish(1);
+	}
+
+	@Test(groups = { "integration",
+			"virtual" }, description = "An integration test to check the getNumOfSelectOptions method")
+	public void getNumOfSelectOptionsTest() throws Exception {
+		// use this object to verify our page looks as expected
+		Assert asserts = this.asserts.get();
+		// perform some actions
+		asserts.compareNumOfSelectOptions(Locators.NAME, "car_list", 4);
+		// verify no issues
+		finish();
+	}
+
+	@Test(groups = { "integration",
+			"virtual" }, description = "An integration negative test to check the getNumOfSelectOptions method")
+	public void negativeGetNumOfSelectOptionsTest() throws Exception {
+		// use this object to verify our page looks as expected
+		Assert asserts = this.asserts.get();
+		// perform some actions
+		asserts.compareNumOfSelectOptions(Locators.NAME, "car_list", 0);
+		// verify 1 issue
+		finish(1);
+	}
+
+	@Test(groups = { "integration",
+			"virtual" }, description = "An integration test to check the getSelectOptions method")
+	public void getSelectOptionsTest() throws Exception {
+		// use this object to verify our page looks as expected
+		Assert asserts = this.asserts.get();
+		// perform some actions
+		asserts.compareSelectValues(Locators.NAME, "car_list", new String[] { "volvo", "saab", "mercedes", "audi" });
+		// verify no issues
+		finish();
+	}
+
+	@Test(groups = { "integration",
+			"virtual" }, description = "An integration test to check the getNumOfTableRows method")
+	public void getNumOfTableRowsTest() throws Exception {
+		// use this object to verify our page looks as expected
+		Assert asserts = this.asserts.get();
+		// perform some actions
+		asserts.compareNumOfTableRows(Locators.ID, "table", 7);
+		// verify no issues
+		finish();
+	}
+
+	@Test(groups = { "integration",
+			"virtual" }, description = "An integration negative test to check the getNumOfTableRows method")
+	public void negativeGetNumOfTableRowsTest() throws Exception {
+		// use this object to verify our page looks as expected
+		Assert asserts = this.asserts.get();
+		// perform some actions
+		asserts.compareNumOfTableRows(Locators.ID, "table", 0);
+		// verify 1 issue
+		finish(1);
+	}
+
+	@Test(groups = { "integration",
+			"virtual" }, description = "An integration test to check the getNumOfTableColumns method")
+	public void getNumOfTableColumnsTest() throws Exception {
+		// use this object to verify our page looks as expected
+		Assert asserts = this.asserts.get();
+		// perform some actions
+		asserts.compareNumOfTableColumns(Locators.ID, "table", 4);
+		// verify no issues
+		finish();
+	}
+
+	@Test(groups = { "integration",
+			"virtual" }, description = "An integration negative test to check the getNumOfTableColumns method")
+	public void negativeGetNumOfTableColumnsTest() throws Exception {
+		// use this object to verify our page looks as expected
+		Assert asserts = this.asserts.get();
+		// perform some actions
+		asserts.compareNumOfTableColumns(Locators.ID, "table", 0);
+		// verify 1 issue
+		finish(1);
+	}
+
+	@Test(groups = { "integration",
+			"virtual" }, description = "An integration test to check the getTableRowWHeader method")
+	public void getTableRowWHeaderTest() throws Exception {
+		// use this object to verify our page looks as expected
+		Assert asserts = this.asserts.get();
+		// perform some actions
+		asserts.compareRowHeader(Locators.ID, "table", "CEO", 3);
+		// verify no issues
+		finish();
+	}
+
+	@Test(groups = { "integration",
+			"virtual" }, description = "An integration negative test to check the getTableRowWHeader method")
+	public void negativeGetTableRowWHeaderTest() throws Exception {
+		// use this object to verify our page looks as expected
+		Assert asserts = this.asserts.get();
+		// perform some actions
+		asserts.compareRowHeader(Locators.ID, "table", "CEO", 0);
+		// verify 1 issue
+		finish(1);
+	}
+
+	@Test(groups = { "integration",
+			"virtual" }, description = "An integration test to check the checkSelectValuePresent method")
+	public void checkSelectValuePresentTest() throws Exception {
+		// use this object to verify our page looks as expected
+		Assert asserts = this.asserts.get();
+		// perform some actions
+		asserts.checkSelectValuePresent(Locators.ID, "car_list", "volvo");
+		// verify no issues
+		finish();
+	}
+
+	@Test(groups = { "integration",
+			"virtual" }, description = "An integration negative test to check the checkSelectValuePresent method")
+	public void negativeCheckSelectValuePresentTest() throws Exception {
+		// use this object to verify our page looks as expected
+		Assert asserts = this.asserts.get();
+		// perform some actions
+		asserts.checkSelectValuePresent(Locators.ID, "car_list", "ford");
+		// verify 1 issue
+		finish(1);
+	}
+
+	@Test(groups = { "integration",
+			"virtual" }, description = "An integration test to check the checkSelectValueNotPresent method")
+	public void checkSelectValueNotPresentTest() throws Exception {
+		// use this object to verify our page looks as expected
+		Assert asserts = this.asserts.get();
+		// perform some actions
+		asserts.checkSelectValueNotPresent(Locators.ID, "car_list", "ford");
+		// verify no issues
+		finish();
+	}
+
+	@Test(groups = { "integration",
+			"virtual" }, description = "An integration negative test to check the checkSelectValueNotPresent method")
+	public void negativeCheckSelectValueNotPresentTest() throws Exception {
+		// use this object to verify our page looks as expected
+		Assert asserts = this.asserts.get();
+		// perform some actions
+		asserts.checkSelectValueNotPresent(Locators.ID, "car_list", "volvo");
+		// verify 1 issue
+		finish(1);
+	}
+
+	@Test(groups = { "integration",
+			"virtual" }, description = "An integration test to check the checkIfOptionInSelect method")
+	public void checkIfOptionInSelectTest() throws Exception {
+		// use this object to verify our page looks as expected
+		Assert asserts = this.asserts.get();
+		// perform some actions
+		asserts.checkIfOptionInSelect(Locators.ID, "car_list", "audi");
+		// verify no issues
+		finish();
+	}
+
+	@Test(groups = { "integration",
+			"virtual" }, description = "An integration negative test to check the checkIfOptionInSelect method")
+	public void negativeCheckIfOptionInSelectTest() throws Exception {
+		// use this object to verify our page looks as expected
+		Assert asserts = this.asserts.get();
+		// perform some actions
+		asserts.checkIfOptionInSelect(Locators.ID, "car_list", "ford");
+		// verify 1 issue
+		finish(1);
+	}
+	
+	@Test(groups = { "integration" },
+			description = "An integration negative test to check the checkIfOptionInSelect method")
+	public void negativeCheckIfOptionInSelectNotEnabledTest() throws Exception {
+		// use this object to verify our page looks as expected
+		Assert asserts = this.asserts.get();
+		// perform some actions
+		asserts.checkIfOptionInSelect(Locators.ID, "enable_button", "ford");
+		// verify 2 issues
+		finish(2);
+	}
+
+	@Test(groups = { "integration",
+			"virtual" }, description = "An integration test to check the checkIfOptionNotInSelect method")
+	public void checkIfOptionNotInSelectTest() throws Exception {
+		// use this object to verify our page looks as expected
+		Assert asserts = this.asserts.get();
+		// perform some actions
+		asserts.checkIfOptionNotInSelect(Locators.ID, "car_list", "ford");
+		// verify no issues
+		finish();
+	}
+
+	@Test(groups = { "integration",
+			"virtual" }, description = "An integration negative test to check the checkIfOptionNotInSelect method")
+	public void negativeCheckIfOptionNotInSelectTest() throws Exception {
+		// use this object to verify our page looks as expected
+		Assert asserts = this.asserts.get();
+		// perform some actions
+		asserts.checkIfOptionNotInSelect(Locators.ID, "car_list", "audi");
+		// verify 1 issue
+		finish(1);
+	}
+	
+	@Test(groups = { "integration" },
+			description = "An integration negative test to check the checkIfOptionNotInSelect method")
+	public void negativeCheckIfOptionNotInSelectNotEnabledTest() throws Exception {
+		// use this object to verify our page looks as expected
+		Assert asserts = this.asserts.get();
+		// perform some actions
+		asserts.checkIfOptionNotInSelect(Locators.ID, "enable_button", "audi");
+		// verify 2 issues
+		finish(2);
+	}
+
+	@Test(groups = { "integration" }, description = "An integration test to check the checkAlertPresent method")
+	public void checkAlertPresentTest() throws Exception {
+		// use this object to manipulate our page
+		Action actions = this.actions.get();
+		// use this object to verify our page looks as expected
+		Assert asserts = this.asserts.get();
+		// perform some actions
+		actions.click(Locators.ID, "disable_click");
+		actions.click(Locators.ID, "enable_button");
+		asserts.checkAlertPresent();
+		// verify no issues
+		finish();
+	}
+
+	@Test(groups = {
+			"integration" }, description = "An integration negative test to check the checkAlertPresent method")
+	public void negativeCheckAlertPresentTest() throws Exception {
+		// use this object to verify our page looks as expected
+		Assert asserts = this.asserts.get();
+		// perform some actions
+		asserts.checkAlertPresent();
+		// verify 1 issue
+		finish(1);
+	}
+
+	@Test(groups = { "integration" }, description = "An integration test to check the checkAlertPresent method")
+	public void checkConfirmationPresentTest() throws Exception {
+		// use this object to manipulate our page
+		Action actions = this.actions.get();
+		// use this object to verify our page looks as expected
+		Assert asserts = this.asserts.get();
+		// perform some actions
+		actions.click(Locators.ID, "disable_click");
+		actions.click(Locators.ID, "enable_button");
+		asserts.checkConfirmationPresent();
+		// verify no issues
+		finish();
+	}
+
+	@Test(groups = {
+			"integration" }, description = "An integration negative test to check the checkAlertPresent method")
+	public void negativeCheckConfirmationPresentTest() throws Exception {
+		// use this object to verify our page looks as expected
+		Assert asserts = this.asserts.get();
+		// perform some actions
+		asserts.checkConfirmationPresent();
+		// verify 1 issue
+		finish(1);
+	}
+
+	@Test(groups = { "integration" }, description = "An integration test to check the checkAlertPresent method")
+	public void checkAlertNotPresentTest() throws Exception {
+		// use this object to verify our page looks as expected
+		Assert asserts = this.asserts.get();
+		// perform some actions
+		asserts.checkAlertNotPresent();
+		// verify no issues
+		finish();
+	}
+
+	@Test(groups = {
+			"integration" }, description = "An integration negative test to check the checkAlertPresent method")
+	public void negativeCheckNotAlertPresentTest() throws Exception {
+		// use this object to manipulate our page
+		Action actions = this.actions.get();
+		// use this object to verify our page looks as expected
+		Assert asserts = this.asserts.get();
+		// perform some actions
+		actions.click(Locators.ID, "disable_click");
+		actions.click(Locators.ID, "enable_button");
+		asserts.checkAlertNotPresent();
+		// verify 1 issue
+		finish(1);
+	}
+
+	@Test(groups = { "integration" }, description = "An integration test to check the checkAlert method")
+	public void checkAlertTest() throws Exception {
+		// use this object to manipulate our page
+		Action actions = this.actions.get();
+		// use this object to verify our page looks as expected
+		Assert asserts = this.asserts.get();
+		// perform some actions
+		actions.click(Locators.ID, "disable_click");
+		actions.click(Locators.ID, "enable_button");
+		asserts.checkAlert("Enabled!");
+		// verify no issues
+		finish();
+	}
+
+	@Test(groups = { "integration" }, description = "An integration negative test to check the checkAlert method")
+	public void negativeCheckAlertNoAlertTest() throws Exception {
+		// use this object to verify our page looks as expected
+		Assert asserts = this.asserts.get();
+		// perform some actions
+		asserts.checkAlert("Disabled!");
+		// verify 1 issue
+		finish(1);
+	}
+
+	@Test(groups = { "integration" }, description = "An integration negative test to check the checkAlert method")
+	public void negativeCheckAlertTest() throws Exception {
+		// use this object to manipulate our page
+		Action actions = this.actions.get();
+		// use this object to verify our page looks as expected
+		Assert asserts = this.asserts.get();
+		// perform some actions
+		actions.click(Locators.ID, "disable_click");
+		actions.click(Locators.ID, "enable_button");
+		asserts.checkAlert("Disabled!");
+		// verify 1 issue
+		finish(1);
+	}
+
+	@Test(groups = { "integration" }, description = "An integration test to check the checkConfirmation method")
+	public void checkConfirmationTest() throws Exception {
+		// use this object to manipulate our page
+		Action actions = this.actions.get();
+		// use this object to verify our page looks as expected
+		Assert asserts = this.asserts.get();
+		// perform some actions
+		actions.click(Locators.ID, "disable_click");
+		actions.click(Locators.ID, "enable_button");
+		asserts.checkConfirmation("Enabled!");
+		// verify no issues
+		finish();
+	}
+
+	@Test(groups = {
+			"integration" }, description = "An integration negative test to check the checkConfirmation method")
+	public void negativeCheckConfirmationTest() throws Exception {
+		// use this object to manipulate our page
+		Action actions = this.actions.get();
+		// use this object to verify our page looks as expected
+		Assert asserts = this.asserts.get();
+		// perform some actions
+		actions.click(Locators.ID, "disable_click");
+		actions.click(Locators.ID, "enable_button");
+		asserts.checkConfirmation("Disabled!");
+		// verify 1 issue
+		finish(1);
+	}
+
+	@Test(groups = {
+			"integration" }, description = "An integration negative test to check the checkConfirmation method")
+	public void negativeCheckConfirmationNoConfirmationTest() throws Exception {
+		// use this object to verify our page looks as expected
+		Assert asserts = this.asserts.get();
+		// perform some actions
+		asserts.checkConfirmation("Disabled!");
+		// verify 2 issues
+		finish(2);
+	}
+
+	@Test(groups = {
+			"integration" }, description = "An integration test to check the checkConfirmationNotPresent method")
+	public void checkConfirmationNotPresentTest() throws Exception {
+		// use this object to verify our page looks as expected
+		Assert asserts = this.asserts.get();
+		// perform some actions
+		asserts.checkConfirmationNotPresent();
+		// verify no issues
+		finish();
+	}
+
+	@Test(groups = {
+			"integration" }, description = "An integration negative test to check the checkConfirmationNotPresent method")
+	public void negativeCheckConfirmationNotPresentTest() throws Exception {
+		// use this object to manipulate our page
+		Action actions = this.actions.get();
+		// use this object to verify our page looks as expected
+		Assert asserts = this.asserts.get();
+		// perform some actions
+		actions.click(Locators.ID, "disable_click");
+		actions.click(Locators.ID, "enable_button");
+		asserts.checkConfirmationNotPresent();
+		// verify 1 issue
+		finish(1);
+	}
+
+	@Test(groups = { "integration",
+			"virtual" }, description = "An integration test to check the checkElementChecked method")
+	public void checkElementCheckedTest() throws Exception {
+		// use this object to manipulate our page
+		Action actions = this.actions.get();
+		// use this object to verify our page looks as expected
+		Assert asserts = this.asserts.get();
+		// perform some actions
+		actions.click(Locators.ID, "this");
+		asserts.checkElementChecked(Locators.ID, "this");
+		// verify no issues
+		finish();
+	}
+
+	@Test(groups = { "integration",
+			"virtual" }, description = "An integration negative test to check the checkElementChecked method")
+	public void negativeCheckElementCheckedTest() throws Exception {
+		// use this object to verify our page looks as expected
+		Assert asserts = this.asserts.get();
+		// perform some actions
+		asserts.checkElementChecked(Locators.ID, "this");
+		// verify 1 issue
+		finish(1);
+	}
+
+	@Test(groups = { "integration",
+			"virtual" }, description = "An integration negative test to check the checkElementChecked method")
+	public void negativeCheckElementCheckedNotPresentTest() throws Exception {
+		// use this object to verify our page looks as expected
+		Assert asserts = this.asserts.get();
+		// perform some actions
+		asserts.checkElementChecked(Locators.ID, "non-existent-element");
+		// verify 2 issues
+		finish(2);
+	}
+
+	@Test(groups = { "integration",
+			"virtual" }, description = "An integration test to check the checkElementContainsClass method")
+	public void checkElementContainsClassTest() throws Exception {
+		// use this object to verify our page looks as expected
+		Assert asserts = this.asserts.get();
+		// perform some actions
+		asserts.checkElementContainsClass(Locators.ID, "hidden_div", "hidden_div");
+		// verify no issues
+		finish();
+	}
+
+	@Test(groups = { "integration",
+			"virtual" }, description = "An integration negative test to check the checkElementContainsClass method")
+	public void negativeCheckElementContainsClassTest() throws Exception {
+		// use this object to verify our page looks as expected
+		Assert asserts = this.asserts.get();
+		// perform some actions
+		asserts.checkElementContainsClass(Locators.ID, "hidden_div", "wrong_class");
+		// verify 1 issue
+		finish(1);
+	}
+	
+	@Test(groups = { "integration", "virtual" },
+			description = "An integration negative test to check the checkElementContainsClass method")
+	public void negativeCheckElementContainsClassNotPresentTest() throws Exception {
+		// use this object to verify our page looks as expected
+		Assert asserts = this.asserts.get();
+		// perform some actions
+		asserts.checkElementContainsClass(Locators.ID, "non-existent-element", "wrong_class");
+		// verify 2 issues
+		finish(2);
+	}
+
+	@Test(groups = { "integration",
+			"virtual" }, description = "An integration test to check the checkElementDisplayed method")
+	public void checkElementDisplayedTest() throws Exception {
+		// use this object to verify our page looks as expected
+		Assert asserts = this.asserts.get();
+		// perform some actions
+		asserts.checkElementDisplayed(Locators.ID, "enable_button");
+		// verify no issues
+		finish();
+	}
+
+	@Test(groups = { "integration",
+			"virtual" }, description = "An integration negative test to check the checkElementDisplayed method")
+	public void negativeCheckElementDisplayedTest() throws Exception {
+		// use this object to verify our page looks as expected
+		Assert asserts = this.asserts.get();
+		// perform some actions
+		asserts.checkElementDisplayed(Locators.ID, "non_existent");
+		// verify 2 issues
+		finish(2);
+	}
+	
+	@Test(groups = { "integration", "virtual" },
+			description = "An integration negative test to check the checkElementDisplayed method")
+	public void negativeCheckElementDisplayedHiddenTest() throws Exception {
+		// use this object to verify our page looks as expected
+		Assert asserts = this.asserts.get();
+		// perform some actions
+		asserts.checkElementDisplayed(Locators.ID, "hidden_div");
+		// verify 2 issues
+		finish(2);
+	}
+
+	@Test(groups = { "integration",
+			"virtual" }, description = "An integration test to check the checkElementDisplayedAndChecked method")
+	public void checkElementDisplayedAndCheckedTest() throws Exception {
+		// use this object to manipulate our page
+		Action actions = this.actions.get();
+		// use this object to verify our page looks as expected
+		Assert asserts = this.asserts.get();
+		// perform some actions
+		actions.click(Locators.ID, "this");
+		asserts.checkElementDisplayedAndChecked(Locators.ID, "this");
+		// verify no issues
+		finish();
+	}
+
+	@Test(groups = { "integration",
+			"virtual" }, description = "An integration negative test to check the checkElementDisplayedAndChecked method")
+	public void negativeCheckElementDisplayedAndCheckedTest() throws Exception {
+		// use this object to verify our page looks as expected
+		Assert asserts = this.asserts.get();
+		// perform some actions
+		asserts.checkElementDisplayedAndChecked(Locators.ID, "this");
+		// verify 1 issue
+		finish(1);
+	}
+
+	@Test(groups = { "integration",
+			"virtual" }, description = "An integration negative test to check the checkElementDisplayedAndChecked method")
+	public void negativeCheckElementDisplayedAndCheckedNotDisplayedTest() throws Exception {
+		// use this object to verify our page looks as expected
+		Assert asserts = this.asserts.get();
+		// perform some actions
+		asserts.checkElementDisplayedAndChecked(Locators.ID, "non-existent-element");
+		// verify 2 issues
+		finish(2);
+	}
+
+	@Test(groups = { "integration",
+			"virtual" }, description = "An integration test to check the checkElementDisplayedAndEditable method")
+	public void checkElementDisplayedAndEditableTest() throws Exception {
+		// use this object to verify our page looks as expected
+		Assert asserts = this.asserts.get();
+		// perform some actions
+		asserts.checkElementDisplayedAndEditable(new Element(Locators.ID, "input_box"));
+		// verify no issues
+		finish();
+	}
+
+	@Test(groups = { "integration",
+			"virtual" }, description = "An integration negative test to check the checkElementDisplayedAndEditable method")
+	public void negativeCheckElementDisplayedAndEditableTest() throws Exception {
+		// use this object to verify our page looks as expected
+		Assert asserts = this.asserts.get();
+		// perform some actions
+		asserts.checkElementDisplayedAndEditable(new Element(Locators.ID, "non_existent"));
+		// verify 2 issues
+		finish(2);
+	}
+
+	@Test(groups = { "integration",
+			"virtual" }, description = "An integration test to check the checkElementDisplayedAndNotEditable method")
+	public void checkElementDisplayedAndNotEditableTest() throws Exception {
+		// use this object to verify our page looks as expected
+		Assert asserts = this.asserts.get();
+		// perform some actions
+		asserts.checkElementDisplayedAndNotEditable(Locators.ID, "table");
+		// verify no issues
+		finish();
+	}
+
+	@Test(groups = { "integration",
+			"virtual" }, description = "An integration negative test to check the checkElementDisplayedAndNotEditable method")
+	public void negativeCheckElementDisplayedAndNotEditableTest() throws Exception {
+		// use this object to verify our page looks as expected
+		Assert asserts = this.asserts.get();
+		// perform some actions
+		asserts.checkElementDisplayedAndNotEditable(Locators.ID, "input_box");
+		// verify 1 issue
+		finish(1);
+	}
+	
+	@Test(groups = { "integration", "virtual" },
+			description = "An integration negative test to check the checkElementDisplayedAndNotEditable method")
+	public void negativeCheckElementDisplayedAndNotEditableNotDisplayedTest() throws Exception {
+		// use this object to verify our page looks as expected
+		Assert asserts = this.asserts.get();
+		// perform some actions
+		asserts.checkElementDisplayedAndNotEditable(Locators.ID, "non-existent-element");
+		// verify 2 issues
+		finish(2);
+	}
+
+	@Test(groups = { "integration",
+			"virtual" }, description = "An integration test to check the checkElementDisplayedAndUnchecked method")
+	public void checkElementDisplayedAndUncheckedTest() throws Exception {
+		// use this object to verify our page looks as expected
+		Assert asserts = this.asserts.get();
+		// perform some actions
+		asserts.checkElementDisplayedAndUnchecked(Locators.ID, "this");
+		// verify no issues
+		finish();
+	}
+
+	@Test(groups = { "integration",
+			"virtual" }, description = "An integration negative test to check the checkElementDisplayedAndUnchecked method")
+	public void negativeCheckElementDisplayedAndUncheckedTest() throws Exception {
+		// use this object to manipulate our page
+		Action actions = this.actions.get();
+		// use this object to verify our page looks as expected
+		Assert asserts = this.asserts.get();
+		// perform some actions
+		actions.click(Locators.ID, "this");
+		asserts.checkElementDisplayedAndUnchecked(Locators.ID, "this");
+		// verify 1 issue
+		finish(1);
+	}
+	
+	@Test(groups = { "integration", "virtual" },
+			description = "An integration negative test to check the checkElementDisplayedAndUnchecked method")
+	public void negativeCheckElementDisplayedAndUncheckedNotDisplayedTest() throws Exception {
+		// use this object to verify our page looks as expected
+		Assert asserts = this.asserts.get();
+		// perform some actions
+		asserts.checkElementDisplayedAndUnchecked(Locators.ID, "non-existent-element");
+		// verify 2 issues
+		finish(2);
+	}
+
+	@Test(groups = { "integration",
+			"virtual" }, description = "An integration test to check the checkElementDoesntContainClass method")
+	public void checkElementDoesntContainClassTest() throws Exception {
+		// use this object to verify our page looks as expected
+		Assert asserts = this.asserts.get();
+		// perform some actions
+		asserts.checkElementDoesntContainClass(Locators.ID, "hidden_div", "wrong_class");
+		// verify no issues
+		finish();
+	}
+
+	@Test(groups = { "integration",
+			"virtual" }, description = "An integration negative test to check the checkElementDoesntContainClass method")
+	public void negativeCheckElementDoesntContainClassTest() throws Exception {
+		// use this object to verify our page looks as expected
+		Assert asserts = this.asserts.get();
+		// perform some actions
+		asserts.checkElementDoesntContainClass(Locators.ID, "hidden_div", "hidden_div");
+		// verify 1 issue
+		finish(1);
+	}
+	
+	@Test(groups = { "integration", "virtual" },
+			description = "An integration negative test to check the checkElementDoesntContainClass method")
+	public void negativeCheckElementDoesntContainClassNotPresentTest() throws Exception {
+		// use this object to verify our page looks as expected
+		Assert asserts = this.asserts.get();
+		// perform some actions
+		asserts.checkElementDoesntContainClass(Locators.ID, "non-existent-element", "hidden_div");
+		// verify 2 issues
+		finish(2);
+	}
+
+	@Test(groups = {
+			"integration" }, description = "An integration test to check the checkElementDoesntHaveAttribute method")
+	public void checkElementDoesntHaveAttributeTest() throws Exception {
+		// use this object to verify our page looks as expected
+		Assert asserts = this.asserts.get();
+		// perform some actions
+		asserts.checkElementDoesntHaveAttribute(Locators.ID, "car_list", "class");
+		// verify no issues
+		finish();
+	}
+
+	@Test(groups = {
+			"integration" }, description = "An integration negative test to check the checkElementDoesntHaveAttribute method")
+	public void negativeCheckElementDoesntHaveAttributeTest() throws Exception {
+		// use this object to verify our page looks as expected
+		Assert asserts = this.asserts.get();
+		// perform some actions
+		asserts.checkElementDoesntHaveAttribute(Locators.ID, "car_list", "name");
+		// verify 1 issue
+		finish(1);
+	}
+	
+	@Test(groups = { "integration" },
+			description = "An integration negative test to check the checkElementDoesntHaveAttribute method")
+	public void negativeCheckElementDoesntHaveAttributeNotPresentTest() throws Exception {
+		// use this object to verify our page looks as expected
+		Assert asserts = this.asserts.get();
+		// perform some actions
+		asserts.checkElementDoesntHaveAttribute(Locators.ID, "non-existent-element", "name");
+		// verify 2 issues
+		finish(2);
+	}
+
+	@Test(groups = { "integration",
+			"virtual" }, description = "An integration test to check the checkElementEditable method")
+	public void checkElementEditableTest() throws Exception {
+		// use this object to verify our page looks as expected
+		Assert asserts = this.asserts.get();
+		// perform some actions
+		asserts.checkElementEditable(Locators.ID, "input_box");
+		// verify no issues
+		finish();
+	}
+
+	@Test(groups = { "integration",
+			"virtual" }, description = "An integration negative test to check the checkElementEditable method")
+	public void negativeCheckElementEditableTest() throws Exception {
+		// use this object to verify our page looks as expected
+		Assert asserts = this.asserts.get();
+		// perform some actions
+		asserts.checkElementEditable(Locators.ID, "non_existent");
+		// verify 2 issues
+		finish(2);
+	}
+	
+	@Test(groups = { "integration", "virtual" },
+			description = "An integration negative test to check the checkElementEditable method")
+	public void negativeCheckElementEditableNotInputTest() throws Exception {
+		// use this object to verify our page looks as expected
+		Assert asserts = this.asserts.get();
+		// perform some actions
+		asserts.checkElementEditable(Locators.ID, "table");
+		// verify 1 issue
+		finish(1);
+	}
+	
+	@Test(groups = { "integration" },
+			description = "An integration negative test to check the checkElementEditable method")
+	public void negativeCheckElementEditableNotEnabledTest() throws Exception {
+		// use this object to verify our page looks as expected
+		Assert asserts = this.asserts.get();
+		// perform some actions
+		asserts.checkElementEditable(Locators.ID, "enable_button");
+		// verify 1 issue
+		finish(1);
+	}
+
+	@Test(groups = { "integration" }, description = "An integration test to check the checkElementHasAttribute method")
+	public void checkElementHasAttributeTest() throws Exception {
+		// use this object to verify our page looks as expected
+		Assert asserts = this.asserts.get();
+		// perform some actions
+		asserts.checkElementHasAttribute(Locators.ID, "car_list", "name");
+		// verify no issues
+		finish();
+	}
+
+	@Test(groups = {
+			"integration" }, description = "An integration negative test to check the checkElementHasAttribute method")
+	public void negativeCheckElementHasAttributeTest() throws Exception {
+		// use this object to verify our page looks as expected
+		Assert asserts = this.asserts.get();
+		// perform some actions
+		asserts.checkElementHasAttribute(Locators.ID, "car_list", "class");
+		// verify 1 issue
+		finish(1);
+	}
+
+	@Test(groups = { "integration" },
+			description = "An integration negative test to check the checkElementHasAttribute method")
+	public void negativeCheckElementHasAttributeNotPresentTest() throws Exception {
+		// use this object to verify our page looks as expected
+		Assert asserts = this.asserts.get();
+		// perform some actions
+		asserts.checkElementHasAttribute(Locators.ID, "non-existent-element", "class");
+		// verify 2 issues
+		finish(2);
+	}
+	
+	@Test(groups = { "integration",
+			"virtual" }, description = "An integration test to check the checkElementHasClass method")
+	public void checkElementHasClassTest() throws Exception {
+		// use this object to verify our page looks as expected
+		Assert asserts = this.asserts.get();
+		// perform some actions
+		asserts.checkElementHasClass(Locators.ID, "hidden_div", "hidden_div");
+		// verify no issues
+		finish();
+	}
+
+	@Test(groups = { "integration",
+			"virtual" }, description = "An integration negative test to check the checkElementHasClass method")
+	public void negativeCheckElementHasClassTest() throws Exception {
+		// use this object to verify our page looks as expected
+		Assert asserts = this.asserts.get();
+		// perform some actions
+		asserts.checkElementHasClass(Locators.ID, "hidden_div", "wrong_class");
+		// verify 1 issue
+		finish(1);
+	}
+	
+	@Test(groups = { "integration", "virtual" },
+			description = "An integration negative test to check the checkElementHasClass method")
+	public void negativeCheckElementHasClassNotPresentTest() throws Exception {
+		// use this object to verify our page looks as expected
+		Assert asserts = this.asserts.get();
+		// perform some actions
+		asserts.checkElementHasClass(Locators.ID, "non-existent-element", "wrong_class");
+		// verify 2 issues
+		finish(2);
+	}
+
+	@Test(groups = { "integration",
+			"virtual" }, description = "An integration test to check the checkElementNotChecked method")
+	public void checkElementNotCheckedTest() throws Exception {
+		// use this object to verify our page looks as expected
+		Assert asserts = this.asserts.get();
+		// perform some actions
+		asserts.checkElementNotChecked(Locators.ID, "that");
+		// verify no issues
+		finish();
+	}
+
+	@Test(groups = { "integration",
+			"virtual" }, description = "An integration negative test to check the checkElementNotChecked method")
+	public void negativeCheckElementNotCheckedTest() throws Exception {
+		// use this object to manipulate our page
+		Action actions = this.actions.get();
+		// use this object to verify our page looks as expected
+		Assert asserts = this.asserts.get();
+		// perform some actions
+		actions.click(Locators.ID, "that");
+		asserts.checkElementNotChecked(Locators.ID, "that");
+		// verify 1 issue
+		finish(1);
+	}
+
+	@Test(groups = { "integration",
+			"virtual" }, description = "An integration negative test to check the checkElementNotChecked method")
+	public void negativeCheckElementNotCheckedNotPresentTest() throws Exception {
+		// use this object to verify our page looks as expected
+		Assert asserts = this.asserts.get();
+		// perform some actions
+		asserts.checkElementNotChecked(Locators.ID, "non-existent-element");
+		// verify 2 issue
+		finish(2);
+	}
+
+	@Test(groups = { "integration",
+			"virtual" }, description = "An integration test to check the checkElementNotDisplayed method")
+	public void checkElementNotDisplayedTest() throws Exception {
+		// use this object to verify our page looks as expected
+		Assert asserts = this.asserts.get();
+		// perform some actions
+		asserts.checkElementNotDisplayed(Locators.ID, "hidden_div");
+		// verify no issues
+		finish();
+	}
+
+	@Test(groups = { "integration",
+			"virtual" }, description = "An integration negative test to check the checkElementNotDisplayed method")
+	public void negativeCheckElementNotDisplayedTest() throws Exception {
+		// use this object to verify our page looks as expected
+		Assert asserts = this.asserts.get();
+		// perform some actions
+		asserts.checkElementNotDisplayed(Locators.ID, "scroll_button");
+		// verify 2 issues
+		finish(2);
+	}
+
+	@Test(groups = { "integration",
+			"virtual" }, description = "An integration test to check the checkElementNotEditable method")
+	public void checkElementNotEditableTest() throws Exception {
+		// use this object to verify our page looks as expected
+		Assert asserts = this.asserts.get();
+		// perform some actions
+		asserts.checkElementNotEditable(Locators.ID, "table");
+		// verify no issues
+		finish();
+	}
+
+	@Test(groups = { "integration",
+			"virtual" }, description = "An integration negative test to check the checkElementNotEditable method")
+	public void negativeCheckElementNotEditableTest() throws Exception {
+		// use this object to verify our page looks as expected
+		Assert asserts = this.asserts.get();
+		// perform some actions
+		asserts.checkElementNotEditable(Locators.ID, "that");
+		// verify 1 issue
+		finish(1);
+	}
+	
+	@Test(groups = { "integration", "virtual" },
+			description = "An integration negative test to check the checkElementNotEditable method")
+	public void negativeCheckElementNotEditableNotPresentTest() throws Exception {
+		// use this object to verify our page looks as expected
+		Assert asserts = this.asserts.get();
+		// perform some actions
+		asserts.checkElementNotEditable(Locators.ID, "non-existent-element");
+		// verify 2 issues
+		finish(2);
+	}
+
+	@Test(groups = { "integration" }, description = "An integration test to check the checkPrompt method")
+	public void checkPromptTest() throws Exception {
+		// use this object to manipulate our page
+		Action actions = this.actions.get();
+		// use this object to verify our page looks as expected
+		Assert asserts = this.asserts.get();
+		// perform some actions
+		actions.click(Locators.ID, "disable_click");
+		actions.click(Locators.ID, "enable_button");
+		asserts.checkPrompt("Enabled!");
+		// verify no issues
+		finish();
+	}
+
+	@Test(groups = { "integration" }, description = "An integration negative test to check the checkPrompt method")
+	public void negativeCheckPromptNoPromptTest() throws Exception {
+		// use this object to verify our page looks as expected
+		Assert asserts = this.asserts.get();
+		// perform some actions
+		asserts.checkPrompt("Enabled!");
+		// verify 1 issue
+		finish(1);
+	}
+
+	@Test(groups = { "integration" }, description = "An integration negative test to check the checkPrompt method")
+	public void negativeCheckPromptTest() throws Exception {
+		// use this object to manipulate our page
+		Action actions = this.actions.get();
+		// use this object to verify our page looks as expected
+		Assert asserts = this.asserts.get();
+		// perform some actions
+		actions.click(Locators.ID, "disable_click");
+		actions.click(Locators.ID, "enable_button");
+		asserts.checkPrompt("Disabled!");
+		// verify 1 issue
+		finish(1);
+	}
+
+	@Test(groups = { "integration" }, description = "An integration test to check the checkPromptNotPresent method")
+	public void checkPromptPresentTest() throws Exception {
+		// use this object to manipulate our page
+		Action actions = this.actions.get();
+		// use this object to verify our page looks as expected
+		Assert asserts = this.asserts.get();
+		// perform some actions
+		actions.click(Locators.ID, "disable_click");
+		actions.click(Locators.ID, "enable_button");
+		asserts.checkPromptPresent();
+		// verify no issues
+		finish();
+	}
+
+	@Test(groups = {
+			"integration" }, description = "An integration negative test to check the checkPromptNotPresent method")
+	public void negativeCheckPromptPresentTest() throws Exception {
+		// use this object to verify our page looks as expected
+		Assert asserts = this.asserts.get();
+		// perform some actions
+		asserts.checkPromptPresent();
+		// verify 1 issue
+		finish(1);
+	}
+
+	@Test(groups = { "integration" }, description = "An integration test to check the checkPromptNotPresent method")
+	public void checkPromptNotPresentTest() throws Exception {
+		// use this object to verify our page looks as expected
+		Assert asserts = this.asserts.get();
+		// perform some actions
+		asserts.checkPromptNotPresent();
+		// verify no issues
+		finish();
+	}
+
+	@Test(groups = {
+			"integration" }, description = "An integration negative test to check the checkPromptNotPresent method")
+	public void negativeCheckPromptNotPresentTest() throws Exception {
+		// use this object to manipulate our page
+		Action actions = this.actions.get();
+		// use this object to verify our page looks as expected
+		Assert asserts = this.asserts.get();
+		// perform some actions
+		actions.click(Locators.ID, "disable_click");
+		actions.click(Locators.ID, "enable_button");
+		asserts.checkPromptNotPresent();
+		// verify 1 issue
+		finish(1);
+	}
+
+	@Test(groups = { "integration",
+			"virtual" }, description = "An integration test to check the checkTextNotVisible method")
+	public void checkTextNotVisibleTest() throws Exception {
+		// use this object to verify our page looks as expected
+		Assert asserts = this.asserts.get();
+		// perform some actions
+		asserts.checkTextNotVisible("No such text on the page");
+		// verify no issues
+		finish();
+	}
+
+	@Test(groups = { "integration",
+			"virtual" }, description = "An integration negative test to check the checkTextNotVisible method")
+	public void negativeCheckTextNotVisibleTest() throws Exception {
+		// use this object to verify our page looks as expected
+		Assert asserts = this.asserts.get();
+		// perform some actions
+		asserts.checkTextNotVisible("Click me to Disable/Enable a html button");
+		// verify 1 issue
+		finish(1);
+	}
+
+	@Test(groups = { "integration",
+			"virtual" }, description = "An integration test to check the checkTextVisible method")
+	public void checkTextVisibleTest() throws Exception {
+		// use this object to verify our page looks as expected
+		Assert asserts = this.asserts.get();
+		// perform some actions
+		asserts.checkTextVisible("Click me to Disable/Enable a html button");
+		// verify no issues
+		finish();
+	}
+
+	@Test(groups = { "integration",
+			"virtual" }, description = "An integration negative test to check the checkTextVisible method")
+	public void negativeCheckTextVisibleTest() throws Exception {
+		// use this object to verify our page looks as expected
+		Assert asserts = this.asserts.get();
+		// perform some actions
+		asserts.checkTextVisible("No such text on the page");
+		// verify 1 issue
+		finish(1);
+	}
+
+	@Test(groups = { "integration",
+			"virtual" }, description = "An integration test to check the checkTextVisibleOR method")
+	public void checkTextVisibleORTest() throws Exception {
+		// use this object to verify our page looks as expected
+		Assert asserts = this.asserts.get();
+		// perform some actions
+		asserts.checkTextVisibleOR("Click me to Disable/Enable a html button", "Not found on page", "This");
+		// verify no issues
+		finish();
+	}
+
+	@Test(groups = { "integration",
+			"virtual" }, description = "An integration negative test to check the checkTextVisibleOR method")
+	public void negativeCheckTextVisibleORTest() throws Exception {
+		// use this object to verify our page looks as expected
+		Assert asserts = this.asserts.get();
+		// perform some actions
+		asserts.checkTextVisibleOR("No such text on the page", "Not found", "None");
+		// verify 1 issue
+		finish(1);
+	}
+
+	@Test(groups = { "integration" }, description = "An integration test to check the compareCssValue method")
+	public void compareCssValueTest() throws Exception {
+		// use this object to verify our page looks as expected
+		Assert asserts = this.asserts.get();
+		// perform some actions
+		asserts.compareCssValue(Locators.ID, "hidden_div", "display", "none");
+		// verify no issues
+		finish();
+	}
+
+	@Test(groups = { "integration" }, description = "An integration negative test to check the compareCssValue method")
+	public void negativeCompareCssValueTest() throws Exception {
+		// use this object to verify our page looks as expected
+		Assert asserts = this.asserts.get();
+		// perform some actions
+		asserts.compareCssValue(Locators.ID, "hidden_div", "display", "inline");
+		// verify 1 issue
+		finish(1);
+	}
+
+	@Test(groups = { "integration",
+			"virtual" }, description = "An integration test to check the compareCssValue method")
+	public void compareInputValueTest() throws Exception {
+		// use this object to verify our page looks as expected
+		Assert asserts = this.asserts.get();
+		// perform some actions
+		asserts.compareInputValue(Locators.ID, "that", "That");
+		// verify no issues
+		finish();
+	}
+
+	@Test(groups = { "integration",
+			"virtual" }, description = "An integration negative test to check the compareCssValue method")
+	public void negativeCompareInputValueTest() throws Exception {
+		// use this object to verify our page looks as expected
+		Assert asserts = this.asserts.get();
+		// perform some actions
+		asserts.compareInputValue(Locators.ID, "that", "wrong value");
+		// verify 1 issue
+		finish(1);
+	}
+
+	@Test(groups = { "integration",
+			"virtual" }, description = "An integration test to check the compareSelectedText method")
+	public void compareSelectedTextTest() throws Exception {
+		// use this object to verify our page looks as expected
+		Assert asserts = this.asserts.get();
+		// perform some actions
+		asserts.compareSelectedText(Locators.ID, "car_list", "Volvo");
+		// verify no issues
+		finish();
+	}
+
+	@Test(groups = { "integration",
+			"virtual" }, description = "An integration negative test to check the compareSelectedText method")
+	public void negativeCompareSelectedTextTest() throws Exception {
+		// use this object to verify our page looks as expected
+		Assert asserts = this.asserts.get();
+		// perform some actions
+		asserts.compareSelectedText(Locators.ID, "car_list", "wrong value");
+		// verify 1 issue
+		finish(1);
+	}
+
+	@Test(groups = { "integration",
+			"virtual" }, description = "An integration test to check the compareSelectedValue method")
+	public void compareSelectedValueTest() throws Exception {
+		// use this object to verify our page looks as expected
+		Assert asserts = this.asserts.get();
+		// perform some actions
+		asserts.compareSelectedValue(Locators.ID, "car_list", "volvo");
+		// verify no issues
+		finish();
+	}
+
+	@Test(groups = { "integration",
+			"virtual" }, description = "An integration negative test to check the compareSelectedValue method")
+	public void negativeCompareSelectedValueTest() throws Exception {
+		// use this object to verify our page looks as expected
+		Assert asserts = this.asserts.get();
+		// perform some actions
+		asserts.compareSelectedValue(Locators.ID, "car_list", "wrong value");
+		// verify 1 issue
+		finish(1);
+	}
+
+	@Test(groups = { "integration",
+			"virtual" }, description = "An integration test to check the compareSelectedValueNotEqual method")
+	public void compareSelectedValueNotEqualTest() throws Exception {
+		// use this object to verify our page looks as expected
+		Assert asserts = this.asserts.get();
+		// perform some actions
+		asserts.compareSelectedValueNotEqual(Locators.ID, "car_list", "audi");
+		// verify no issues
+		finish();
+	}
+
+	@Test(groups = { "integration",
+			"virtual" }, description = "An integration negative test to check the compareSelectedValueNotEqual method")
+	public void negativeCompareSelectedValueNotEqualTest() throws Exception {
+		// use this object to verify our page looks as expected
+		Assert asserts = this.asserts.get();
+		// perform some actions
+		asserts.compareSelectedValueNotEqual(Locators.ID, "car_list", "volvo");
+		// verify 1 issue
+		finish(1);
+	}
+
+	@Test(groups = { "integration",
+			"virtual" }, description = "An integration test to check the compareTextValue method")
+	public void compareTextValueTest() throws Exception {
+		// use this object to verify our page looks as expected
+		Assert asserts = this.asserts.get();
+		// perform some actions
+		asserts.compareTextValue(Locators.XPATH, "//*[@id=\"table\"]/tbody/tr[2]/td[1]", "Alfreds Futterkiste");
+		// verify no issues
+		finish();
+	}
+
+	@Test(groups = { "integration",
+			"virtual" }, description = "An integration negative test to check the compareTextValue method")
+	public void negativeCompareTextValueTest() throws Exception {
+		// use this object to verify our page looks as expected
+		Assert asserts = this.asserts.get();
+		// perform some actions
+		asserts.compareTextValue(Locators.XPATH, "//*[@id=\"table\"]/tbody/tr[2]/td[1]", "Maria Anders");
+		// verify 1 issue
+		finish(1);
+	}
+	
+	@Test(groups = { "integration", "virtual" },
+			description = "An integration negative test to check the compareTextValue method")
+	public void negativeCompareTextValueNotPresentTest() throws Exception {
+		// use this object to verify our page looks as expected
+		Assert asserts = this.asserts.get();
+		// perform some actions
+		asserts.compareTextValue(Locators.ID, "non-existent-element", "Maria Anders");
+		// verify 1 issue
+		finish(1);
+	}
+
+	@Test(groups = { "integration",
+			"virtual" }, description = "An integration test to check the compareTextValueContains method")
+	public void compareTextValueContainsTest() throws Exception {
+		// use this object to verify our page looks as expected
+		Assert asserts = this.asserts.get();
+		// perform some actions
+		asserts.compareTextValueContains(Locators.XPATH, "//*[@id=\"table\"]/tbody/tr[2]/td[1]", "Alfreds");
+		// verify no issues
+		finish();
+	}
+
+	@Test(groups = { "integration",
+			"virtual" }, description = "An integration negative test to check the compareTextValueContains method")
+	public void negativeCompareTextValueContainsTest() throws Exception {
+		// use this object to verify our page looks as expected
+		Assert asserts = this.asserts.get();
+		// perform some actions
+		asserts.compareTextValueContains(Locators.XPATH, "//*[@id=\"table\"]/tbody/tr[2]/td[1]", "Anders");
+		// verify 1 issue
+		finish(1);
+	}
+	
+	@Test(groups = { "integration", "virtual" },
+			description = "An integration negative test to check the compareTextValueContains method")
+	public void negativeCompareTextValueContainsNotPresentTest() throws Exception {
+		// use this object to verify our page looks as expected
+		Assert asserts = this.asserts.get();
+		// perform some actions
+		asserts.compareTextValueContains(Locators.ID, "non-existent-element", "Anders");
+		// verify 1 issue
+		finish(1);
+	}
+
+	@Test(groups = { "integration", "virtual" }, description = "An integration test to check the checkCookie method")
+	public void checkCookieTest() throws Exception {
+		// use this object to verify our page looks as expected
+		Assert asserts = this.asserts.get();
+		// perform some actions
+		asserts.checkCookie("cookie", "cookietest");
+		// verify no issues
+		finish();
+	}
+
+	@Test(groups = { "integration",
+			"virtual" }, description = "An integration negative test to check the checkCookie method")
+	public void negativeCheckCookieTest() throws Exception {
+		// use this object to verify our page looks as expected
+		Assert asserts = this.asserts.get();
+		// perform some actions
+		asserts.checkCookie("cookie", "negativecookietest");
+		// verify 1 issue
+		finish(1);
+	}
+
+	@Test(groups = { "integration",
+			"virtual" }, description = "An integration negative test to check the checkCookie method")
+	public void negativeCheckCookieWrongNameTest() throws Exception {
+		// use this object to verify our page looks as expected
+		Assert asserts = this.asserts.get();
+		// perform some actions
+		asserts.checkCookie("wrongcookie", "cookietest");
+		// verify 1 issue
+		finish(1);
+	}
+
+	@Test(groups = { "integration",
+			"virtual" }, description = "An integration test to check the checkCookieNotPresent method")
+	public void checkCookieNotPresentTest() throws Exception {
+		// use this object to verify our page looks as expected
+		Assert asserts = this.asserts.get();
+		// perform some actions
+		asserts.checkCookieNotPresent("wrongcookie");
+		// verify no issues
+		finish();
+	}
+
+	@Test(groups = { "integration",
+			"virtual" }, description = "An integration negative test to check the checkCookieNotPresent method")
+	public void negativeCheckCookieNotPresentTest() throws Exception {
+		// use this object to verify our page looks as expected
+		Assert asserts = this.asserts.get();
+		// perform some actions
+		asserts.checkCookieNotPresent("cookie");
+		// verify 1 issue
+		finish(1);
+	}
+
+	@Test(groups = { "integration",
+			"virtual" }, description = "An integration test to check the checkCookiePresent method")
+	public void checkCookiePresentTest() throws Exception {
+		// use this object to verify our page looks as expected
+		Assert asserts = this.asserts.get();
+		// perform some actions
+		asserts.checkCookiePresent("cookie");
+		// verify no issues
+		finish();
+	}
+
+	@Test(groups = { "integration",
+			"virtual" }, description = "An integration negative test to check the checkCookiePresent method")
+	public void negativeCheckCookiePresentTest() throws Exception {
+		// use this object to verify our page looks as expected
+		Assert asserts = this.asserts.get();
+		// perform some actions
+		asserts.checkCookiePresent("wrongcookie");
+		// verify 1 issue
+		finish(1);
+	}
 }