--- conflicted
+++ resolved
@@ -53,13 +53,8 @@
  * Assists with Selenified class in setting up proxy, hub, and browser details
  *
  * @author Max Saperstone
-<<<<<<< HEAD
  * @version 3.2.0
- * @lastupdate 3/4/2019
-=======
- * @version 3.1.1
  * @lastupdate 3/20/2019
->>>>>>> 986e377a
  */
 public class Capabilities {
 
