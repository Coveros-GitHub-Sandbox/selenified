--- conflicted
+++ resolved
@@ -53,13 +53,8 @@
  * Assists with Selenified class in setting up proxy, hub, and browser details
  *
  * @author Max Saperstone
-<<<<<<< HEAD
  * @version 3.1.0
- * @lastupdate 2/27/2019
-=======
- * @version 3.0.5
  * @lastupdate 3/4/2019
->>>>>>> b961d3b3
  */
 public class Capabilities {
 
