/*
 * Copyright 2017 Coveros, Inc.
 * 
 * This file is part of Selenified.
 * 
 * Selenified is licensed under the Apache License, Version
 * 2.0 (the "License"); you may not use this file except
 * in compliance with the License. You may obtain a copy 
 * of the License at
 * 
 * http://www.apache.org/licenses/LICENSE-2.0
 * 
 * Unless required by applicable law or agreed to in writing, 
 * software distributed under the License is distributed on 
 * an "AS IS" BASIS, WITHOUT WARRANTIES OR CONDITIONS OF ANY 
 * KIND, either express or implied. See the License for the 
 * specific language governing permissions and limitations 
 * under the License.
 */

package com.coveros.selenified.element;

import java.awt.image.BufferedImage;
import java.io.File;
import java.io.IOException;
import java.util.ArrayList;
import java.util.Arrays;
import java.util.List;

import javax.imageio.ImageIO;

import org.openqa.selenium.By;
import org.openqa.selenium.JavascriptExecutor;
import org.openqa.selenium.Keys;
import org.openqa.selenium.WebDriver;
import org.openqa.selenium.WebElement;
import org.openqa.selenium.interactions.Action;
import org.openqa.selenium.interactions.Actions;
import org.openqa.selenium.support.ui.Select;
import org.testng.log4testng.Logger;

import com.coveros.selenified.OutputFile;
import com.coveros.selenified.OutputFile.Result;
import com.coveros.selenified.Locator;
import com.coveros.selenified.element.Get;
import com.coveros.selenified.element.Is;
import com.coveros.selenified.element.WaitFor;
import com.coveros.selenified.exceptions.InvalidLocatorTypeException;
import com.coveros.selenified.utilities.Point;

/**
 * Element an object representative of a web element on a particular page that
 * is under test.
 * 
 * Elements should be directly interacted with, with actions performed on them,
 * and assertions make about their current state
 *
 * @author Max Saperstone
 * @version 3.0.0
 * @lastupdate 8/13/2017
 */
public class Element {

    private static final Logger log = Logger.getLogger(Element.class);

    private Locator type;
    private String locator;
    private int match = 0;

    // is there a parent element
    private Element parent = null;

    // this will be the name of the file we write all commands out to
    private OutputFile file;

    // what locator actions are available in webdriver
    // this is the driver that will be used for all selenium actions
    private WebDriver driver;

    // the is class to determine if something exists
    private Is is;
    // the wait class to determine if we need to wait for something
    private WaitFor waitFor;
    // the wait class to retrieve information about the element
    private Get get;
    // the is class to determine the state of an element
    private State state;
    // the is class to determine if an element contains something
    private Contains contains;
    // the is class to determine if an element doesn't contain something
    private Excludes excludes;
    // the is class to determine if an element has attributes equal to something
    private Equals equals;

    // constants
    private static final String IN = "' in ";
    private static final String INN = "</b> in ";
    private static final String TYPTED = "Typed text '";

    private static final String NOTPRESENT = " as it is not present";
    private static final String NOTDISPLAYED = " as it is not displayed";
    private static final String NOTENABLED = " as it is not enabled";
    private static final String NOTINPUT = " as it is not an input";
    private static final String NOTSELECT = " as it is not a select";

    private static final String CANTTYPE = "Unable to type in ";
    private static final String CANTMOVE = "Unable to move to ";
    private static final String CANTSELECT = "Unable to select ";

    private static final String SELECTING = "Selecting ";
    private static final String SELECTED = " selected";
    private static final String PRESDISEN = " is present, displayed, and enabled to have the value ";

    /**
     * Sets up the element object. Driver, and Output are defined here, which
     * will control actions and all logging and records. Additionally,
     * information about the element, the locator type, and the actual selector
     * are defined to indicate which element to interact with on the current
     * page
     * 
     * @param driver
     *            - the selenium web driver, the underlying way all actions and
     *            assertions are controlled
     * @param file
     *            - the TestOutput file. This is provided by the
     *            SeleniumTestBase functionality
     * @param type
     *            - the locator type e.g. Locator.id, Locator.xpath
     * @param locator
     *            - the locator string e.g. login, //input[@id='login']
     */
    public Element(WebDriver driver, OutputFile file, Locator type, String locator) {
        this.type = type;
        this.locator = locator;
        init(driver, file);
    }

    /**
     * Sets up the element object. Driver, and Output are defined here, which
     * will control actions and all logging and records. Additionally,
     * information about the element, the locator type, and the actual selector
     * are defined to indicate which element to interact with on the current
     * page
     * 
     * @param driver
     *            - the selenium web driver, the underlying way all actions and
     *            assertions are controlled
     * @param file
     *            - the TestOutput file. This is provided by the
     *            SeleniumTestBase functionality
     * @param type
     *            - the locator type e.g. Locator.id, Locator.xpath
     * @param locator
     *            - the locator string e.g. login, //input[@id='login']
     * @param parent
     *            - the parent element to the searched for element
     */
    public Element(WebDriver driver, OutputFile file, Locator type, String locator, Element parent) {
        this.type = type;
        this.locator = locator;
        this.parent = parent;
        init(driver, file);
    }

    /**
     * Sets up the element object. Driver, and Output are defined here, which
     * will control actions and all logging and records. Additionally,
     * information about the element, the locator type, the actual selector, and
     * the element's uniqueness match are defined to indicate which element to
     * interact with on the current page
     * 
     * @param driver
     *            - the selenium web driver, the underlying way all actions and
     *            assertions are controlled
     * @param file
     *            - the TestOutput file. This is provided by the
     *            SeleniumTestBase functionality
     * @param type
     *            - the locator type e.g. Locator.id, Locator.xpath
     * @param locator
     *            - the locator string e.g. login, //input[@id='login']
     * @param match
     *            - if there are multiple matches of the selector, this is which
     *            match (starting at 0) to interact with
     */
    public Element(WebDriver driver, OutputFile file, Locator type, String locator, int match) {
        this.type = type;
        this.locator = locator;
        this.setMatch(match);
        init(driver, file);
    }

    /**
     * Sets up the element object. Driver, and Output are defined here, which
     * will control actions and all logging and records. Additionally,
     * information about the element, the locator type, the actual selector, and
     * the element's uniqueness match are defined to indicate which element to
     * interact with on the current page
     * 
     * @param driver
     *            - the selenium web driver, the underlying way all actions and
     *            assertions are controlled
     * @param file
     *            - the TestOutput file. This is provided by the
     *            SeleniumTestBase functionality
     * @param type
     *            - the locator type e.g. Locator.id, Locator.xpath
     * @param locator
     *            - the locator string e.g. login, //input[@id='login']
     * @param match
     *            - if there are multiple matches of the selector, this is which
     *            match (starting at 0) to interact with
     * @param parent
     *            - the parent element to the searched for element
     */
    public Element(WebDriver driver, OutputFile file, Locator type, String locator, int match, Element parent) {
        this.type = type;
        this.locator = locator;
        this.setMatch(match);
        this.parent = parent;
        init(driver, file);
    }

    /**
     * A private method to finish setting up each element
     * 
     * @param driver
     *            - the selenium web driver, the underlying way all actions and
     *            assertions are controlled
     * @param file
     *            - the TestOutput file. This is provided by the
     *            SeleniumTestBase functionality
     */
    private void init(WebDriver driver, OutputFile file) {
        this.driver = driver;
        this.file = file;

        is = new Is(this);
        waitFor = new WaitFor(this, file);
        get = new Get(driver, this);
        state = new State(this, file);
        contains = new Contains(this, file);
        excludes = new Excludes(this, file);
        equals = new Equals(this, file);
    }

    /**
     * Indicates the uniqueness match of the element to interact with. By
     * default this is set to 0, meaning the first element matching the locator
     * and selector assumed
     * 
     * @param match
     *            - if there are multiple matches of the selector, this is which
     *            match (starting at 0) to interact with
     */
    public void setMatch(int match) {
        this.match = match;
    }

    /**
     * Retrieves the Locator set for this element
     * 
     * @return Locator: the locator for the element
     */
    public Locator getType() {
        return type;
    }

    /**
     * Retrieves the selector set for this element
     * 
     * @return String: the selector for the element
     */
    public String getLocator() {
        return locator;
    }

    /**
     * Retrieves the uniqueness set for this element
     * 
     * @return Integer: the uniqueness match for the element
     */
    public int getMatch() {
        return match;
    }

    /**
     * Retrieves the Selenium driver instance
     *
     * @return WebDriver: access to the driver controlling the browser via
     *         webdriver
     */
    public WebDriver getDriver() {
        return driver;
    }

    /**
     * Retrieves a nicely HTML formatted output which identifies the element by
     * locator and selector, which should be used at the beginning of a sentence
     * 
     * @return String: text identifying how the element was located
     */
    public String prettyOutputStart() {
        return "Element with <i>" + type.toString() + "</i> of <i>" + locator + "</i>";
    }

    /**
     * Retrieves a nicely HTML formatted output which identifies the element by
     * locator and selector, which can be used anywhere in a sentence
     * 
     * @return String: text identifying how the element was located
     */
    public String prettyOutputLowercase() {
        String output = prettyOutputStart();
        return Character.toLowerCase(output.charAt(0)) + output.substring(1);
    }

    /**
     * Retrieves a nicely HTML formatted output which identifies the element by
     * locator and selector, framed with spaces, which can be used anywhere in a
     * sentence
     * 
     * @return String: text identifying how the element was located
     */
    public String prettyOutput() {
        return " " + prettyOutputLowercase() + " ";
    }

    /**
     * Retrieves a nicely HTML formatted output which identifies the element by
     * locator and selector, which should be used to end a sentence
     * 
     * @return String: text identifying how the element was located
     */
    public String prettyOutputEnd() {
        return prettyOutputLowercase() + ".";
    }

    ///////////////////////////////////////////////////////
    // instantiating our additional action classes for further use
    ///////////////////////////////////////////////////////

    /**
     * Retrieves information about a particular element. A boolean is always
     * returning, indicating if an object is present or not
     */
    public Is is() {
        return is;
    }

    /**
     * Performs dyanamic waits on a particular element, until a particular
     * condition is met. Nothing is ever returned. The default wait is 5
     * seconds, but can be overridden. If the condition is not met in the
     * allotted time, still nothing is returned, but an error is logged
     */
    public WaitFor waitFor() {
        return waitFor;
    }

    /**
     * Retrieves information about a particular element. If an object isn't
     * present, null will be returned
     */
    public Get get() {
        return get;
    }

    /**
     * Verifies that the element has a particular state associated to it. These
     * asserts are custom to the framework, and in addition to providing easy
     * object oriented capabilities, they take screenshots with each
     * verification to provide additional traceability, and assist in
     * troubleshooting and debugging failing tests.
     */
    public State assertState() {
        return state;
    }

    /**
     * Verifies that the element has a particular value contained within it.
     * These asserts are custom to the framework, and in addition to providing
     * easy object oriented capabilities, they take screenshots with each
     * verification to provide additional traceability, and assist in
     * troubleshooting and debugging failing tests.
     */
    public Contains assertContains() {
        return contains;
    }

    /**
     * Verifies that the element doesn't have a particular value contained
     * within it. These asserts are custom to the framework, and in addition to
     * providing easy object oriented capabilities, they take screenshots with
     * each verification to provide additional traceability, and assist in
     * troubleshooting and debugging failing tests.
     */
    public Excludes assertExcludes() {
        return excludes;
    }

    /**
     * Verifies that the element has a particular value associated with it.
     * These asserts are custom to the framework, and in addition to providing
     * easy object oriented capabilities, they take screenshots with each
     * verification to provide additional traceability, and assist in
     * troubleshooting and debugging failing tests.
     */
    public Equals assertEquals() {
        return equals;
    }

    //////////////////////////////////////////////////////
    // setup element values
    //////////////////////////////////////////////////////

    /**
     * Determines Selenium's 'By' object using Webdriver
     *
     * @return By: the Selenium object
     * @throws InvalidLocatorTypeException
     */
    private By defineByElement() throws InvalidLocatorTypeException {
        // consider adding strengthening
        By byElement;
        switch (type) { // determine which locator type we are interested in
        case XPATH:
            byElement = By.xpath(locator);
            break;
        case ID:
            byElement = By.id(locator);
            break;
        case NAME:
            byElement = By.name(locator);
            break;
        case CLASSNAME:
            byElement = By.className(locator);
            break;
        case CSS:
            byElement = By.cssSelector(locator);
            break;
        case LINKTEXT:
            byElement = By.linkText(locator);
            break;
        case PARTIALLINKTEXT:
            byElement = By.partialLinkText(locator);
            break;
        case TAGNAME:
            byElement = By.tagName(locator);
            break;
        default:
            throw new InvalidLocatorTypeException();
        }
        return byElement;
    }

    /**
     * Retrieves the identified matching web element using Webdriver. Use this
     * sparingly, only when the action you want to perform on the element isn't
     * available, as commands from it won't be checked, logged, caught, or
     * screenshotted.
     *
     * @return WebElement: the element object, and all associated values with it
     */
    public WebElement getWebElement() {
        List<WebElement> elements = getWebElements();
        if (elements.size() > match) {
            return elements.get(match);
        }
        try {
            if (parent != null) {
                return parent.getWebElement().findElement(defineByElement());
            }
            return driver.findElement(defineByElement());
        } catch (InvalidLocatorTypeException e) {
            log.warn(e);
            return null;
        }
    }

    /**
     * Retrieves all matching web elements using Webdriver. Use this sparingly,
     * only when the action you want to perform on the element isn't available,
     * as commands from it won't be checked, logged, caught, or screenshotted.
     *
     * @return List: a list of WebElement objects, and all associated values
     *         with them
     */
    public List<WebElement> getWebElements() {
        try {
            if (parent != null) {
                return parent.getWebElement().findElements(defineByElement());
            }
            return driver.findElements(defineByElement());
        } catch (InvalidLocatorTypeException e) {
            log.warn(e);
            return new ArrayList<>();
        }
    }

    /**
     * Searches for a child element within the element, and creates and returns
     * this new child element
     * 
     * @param child
     *            - the child element to search for within the element
     * @return Element: the full reference to the child element element
     */
    public Element findChild(Element child) {
<<<<<<< HEAD
        return new Element(child.getDriver(), file, child.getType(), child.getLocator(), child.getMatch(), this);
=======
        try {
            WebElement webElement = getWebElement();
            WebElement childElement = webElement.findElement(child.defineByElement());
            JavascriptExecutor js = (JavascriptExecutor) driver;
            String xPath = (String) js.executeScript(
                    "gPt=function(c){if(c.id!==''){return'id(\"'+c.id+'\")'}if(c===document.body){return c.tagName}var a=0;var e=c.parentNode.childNodes;for(var b=0;b<e.length;b++){var d=e[b];if(d===c){return gPt(c.parentNode)+'/'+c.tagName+'['+(a+1)+']'}if(d.nodeType===1&&d.tagName===c.tagName){a++}}};return gPt(arguments[0]).toLowerCase();",
                    childElement);
            return new Element(driver, file, Locator.XPATH, xPath);
        } catch (InvalidLocatorTypeException e) {
            log.warn(e);
            return null;
        }
>>>>>>> ae0f72ec
    }

    //////////////////////////////////
    // override the SE actions
    //////////////////////////////////

    /**
     * Determines if the element is present. If it isn't, it'll wait up to the
     * default time (5 seconds) for the element to be present
     * 
     * @param action
     *            - what action is occurring
     * @param expected
     *            - what is the expected result
     * @param extra
     *            - what actually is occurring
     * @return Boolean: is the element present?
     */
    private boolean isPresent(String action, String expected, String extra) {
        // wait for element to be present
        if (!is.present()) {
            waitFor.present();
        }
        if (!is.present()) {
            file.recordAction(action, expected, extra + prettyOutput() + NOTPRESENT, Result.FAILURE);
            // indicates element not present
            return false;
        }
        return true;
    }

    /**
     * Determines if the element is displayed. If it isn't, it'll wait up to the
     * default time (5 seconds) for the element to be displayed
     * 
     * @param action
     *            - what action is occurring
     * @param expected
     *            - what is the expected result
     * @param extra
     *            - what actually is occurring
     * @return Boolean: is the element displayed?
     */
    private boolean isDisplayed(String action, String expected, String extra) {
        // wait for element to be displayed
        if (!is.displayed()) {
            waitFor.displayed();
        }
        if (!is.displayed()) {
            file.recordAction(action, expected, extra + prettyOutput() + NOTDISPLAYED, Result.FAILURE);
            // indicates element not displayed
            return false;
        }
        return true;
    }

    /**
     * Determines if the element is displayed. If it isn't, it'll wait up to the
     * default time (5 seconds) for the element to be displayed
     * 
     * @param action
     *            - what action is occurring
     * @param expected
     *            - what is the expected result
     * @param extra
     *            - what actually is occurring
     * @return Boolean: is the element enabled?
     */
    private boolean isEnabled(String action, String expected, String extra) {
        // wait for element to be displayed
        if (!is.enabled()) {
            waitFor.enabled();
        }
        if (!is.enabled()) {
            file.recordAction(action, expected, extra + prettyOutput() + NOTENABLED, Result.FAILURE);
            // indicates element not enabled
            return false;
        }
        return true;
    }

    /**
     * Determines if the element is an input.
     * 
     * @param action
     *            - what action is occurring
     * @param expected
     *            - what is the expected result
     * @param extra
     *            - what actually is occurring
     * @return Boolean: is the element enabled?
     */
    private boolean isInput(String action, String expected, String extra) {
        // wait for element to be displayed
        if (!is.input()) {
            file.recordAction(action, expected, extra + prettyOutput() + NOTINPUT, Result.FAILURE);
            file.addError();
            // indicates element not an input
            return false;
        }
        return true;
    }

    /**
     * Determines if the element is a select.
     * 
     * @param action
     *            - what action is occurring
     * @param expected
     *            - what is the expected result
     * @param extra
     *            - what actually is occurring
     * @return Boolean: is the element enabled?
     */
    private boolean isSelect(String action, String expected, String extra) {
        // wait for element to be displayed
        if (!is.select()) {
            file.recordAction(action, expected, extra + prettyOutput() + NOTSELECT, Result.FAILURE);
            file.addError();
            // indicates element not an input
            return false;
        }
        return true;
    }

    /**
     * Determines if something is present, displayed, and enabled. This returns
     * true if all three are true, otherwise, it returns false
     * 
     * @param action
     *            - what action is occurring
     * @param expected
     *            - what is the expected result
     * @param extra
     *            - what actually is occurring
     * @return Boolean: is the element present, displayed, and enabled?
     */
    private boolean isPresentDisplayedEnabled(String action, String expected, String extra) {
        // wait for element to be present
        if (!isPresent(action, expected, extra)) {
            return false;
        }
        // wait for element to be displayed
        if (!isDisplayed(action, expected, extra)) {
            return false;
        }
        // wait for element to be enabled
        return isEnabled(action, expected, extra);
    }

    /**
     * Determines if something is present, enabled, and an input. This returns
     * true if all three are true, otherwise, it returns false
     * 
     * @param action
     *            - what action is occurring
     * @param expected
     *            - what is the expected result
     * @param extra
     *            - what actually is occurring
     * @return Boolean: is the element present, enabled, and an input?
     */
    private boolean isPresentEnabledInput(String action, String expected, String extra) {
        // wait for element to be present
        if (!isPresent(action, expected, extra)) {
            return false;
        }
        // wait for element to be enabled
        if (!isEnabled(action, expected, extra)) {
            return false;
        }
        return isInput(action, expected, extra);
    }

    /**
     * Determines if something is present, displayed, enabled, and an input.
     * This returns true if all four are true, otherwise, it returns false
     * 
     * @param action
     *            - what action is occurring
     * @param expected
     *            - what is the expected result
     * @param extra
     *            - what actually is occurring
     * @return Boolean: is the element present, displayed, enabled, and an
     *         input?
     */
    private boolean isPresentDisplayedEnabledInput(String action, String expected, String extra) {
        // wait for element to be present
        if (!isPresent(action, expected, extra)) {
            return false;
        }
        // wait for element to be displayed
        if (!isDisplayed(action, expected, extra)) {
            return false;
        }
        // wait for element to be enabled
        if (!isEnabled(action, expected, extra)) {
            return false;
        }
        return isInput(action, expected, extra);
    }

    /**
     * Determines if something is present, displayed, enabled, and a select.
     * This returns true if all four are true, otherwise, it returns false
     * 
     * @param action
     *            - what action is occurring
     * @param expected
     *            - what is the expected result
     * @param extra
     *            - what actually is occurring
     * @return Boolean: is the element present, displayed, enabled, and an
     *         input?
     */
    private boolean isPresentDisplayedEnabledSelect(String action, String expected, String extra) {
        // wait for element to be present
        if (!isPresent(action, expected, extra)) {
            return false;
        }
        // wait for element to be displayed
        if (!isDisplayed(action, expected, extra)) {
            return false;
        }
        // wait for element to be enabled
        if (!isEnabled(action, expected, extra)) {
            return false;
        }
        return isSelect(action, expected, extra);
    }

    // ///////////////////////////////////
    // basic actions functionality
    // ///////////////////////////////////

    /**
     * Clicks on the element, but only if the element is present, displayed and
     * enabled. If those conditions are not met, the click action will be
     * logged, but skipped and the test will continue.
     */
    public void click() {
        String cantClick = "Unable to click ";
        String action = "Clicking " + prettyOutput();
        String expected = prettyOutput() + " is present, displayed, and enabled to be clicked";
        try {
            if (!isPresentDisplayedEnabled(action, expected, cantClick)) {
                return;
            }
            WebElement webElement = getWebElement();
            Actions selAction = new Actions(driver);
            selAction.click(webElement).perform();
        } catch (Exception e) {
            file.recordAction(action, expected, cantClick + prettyOutput() + ". " + e.getMessage(), Result.FAILURE);
            file.addError();
            log.warn(e);
            return;
        }
        file.recordAction(action, expected, "Clicked " + prettyOutput(), Result.SUCCESS);
    }

    /**
     * Submits the element, but only if the element is present, displayed and
     * enabled. If those conditions are not met, the submit action will be
     * logged, but skipped and the test will continue.
     */
    public void submit() {
        String cantSubmit = "Unable to submit ";
        String action = "Submitting " + prettyOutput();
        String expected = prettyOutput() + " is present, displayed, and enabled to be submitted    ";
        try {
            if (!isPresentDisplayedEnabled(action, expected, cantSubmit)) {
                return;
            }
            WebElement webElement = getWebElement();
            webElement.submit();
        } catch (Exception e) {
            file.recordAction(action, expected, cantSubmit + prettyOutput() + ". " + e.getMessage(), Result.FAILURE);
            file.addError();
            log.warn(e);
            return;
        }
        file.recordAction(action, expected, "Submitted " + prettyOutput(), Result.SUCCESS);
    }

    /**
     * Hovers over the element, but only if the element is present and
     * displayed. If those conditions are not met, the hover action will be
     * logged, but skipped and the test will continue.
     */
    public void hover() {
        String cantHover = "Unable to hover over ";
        String action = "Hovering over " + prettyOutput();
        String expected = prettyOutput() + " is present, and displayed to be hovered over";
        try {
            // wait for element to be present
            if (!isPresent(action, expected, cantHover)) {
                return;
            }
            // wait for element to be displayed
            if (!isDisplayed(action, expected, cantHover)) {
                return;
            }
            Actions selAction = new Actions(driver);
            WebElement webElement = getWebElement();
            selAction.moveToElement(webElement).perform();
        } catch (Exception e) {
            log.warn(e);
            file.recordAction(action, expected, cantHover + prettyOutput() + ". " + e.getMessage(), Result.FAILURE);
            file.addError();
            return;
        }
        file.recordAction(action, expected, "Hovered over " + prettyOutput(), Result.SUCCESS);
    }

    /**
     * Blurs (focuses and then unfocuses) the element, but only if the element
     * is present, displayed, enabled, and an input. If those conditions are not
     * met, the blur action will be logged, but skipped and the test will
     * continue.
     */
    public void blur() {
        String cantFocus = "Unable to focus on ";
        String action = "Focusing, then unfocusing (blurring) on " + prettyOutput();
        String expected = prettyOutput() + " is present, displayed, and enabled to be blurred";
        try {
            if (!isPresentDisplayedEnabledInput(action, expected, cantFocus)) {
                return;
            }
            WebElement webElement = getWebElement();
            webElement.sendKeys("\t");
        } catch (Exception e) {
            log.warn(e);
            file.recordAction(action, expected, cantFocus + prettyOutput() + ". " + e.getMessage(), Result.FAILURE);
            file.addError();
            return;
        }
        file.recordAction(action, expected, "Focused, then unfocused (blurred) on " + prettyOutput(), Result.SUCCESS);
    }

    /**
     * Type the supplied text into the element, but only if the element is
     * present, enabled, and an input. If those conditions are not met, the type
     * action will be logged, but skipped and the test will continue. If the
     * element is not displayed, a warning will be written in the log, to
     * indicate this is not a normal action as could be performed by the user.
     *
     * @param text
     *            - the text to be typed in
     */
    public void type(String text) {
        String action = "Typing text '" + text + IN + prettyOutput();
        String expected = prettyOutput() + " is present, displayed, and enabled to have text " + text + " typed in";
        Boolean warning = false;
        try {
            if (!isPresentEnabledInput(action, expected, CANTTYPE)) {
                return;
            }
            if (!is.displayed()) {
                warning = true;
            }
            WebElement webElement = getWebElement();
            webElement.sendKeys(text);
        } catch (Exception e) {
            log.warn(e);
            file.recordAction(action, expected, CANTTYPE + prettyOutput() + ". " + e.getMessage(), Result.FAILURE);
            file.addError();
            return;
        }
        if (warning) {
            file.recordAction(action, expected, TYPTED + text + IN + prettyOutput()
                    + ". <b>THIS ELEMENT WAS NOT DISPLAYED. THIS MIGHT BE AN ISSUE.</b>", Result.WARNING);
        } else {
            file.recordAction(action, expected, TYPTED + text + IN + prettyOutput(), Result.SUCCESS);
        }
    }

    /**
     * Type the supplied key into the element, but only if the element is
     * present, enabled, and an input. If those conditions are not met, the type
     * action will be logged, but skipped and the test will continue. If the
     * element is not displayed, a warning will be written in the log, to
     * indicate this is not a normal action as could be performed by the user.
     *
     * @param key
     *            - the key to be pressed
     */
    public void type(Keys key) {
        String action = "Typing key '" + key + IN + prettyOutput();
        String expected = prettyOutput() + " is present, displayed, and enabled to have text " + key + " entered";
        Boolean warning = false;
        try {
            if (!isPresentEnabledInput(action, expected, CANTTYPE)) {
                return;
            }
            if (!is.displayed()) {
                warning = true;
            }
            WebElement webElement = getWebElement();
            webElement.sendKeys(key);
        } catch (Exception e) {
            log.warn(e);
            file.recordAction(action, expected, CANTTYPE + prettyOutput() + ". " + e.getMessage(), Result.FAILURE);
            file.addError();
            return;
        }
        if (warning) {
            file.recordAction(action, expected, TYPTED + key + IN + prettyOutput()
                    + ". <b>THIS ELEMENT WAS NOT DISPLAYED. THIS MIGHT BE AN ISSUE.</b>", Result.WARNING);
        } else {
            file.recordAction(action, expected, TYPTED + key + IN + prettyOutput(), Result.SUCCESS);
        }
    }

    /**
     * Clears text from the element, but only if the element is present,
     * displayed, enabled, and an input. If those conditions are not met, the
     * clear action will be logged, but skipped and the test will continue.
     */
    public void clear() {
        String cantClear = "Unable to clear ";
        String action = "Clearing text in " + prettyOutput();
        String expected = prettyOutput() + " is present, displayed, and enabled to have text cleared";
        try {
            if (!isPresentDisplayedEnabledInput(action, expected, cantClear)) {
                return;
            }
            WebElement webElement = getWebElement();
            webElement.clear();
        } catch (Exception e) {
            log.warn(e);
            file.recordAction(action, expected, cantClear + prettyOutput() + ". " + e.getMessage(), Result.FAILURE);
            file.addError();
            return;
        }
        file.recordAction(action, expected, "Cleared text in " + prettyOutput(), Result.SUCCESS);
    }

    /**
     * Selects the Nth option from the element, starting from 0, but only if the
     * element is present, displayed, enabled, and an input. If those conditions
     * are not met, the select action will be logged, but skipped and the test
     * will continue.
     *
     * @param index
     *            - the select option to be selected - note, row numbering
     *            starts at 0
     */
    public void select(int index) {
        String action = SELECTING + index + " in " + prettyOutput();
        String expected = prettyOutput() + PRESDISEN + index + SELECTED;
        try {
            if (!isPresentDisplayedEnabledSelect(action, expected, CANTSELECT)) {
                return;
            }
            String[] options = get.selectOptions();
            if (index > options.length) {
                file.recordAction(action, expected, "Unable to select the <i>" + index
                        + "</i> option, as there are only <i>" + options.length + "</i> available.", Result.FAILURE);
                file.addError();
                return;
            }
            // do the select
            WebElement webElement = getWebElement();
            Select dropdown = new Select(webElement);
            dropdown.selectByIndex(index);
        } catch (Exception e) {
            log.warn(e);
            file.recordAction(action, expected, CANTSELECT + prettyOutput() + ". " + e.getMessage(), Result.FAILURE);
            file.addError();
            return;
        }
        file.recordAction(action, expected, "Selected option <b>" + index + INN + prettyOutput(), Result.SUCCESS);
    }

    /**
     * Selects the option from the dropdown matching the provided value, but
     * only if the element is present, displayed, enabled, and an input. If
     * those conditions are not met, the select action will be logged, but
     * skipped and the test will continue.
     *
     * @param option
     *            - the select option to be selected
     */
    public void selectOption(String option) {
        String action = SELECTING + option + " in " + prettyOutput();
        String expected = prettyOutput() + PRESDISEN + option + SELECTED;
        try {
            if (!isPresentDisplayedEnabledSelect(action, expected, CANTSELECT)) {
                return;
            }
            // ensure the option exists
            if (!Arrays.asList(get.selectOptions()).contains(option)) {
                file.recordAction(action, expected,
                        CANTSELECT + option + " in " + prettyOutput()
                                + " as that option isn't present. Available options are:<i><br/>" + "&nbsp;&nbsp;&nbsp;"
                                + String.join("<br/>&nbsp;&nbsp;&nbsp;", get.selectOptions()) + "</i>",
                        Result.FAILURE);
                file.addError();
                return;
            }
            // do the select
            WebElement webElement = getWebElement();
            Select dropdown = new Select(webElement);
            dropdown.selectByVisibleText(option);
        } catch (Exception e) {
            log.warn(e);
            file.recordAction(action, expected, CANTSELECT + prettyOutput() + ". " + e.getMessage(), Result.FAILURE);
            file.addError();
            return;
        }
        file.recordAction(action, expected, "Selected <b>" + option + INN + prettyOutput(), Result.SUCCESS);
    }

    /**
     * Selects the value from the dropdown matching the provided value, but only
     * if the element is present, displayed, enabled, and an input. If those
     * conditions are not met, the select action will be logged, but skipped and
     * the test will continue.
     *
     * @param value
     *            - the select value to be selected
     */
    public void selectValue(String value) {
        String action = SELECTING + value + " in " + prettyOutput();
        String expected = prettyOutput() + PRESDISEN + value + SELECTED;
        try {
            if (!isPresentDisplayedEnabledSelect(action, expected, CANTSELECT)) {
                return;
            }
            // ensure the value exists
            if (!Arrays.asList(get.selectValues()).contains(value)) {
                file.recordAction(action, expected,
                        CANTSELECT + value + " in " + prettyOutput()
                                + " as that value isn't present. Available values are:<i><br/>" + "&nbsp;&nbsp;&nbsp;"
                                + String.join("<br/>&nbsp;&nbsp;&nbsp;", get.selectValues()) + "</i>",
                        Result.FAILURE);
                file.addError();
                return;
            }
            // do the select
            WebElement webElement = getWebElement();
            Select dropdown = new Select(webElement);
            dropdown.selectByValue(value);
        } catch (Exception e) {
            log.warn(e);
            file.recordAction(action, expected, CANTSELECT + prettyOutput() + ". " + e.getMessage(), Result.FAILURE);
            file.addError();
            return;
        }
        file.recordAction(action, expected, "Selected <b>" + value + INN + prettyOutput(), Result.SUCCESS);
    }

    /**
     * Generates and logs an error (with a screenshot), stating that the element
     * was unable to me moved to
     * 
     * @param e
     *            - the exception that was thrown
     * @param action
     *            - what is the action occurring
     * @param expected
     *            - what is the expected outcome of said action
     */
    private void cantMove(Exception e, String action, String expected) {
        log.warn(e);
        file.recordAction(action, expected, CANTMOVE + prettyOutput() + ". " + e.getMessage(), Result.FAILURE);
        file.addError();
    }

    /**
     * Determines if the element moved towards is now currently displayed on the
     * screen
     * 
     * @param action
     *            - what is the action occurring
     * @param expected
     *            - what is the expected outcome of said action
     */
    private void isMoved(String action, String expected) {
        if (!is.displayed()) {
            file.recordAction(action, expected, prettyOutput() + " is not displayed within the current viewport",
                    Result.FAILURE);
            file.addError();
            return; // indicates element not on displayed screen
        }
        file.recordAction(action, expected, prettyOutput() + " is displayed within the current viewport",
                Result.SUCCESS);
    }

    /**
     * Scrolls the page to the element, making it displayed on the current
     * viewport, but only if the element is present. If that condition is not
     * met, the move action will be logged, but skipped and the test will
     * continue.
     */
    public void move() {
        String action = "Moving screen to " + prettyOutput();
        String expected = prettyOutput() + " is now displayed within the current viewport";
        try {
            // wait for element to be present
            if (!isPresent(action, expected, CANTMOVE)) {
                return;
            }
            // perform the move action
            WebElement webElement = getWebElement();
            Actions builder = new Actions(driver);
            builder.moveToElement(webElement);
        } catch (Exception e) {
            cantMove(e, action, expected);
            return;
        }
        isMoved(action, expected);
    }

    /**
     * Scrolls the page to the element, leaving X pixels at the top of the
     * viewport above it, making it displayed on the current viewport, but only
     * if the element is present. If that condition is not met, the move action
     * will be logged, but skipped and the test will continue.
     *
     * @param position
     *            - how many pixels above the element to scroll to
     */
    public void move(long position) {
        String action = "Moving screen to " + position + " pixels above " + prettyOutput();
        String expected = prettyOutput() + " is now displayed within the current viewport";
        try {
            // wait for element to be present
            if (!isPresent(action, expected, CANTMOVE)) {
                return;
            }
            // perform the move action
            JavascriptExecutor jse = (JavascriptExecutor) driver;
            WebElement webElement = getWebElement();
            long elementPosition = webElement.getLocation().getY();
            long newPosition = elementPosition - position;
            jse.executeScript("window.scrollBy(0, " + newPosition + ")");
        } catch (Exception e) {
            cantMove(e, action, expected);
            return;
        }
        isMoved(action, expected);
    }

    /**
     * Simulates moving the mouse around while the cursor is pressed. Can be
     * used for drawing on canvases, or swipping on certain elements
     * 
     * @param points
     *            - a list of points to connect. At least one point must be
     *            provided in the list
     */
    public void draw(List<Point<Integer, Integer>> points) {
        if (points.isEmpty()) {
            file.recordAction("Drawing object in " + prettyOutput(), "Drew object in " + prettyOutput(),
                    "Unable to draw in " + prettyOutput() + " as no points were supplied", Result.FAILURE);
            file.addError();
            return;
        }
        StringBuilder pointString = new StringBuilder();
        String prefix = "";
        for (Point<Integer, Integer> point : points) {
            pointString.append(prefix);
            prefix = " to ";
            pointString.append("<i>" + point.getX() + "x" + point.getY() + "</i>");
        }
        String action = "Drawing object from " + pointString.toString() + " in " + prettyOutput();
        String expected = prettyOutput() + " now has object drawn on it from " + pointString.toString();
        // wait for element to be present
        if (!isPresent(action, expected, "Unable to drawn in ")) {
            return;
        }
        WebElement webElement = getWebElement();
        try {
            // do our actions
            Actions builder = new Actions(driver);
            Point<Integer, Integer> firstPoint = points.get(0);
            points.remove(0);
            builder.moveToElement(webElement, firstPoint.getX(), firstPoint.getY()).clickAndHold();
            for (Point<Integer, Integer> point : points) {
                builder.moveByOffset(point.getX(), point.getY());
            }
            Action drawAction = builder.release().build();
            drawAction.perform();
        } catch (Exception e) {
            log.error(e);
            file.recordAction(action, expected, "Unable to draw in " + prettyOutput() + ". " + e.getMessage(),
                    Result.FAILURE);
            file.addError();
            return;
        }
        file.recordAction(action, expected, "Drew object in " + prettyOutput() + getScreenshot(), Result.SUCCESS);
    }

    /**
     * Selects the frame represented by the element, but only if the element is
     * present and displayed. If these conditions are not met, the move action
     * will be logged, but skipped and the test will continue.
     */
    public void selectFrame() {
        String cantSelect = "Unable to focus on frame ";
        String action = "Focusing on frame " + prettyOutput();
        String expected = "Frame " + prettyOutput() + " is present, displayed, and focused";
        try {
            // wait for element to be present
            if (!isPresent(action, expected, cantSelect)) {
                return;
            }
            // wait for element to be displayed
            if (!isDisplayed(action, expected, cantSelect)) {
                return;
            }
            // select the actual frame
            WebElement webElement = getWebElement();
            driver.switchTo().frame(webElement);
        } catch (Exception e) {
            log.warn(e);
            file.recordAction(action, expected, cantSelect + prettyOutput() + ". " + e.getMessage(), Result.FAILURE);
            file.addError();
            return;
        }
        file.recordAction(action, expected, "Focused on frame " + prettyOutput(), Result.SUCCESS);
    }

    /**
     * Captures an image of the element, and returns the html friendly link of
     * it for use in the logging file. If there is a problem capturing the
     * image, an error message is returned instead.
     * 
     * @return
     */
    private String getScreenshot() {
        WebElement webElement = getWebElement();
        String imageLink = "<b><font class='fail'>No Image Preview</font></b>";
        // capture an image of it
        try {
            imageLink = file.captureEntirePageScreenshot();
            File image = new File(file.getDirectory(), imageLink.split("\"")[1]);
            BufferedImage fullImg = ImageIO.read(image);
            // Get the location of element on the page
            org.openqa.selenium.Point point = webElement.getLocation();
            // Get width and height of the element
            int eleWidth = webElement.getSize().getWidth();
            int eleHeight = webElement.getSize().getHeight();
            // Crop the entire page screenshot to get only element screenshot
            BufferedImage eleScreenshot = fullImg.getSubimage(point.getX(), point.getY(), eleWidth, eleHeight);
            ImageIO.write(eleScreenshot, "png", image);
        } catch (IOException e) {
            log.error(e);
        }
        return imageLink;
    }
}<|MERGE_RESOLUTION|>--- conflicted
+++ resolved
@@ -507,22 +507,7 @@
      * @return Element: the full reference to the child element element
      */
     public Element findChild(Element child) {
-<<<<<<< HEAD
         return new Element(child.getDriver(), file, child.getType(), child.getLocator(), child.getMatch(), this);
-=======
-        try {
-            WebElement webElement = getWebElement();
-            WebElement childElement = webElement.findElement(child.defineByElement());
-            JavascriptExecutor js = (JavascriptExecutor) driver;
-            String xPath = (String) js.executeScript(
-                    "gPt=function(c){if(c.id!==''){return'id(\"'+c.id+'\")'}if(c===document.body){return c.tagName}var a=0;var e=c.parentNode.childNodes;for(var b=0;b<e.length;b++){var d=e[b];if(d===c){return gPt(c.parentNode)+'/'+c.tagName+'['+(a+1)+']'}if(d.nodeType===1&&d.tagName===c.tagName){a++}}};return gPt(arguments[0]).toLowerCase();",
-                    childElement);
-            return new Element(driver, file, Locator.XPATH, xPath);
-        } catch (InvalidLocatorTypeException e) {
-            log.warn(e);
-            return null;
-        }
->>>>>>> ae0f72ec
     }
 
     //////////////////////////////////
