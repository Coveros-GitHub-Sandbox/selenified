--- conflicted
+++ resolved
@@ -20,47 +20,24 @@
 
 package com.coveros.selenified.element;
 
-<<<<<<< HEAD
+import com.coveros.selenified.Locator;
+import com.coveros.selenified.OutputFile;
+import com.coveros.selenified.OutputFile.Result;
+import com.coveros.selenified.exceptions.InvalidLocatorTypeException;
+import com.coveros.selenified.utilities.Point;
+import org.openqa.selenium.*;
+import org.openqa.selenium.interactions.Action;
+import org.openqa.selenium.interactions.Actions;
+import org.openqa.selenium.support.ui.Select;
+import org.testng.log4testng.Logger;
+
+import javax.imageio.ImageIO;
 import java.awt.image.BufferedImage;
 import java.io.File;
 import java.io.IOException;
 import java.util.ArrayList;
 import java.util.Arrays;
 import java.util.List;
-
-import javax.imageio.ImageIO;
-
-import org.openqa.selenium.By;
-import org.openqa.selenium.JavascriptExecutor;
-import org.openqa.selenium.Keys;
-import org.openqa.selenium.WebDriver;
-import org.openqa.selenium.WebElement;
-import org.openqa.selenium.interactions.Action;
-=======
-import com.coveros.selenified.Locator;
-import com.coveros.selenified.OutputFile;
-import com.coveros.selenified.OutputFile.Result;
-import com.coveros.selenified.exceptions.InvalidLocatorTypeException;
-import org.openqa.selenium.*;
->>>>>>> 2f529a71
-import org.openqa.selenium.interactions.Actions;
-import org.openqa.selenium.support.ui.Select;
-import org.testng.log4testng.Logger;
-
-<<<<<<< HEAD
-import com.coveros.selenified.OutputFile;
-import com.coveros.selenified.OutputFile.Result;
-import com.coveros.selenified.Locator;
-import com.coveros.selenified.element.Get;
-import com.coveros.selenified.element.Is;
-import com.coveros.selenified.element.WaitFor;
-import com.coveros.selenified.exceptions.InvalidLocatorTypeException;
-import com.coveros.selenified.utilities.Point;
-=======
-import java.util.ArrayList;
-import java.util.Arrays;
-import java.util.List;
->>>>>>> 2f529a71
 
 /**
  * Element an object representative of a web element on a particular page that
@@ -151,19 +128,14 @@
      * information about the element, the locator type, and the actual selector
      * are defined to indicate which element to interact with on the current
      * page
-     * 
-     * @param driver
-     *            - the selenium web driver, the underlying way all actions and
-     *            assertions are controlled
-     * @param file
-     *            - the TestOutput file. This is provided by the
-     *            SeleniumTestBase functionality
-     * @param type
-     *            - the locator type e.g. Locator.id, Locator.xpath
-     * @param locator
-     *            - the locator string e.g. login, //input[@id='login']
-     * @param parent
-     *            - the parent element to the searched for element
+     *
+     * @param driver  - the selenium web driver, the underlying way all actions and
+     *                assertions are controlled
+     * @param file    - the TestOutput file. This is provided by the
+     *                SeleniumTestBase functionality
+     * @param type    - the locator type e.g. Locator.id, Locator.xpath
+     * @param locator - the locator string e.g. login, //input[@id='login']
+     * @param parent  - the parent element to the searched for element
      */
     public Element(WebDriver driver, OutputFile file, Locator type, String locator, Element parent) {
         this.type = type;
@@ -201,22 +173,16 @@
      * information about the element, the locator type, the actual selector, and
      * the element's uniqueness match are defined to indicate which element to
      * interact with on the current page
-     * 
-     * @param driver
-     *            - the selenium web driver, the underlying way all actions and
-     *            assertions are controlled
-     * @param file
-     *            - the TestOutput file. This is provided by the
-     *            SeleniumTestBase functionality
-     * @param type
-     *            - the locator type e.g. Locator.id, Locator.xpath
-     * @param locator
-     *            - the locator string e.g. login, //input[@id='login']
-     * @param match
-     *            - if there are multiple matches of the selector, this is which
-     *            match (starting at 0) to interact with
-     * @param parent
-     *            - the parent element to the searched for element
+     *
+     * @param driver  - the selenium web driver, the underlying way all actions and
+     *                assertions are controlled
+     * @param file    - the TestOutput file. This is provided by the
+     *                SeleniumTestBase functionality
+     * @param type    - the locator type e.g. Locator.id, Locator.xpath
+     * @param locator - the locator string e.g. login, //input[@id='login']
+     * @param match   - if there are multiple matches of the selector, this is which
+     *                match (starting at 0) to interact with
+     * @param parent  - the parent element to the searched for element
      */
     public Element(WebDriver driver, OutputFile file, Locator type, String locator, int match, Element parent) {
         this.type = type;
@@ -1105,10 +1071,9 @@
     /**
      * Simulates moving the mouse around while the cursor is pressed. Can be
      * used for drawing on canvases, or swipping on certain elements
-     * 
-     * @param points
-     *            - a list of points to connect. At least one point must be
-     *            provided in the list
+     *
+     * @param points - a list of points to connect. At least one point must be
+     *               provided in the list
      */
     public void draw(List<Point<Integer, Integer>> points) {
         if (points.isEmpty()) {
@@ -1186,7 +1151,7 @@
      * Captures an image of the element, and returns the html friendly link of
      * it for use in the logging file. If there is a problem capturing the
      * image, an error message is returned instead.
-     * 
+     *
      * @return
      */
     private String getScreenshot() {
