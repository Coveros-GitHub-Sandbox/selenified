/*
 * Copyright 2019 Coveros, Inc.
 *
 * This file is part of Selenified.
 *
 * Selenified is licensed under the Apache License, Version
 * 2.0 (the "License"); you may not use this file except
 * in compliance with the License. You may obtain a copy
 * of the License at
 *
 * http://www.apache.org/licenses/LICENSE-2.0
 *
 * Unless required by applicable law or agreed to in writing,
 * software distributed under the License is distributed on
 * an "AS IS" BASIS, WITHOUT WARRANTIES OR CONDITIONS OF ANY
 * KIND, either express or implied. See the License for the
 * specific language governing permissions and limitations
 * under the License.
 */

package com.coveros.selenified.element;

import com.coveros.selenified.Locator;
import com.coveros.selenified.OutputFile;
import com.coveros.selenified.OutputFile.Success;
import com.coveros.selenified.application.App;
import com.coveros.selenified.utilities.Point;
import org.openqa.selenium.*;
import org.openqa.selenium.interactions.Action;
import org.openqa.selenium.interactions.Actions;
import org.openqa.selenium.support.ui.Select;
import org.testng.log4testng.Logger;

import javax.imageio.ImageIO;
import java.awt.image.BufferedImage;
import java.awt.image.RasterFormatException;
import java.io.File;
import java.io.IOException;
import java.util.Arrays;
import java.util.List;

/**
 * Element an object representative of a web element on a particular page that
 * is under test.
 *
 * Elements should be directly interacted with, with actions performed on them,
 * and assertions make about their current state
 *
 * @author Max Saperstone
 * @version 3.1.0
 * @lastupdate 2/21/2019
 */
public class Element {

    private static final Logger log = Logger.getLogger(Element.class);

    private final Locator type;
    private final String locator;
    private int match = 0;

    // is there a parent element
    private Element parent = null;

    // this will be the name of the file we write all commands out to
    private OutputFile file;

    // what locator actions are available in webdriver
    // this is the driver that will be used for all selenium actions
    private WebDriver driver;

    // the is class to determine if something exists
    private Is is;
    // the wait class to determine if we need to wait for something
    private WaitFor waitFor;
    // the wait class to retrieve information about the element
    private Get get;
    // the is class to determine the state of an element
    private State state;
    // the is class to determine if an element contains something
    private Contains contains;
    // the is class to determine if an element doesn't contain something
    private Excludes excludes;
    // the is class to determine if an element has attributes equal to something
    private Equals equals;
    // the is class to determine if an element has attributes matching to something
    private Matches matches;

    // constants
    private static final String IN = "' in ";
    private static final String INN = "</b> in ";
    private static final String TYPTED = "Typed text '";

    private static final String NOTPRESENT = " as it is not present";
    private static final String NOTDISPLAYED = " as it is not displayed";
    private static final String NOTENABLED = " as it is not enabled";
    private static final String NOTINPUT = " as it is not an input";
    private static final String NOTSELECT = " as it is not a select";

    private static final String CANTTYPE = "Unable to type in ";
    private static final String CANTMOVE = "Unable to move to ";
    private static final String CANTSELECT = "Unable to select ";

    private static final String SELECTING = "Selecting ";
    private static final String SELECTED = " selected";
    private static final String PRESDISEN = " is present, displayed, and enabled to have the value ";

    /**
     * Sets up the element object. Driver, and Output are defined here, which
     * will control actions and all logging and records. Additionally,
     * information about the element, the locator type, and the actual selector
     * are defined to indicate which element to interact with on the current
     * page
     *
     * @param driver  - the selenium web driver, the underlying way all actions and
     *                assertions are controlled
     * @param file    - the TestOutput file. This is provided by the
     *                SeleniumTestBase functionality
     * @param type    - the locator type e.g. Locator.id, Locator.xpath
     * @param locator - the locator string e.g. login, //input[@id='login']
     */
    public Element(WebDriver driver, OutputFile file, Locator type, String locator) {
        this.type = type;
        this.locator = locator;
        init(driver, file);
    }

    /**
     * Sets up the element object. Driver, and Output are defined here, which
     * will control actions and all logging and records. Additionally,
     * information about the element, the locator type, and the actual selector
     * are defined to indicate which element to interact with on the current
     * page
     *
     * @param driver  - the selenium web driver, the underlying way all actions and
     *                assertions are controlled
     * @param file    - the TestOutput file. This is provided by the
     *                SeleniumTestBase functionality
     * @param type    - the locator type e.g. Locator.id, Locator.xpath
     * @param locator - the locator string e.g. login, //input[@id='login']
     * @param parent  - the parent element to the searched for element
     */
    public Element(WebDriver driver, OutputFile file, Locator type, String locator, Element parent) {
        this.type = type;
        this.locator = locator;
        this.parent = parent;
        init(driver, file);
    }

    /**
     * Sets up the element object. Driver, and Output are defined here, which
     * will control actions and all logging and records. Additionally,
     * information about the element, the locator type, the actual selector, and
     * the element's uniqueness match are defined to indicate which element to
     * interact with on the current page
     *
     * @param driver  - the selenium web driver, the underlying way all actions and
     *                assertions are controlled
     * @param file    - the TestOutput file. This is provided by the
     *                SeleniumTestBase functionality
     * @param type    - the locator type e.g. Locator.id, Locator.xpath
     * @param locator - the locator string e.g. login, //input[@id='login']
     * @param match   - if there are multiple matches of the selector, this is which
     *                match (starting at 0) to interact with
     */
    public Element(WebDriver driver, OutputFile file, Locator type, String locator, int match) {
        this.type = type;
        this.locator = locator;
        this.setMatch(match);
        init(driver, file);
    }

    /**
     * Sets up the element object. Driver, and Output are defined here, which
     * will control actions and all logging and records. Additionally,
     * information about the element, the locator type, the actual selector, and
     * the element's uniqueness match are defined to indicate which element to
     * interact with on the current page
     *
     * @param driver  - the selenium web driver, the underlying way all actions and
     *                assertions are controlled
     * @param file    - the TestOutput file. This is provided by the
     *                SeleniumTestBase functionality
     * @param type    - the locator type e.g. Locator.id, Locator.xpath
     * @param locator - the locator string e.g. login, //input[@id='login']
     * @param match   - if there are multiple matches of the selector, this is which
     *                match (starting at 0) to interact with
     * @param parent  - the parent element to the searched for element
     */
    public Element(WebDriver driver, OutputFile file, Locator type, String locator, int match, Element parent) {
        this.type = type;
        this.locator = locator;
        this.setMatch(match);
        this.parent = parent;
        init(driver, file);
    }

    /**
     * A private method to finish setting up each element
     *
     * @param driver - the selenium web driver, the underlying way all actions and
     *               assertions are controlled
     * @param file   - the TestOutput file. This is provided by the
     *               SeleniumTestBase functionality
     */
    private void init(WebDriver driver, OutputFile file) {
        this.driver = driver;
        this.file = file;

        App app = null;
        if ( file != null ) {
            app = file.getApp();
        }

        is = new Is(this);
        waitFor = new WaitFor(this, file);
        get = new Get(app, driver, this);
        state = new State(this, file);
        contains = new Contains(this, file);
        excludes = new Excludes(this, file);
        equals = new Equals(this, file);
        matches = new Matches(this, file);
    }

    /**
     * Indicates the uniqueness match of the element to interact with. By
     * default this is set to 0, meaning the first element matching the locator
     * and selector assumed
     *
     * @param match - if there are multiple matches of the selector, this is which
     *              match (starting at 0) to interact with
     */
    public void setMatch(int match) {
        this.match = match;
    }

    public Element get(int match) {
        setMatch(match);
        return this;
    }

    /**
     * Retrieves the Locator set for this element
     *
     * @return Locator: the locator for the element
     */
    public Locator getType() {
        return type;
    }

    /**
     * Retrieves the selector set for this element
     *
     * @return String: the selector for the element
     */
    public String getLocator() {
        return locator;
    }

    /**
     * Retrieves the uniqueness set for this element
     *
     * @return Integer: the uniqueness match for the element
     */
    public int getMatch() {
        return match;
    }

    /**
     * Retrieves the Selenium driver instance
     *
     * @return WebDriver: access to the driver controlling the browser via
     * webdriver
     */
    public WebDriver getDriver() {
        return driver;
    }

    /**
     * Retrieves a nicely HTML formatted output which identifies the element by
     * locator and selector, which should be used at the beginning of a sentence
     *
     * @return String: text identifying how the element was located
     */
    public String prettyOutputStart() {
        return "Element with <i>" + type.toString() + "</i> of <i>" + locator + "</i>";
    }

    /**
     * Retrieves a nicely HTML formatted output which identifies the element by
     * locator and selector, which can be used anywhere in a sentence
     *
     * @return String: text identifying how the element was located
     */
    public String prettyOutputLowercase() {
        String output = prettyOutputStart();
        return Character.toLowerCase(output.charAt(0)) + output.substring(1);
    }

    /**
     * Retrieves a nicely HTML formatted output which identifies the element by
     * locator and selector, framed with spaces, which can be used anywhere in a
     * sentence
     *
     * @return String: text identifying how the element was located
     */
    public String prettyOutput() {
        return " " + prettyOutputLowercase() + " ";
    }

    /**
     * Retrieves a nicely HTML formatted output which identifies the element by
     * locator and selector, which should be used to end a sentence
     *
     * @return String: text identifying how the element was located
     */
    public String prettyOutputEnd() {
        return prettyOutputLowercase() + ".";
    }

    ///////////////////////////////////////////////////////
    // instantiating our additional action classes for further use
    ///////////////////////////////////////////////////////

    /**
     * Retrieves information about a particular element. A boolean is always
     * returning, indicating if an object is present or not
     */
    public Is is() {
        return is;
    }

    /**
     * Performs dyanamic waits on a particular element, until a particular
     * condition is met. Nothing is ever returned. The default wait is 5
     * seconds, but can be overridden. If the condition is not met in the
     * allotted time, still nothing is returned, but an error is logged
     */
    public WaitFor waitFor() {
        return waitFor;
    }

    /**
     * Retrieves information about a particular element. If an object isn't
     * present, null will be returned
     */
    public Get get() {
        return get;
    }

    /**
     * Verifies that the element has a particular state associated to it. These
     * asserts are custom to the framework, and in addition to providing easy
     * object oriented capabilities, they take screenshots with each
     * verification to provide additional traceability, and assist in
     * troubleshooting and debugging failing tests.
     */
    public State assertState() {
        return state;
    }

    /**
     * Verifies that the element has a particular value contained within it.
     * These asserts are custom to the framework, and in addition to providing
     * easy object oriented capabilities, they take screenshots with each
     * verification to provide additional traceability, and assist in
     * troubleshooting and debugging failing tests.
     */
    public Contains assertContains() {
        return contains;
    }

    /**
     * Verifies that the element doesn't have a particular value contained
     * within it. These asserts are custom to the framework, and in addition to
     * providing easy object oriented capabilities, they take screenshots with
     * each verification to provide additional traceability, and assist in
     * troubleshooting and debugging failing tests.
     */
    public Excludes assertExcludes() {
        return excludes;
    }

    /**
     * Verifies that the element has a particular value associated with it.
     * These asserts are custom to the framework, and in addition to providing
     * easy object oriented capabilities, they take screenshots with each
     * verification to provide additional traceability, and assist in
     * troubleshooting and debugging failing tests.
     */
    public Equals assertEquals() {
        return equals;
    }

    /**
     * Verifies that the element has a particular value pattern associated with it.
     * These asserts are custom to the framework, and in addition to providing
     * easy object oriented capabilities, they take screenshots with each
     * verification to provide additional traceability, and assist in
     * troubleshooting and debugging failing tests.
     */
    public Matches assertMatches() {
        return matches;
    }

    //////////////////////////////////////////////////////
    // setup element values
    //////////////////////////////////////////////////////

    /**
     * Determines Selenium's 'By' object using Webdriver
     *
     * @return By: the Selenium object
     */
    By defineByElement() {
        // consider adding strengthening
        By byElement = null;
        switch (type) { // determine which locator type we are interested in
            case XPATH:
                byElement = By.xpath(locator);
                break;
            case ID:
                byElement = By.id(locator);
                break;
            case NAME:
                byElement = By.name(locator);
                break;
            case CLASSNAME:
                byElement = By.className(locator);
                break;
            case CSS:
                byElement = By.cssSelector(locator);
                break;
            case LINKTEXT:
                byElement = By.linkText(locator);
                break;
            case PARTIALLINKTEXT:
                byElement = By.partialLinkText(locator);
                break;
            case TAGNAME:
                byElement = By.tagName(locator);
                break;
        }
        return byElement;
    }

    /**
     * Retrieves the identified matching web element using Webdriver. Use this
     * sparingly, only when the action you want to perform on the element isn't
     * available, as commands from it won't be checked, logged, caught, or
     * screenshotted.
     *
     * @return WebElement: the element object, and all associated values with it
     */
    public WebElement getWebElement() {
        List<WebElement> elements = getWebElements();
        if (elements.size() > match) {
            return elements.get(match);
        }
        if (parent != null) {
            return parent.getWebElement().findElement(defineByElement());
        }
        return driver.findElement(defineByElement());
    }

    /**
     * Retrieves all matching web elements using Webdriver. Use this sparingly,
     * only when the action you want to perform on the element isn't available,
     * as commands from it won't be checked, logged, caught, or screenshotted.
     *
     * @return List: a list of WebElement objects, and all associated values
     * with them
     */
    public List<WebElement> getWebElements() {
        if (parent != null) {
            return parent.getWebElement().findElements(defineByElement());
        }
        return driver.findElements(defineByElement());
    }

    /**
     * Searches for a child element within the element, and creates and returns
     * this new child element
     *
     * @param child - the child element to search for within the element
     * @return Element: the full reference to the child element element
     */
    public Element findChild(Element child) {
        return new Element(child.getDriver(), file, child.getType(), child.getLocator(), child.getMatch(), this);
    }

    //////////////////////////////////
    // override the SE actions
    //////////////////////////////////

    /**
     * Determines if the element is present. If it isn't, it'll wait up to the
     * default time (5 seconds) for the element to be present
     *
     * @param action   - what action is occurring
     * @param expected - what is the expected result
     * @param extra    - what actually is occurring
     * @return Boolean: is the element present?
     */
    private boolean isNotPresent(String action, String expected, String extra) {
        // wait for element to be present
        if (!is.present()) {
            waitFor.present();
        }
        if (!is.present()) {
<<<<<<< HEAD
            file.recordStep(action, expected, extra + prettyOutput() + NOTPRESENT, Result.FAILURE);
=======
            file.recordAction(action, expected, extra + prettyOutput() + NOTPRESENT, Success.FAIL);
>>>>>>> 2a93c06c
            // indicates element not present
            return true;
        }
        return false;
    }

    /**
     * Determines if the element is displayed. If it isn't, it'll wait up to the
     * default time (5 seconds) for the element to be displayed
     *
     * @param action   - what action is occurring
     * @param expected - what is the expected result
     * @param extra    - what actually is occurring
     * @return Boolean: is the element displayed?
     */
    private boolean isNotDisplayed(String action, String expected, String extra) {
        // wait for element to be displayed
        if (!is.displayed()) {
            waitFor.displayed();
        }
        if (!is.displayed()) {
<<<<<<< HEAD
            file.recordStep(action, expected, extra + prettyOutput() + NOTDISPLAYED, Result.FAILURE);
=======
            file.recordAction(action, expected, extra + prettyOutput() + NOTDISPLAYED, Success.FAIL);
>>>>>>> 2a93c06c
            // indicates element not displayed
            return true;
        }
        return false;
    }

    /**
     * Determines if the element is displayed. If it isn't, it'll wait up to the
     * default time (5 seconds) for the element to be displayed
     *
     * @param action   - what action is occurring
     * @param expected - what is the expected result
     * @param extra    - what actually is occurring
     * @return Boolean: is the element enabled?
     */
    private boolean isNotEnabled(String action, String expected, String extra) {
        // wait for element to be displayed
        if (!is.enabled()) {
            waitFor.enabled();
        }
        if (!is.enabled()) {
<<<<<<< HEAD
            file.recordStep(action, expected, extra + prettyOutput() + NOTENABLED, Result.FAILURE);
=======
            file.recordAction(action, expected, extra + prettyOutput() + NOTENABLED, Success.FAIL);
>>>>>>> 2a93c06c
            // indicates element not enabled
            return true;
        }
        return false;
    }

    /**
     * Determines if the element is an input.
     *
     * @param action   - what action is occurring
     * @param expected - what is the expected result
     * @param extra    - what actually is occurring
     * @return Boolean: is the element enabled?
     */
    private boolean isNotInput(String action, String expected, String extra) {
        // wait for element to be displayed
        if (!is.input()) {
<<<<<<< HEAD
            file.recordStep(action, expected, extra + prettyOutput() + NOTINPUT, Result.FAILURE);
=======
            file.recordAction(action, expected, extra + prettyOutput() + NOTINPUT, Success.FAIL);
>>>>>>> 2a93c06c
            file.addError();
            // indicates element not an input
            return true;
        }
        return false;
    }

    /**
     * Determines if the element is a select.
     *
     * @param action   - what action is occurring
     * @param expected - what is the expected result
     * @return Boolean: is the element enabled?
     */
    private boolean isSelect(String action, String expected) {
        // wait for element to be displayed
        if (!is.select()) {
<<<<<<< HEAD
            file.recordStep(action, expected, Element.CANTSELECT + prettyOutput() + NOTSELECT, Result.FAILURE);
=======
            file.recordAction(action, expected, Element.CANTSELECT + prettyOutput() + NOTSELECT, Success.FAIL);
>>>>>>> 2a93c06c
            file.addError();
            // indicates element not an input
            return false;
        }
        return true;
    }

    /**
     * Determines if something is present, displayed, and enabled. This returns
     * true if all three are true, otherwise, it returns false
     *
     * @param action   - what action is occurring
     * @param expected - what is the expected result
     * @param extra    - what actually is occurring
     * @return Boolean: is the element present, displayed, and enabled?
     */
    private boolean isNotPresentDisplayedEnabled(String action, String expected, String extra) {
        // wait for element to be present
        if (isNotPresent(action, expected, extra)) {
            return true;
        }
        // wait for element to be displayed
        if (isNotDisplayed(action, expected, extra)) {
            return true;
        }
        // wait for element to be enabled
        return isNotEnabled(action, expected, extra);
    }

    /**
     * Determines if something is present, enabled, and an input. This returns
     * true if all three are true, otherwise, it returns false
     *
     * @param action   - what action is occurring
     * @param expected - what is the expected result
     * @return Boolean: is the element present, enabled, and an input?
     */
    private boolean isNotPresentEnabledInput(String action, String expected) {
        // wait for element to be present
        if (isNotPresent(action, expected, Element.CANTTYPE)) {
            return true;
        }
        // wait for element to be enabled
        return isNotEnabled(action, expected, Element.CANTTYPE) || isNotInput(action, expected, Element.CANTTYPE);
    }

    /**
     * Determines if something is present, displayed, enabled, and an input.
     * This returns true if all four are true, otherwise, it returns false
     *
     * @param action   - what action is occurring
     * @param expected - what is the expected result
     * @param extra    - what actually is occurring
     * @return Boolean: is the element present, displayed, enabled, and an
     * input?
     */
    private boolean isNotPresentDisplayedEnabledInput(String action, String expected, String extra) {
        // wait for element to be present
        if (isNotPresent(action, expected, extra)) {
            return true;
        }
        // wait for element to be displayed
        if (isNotDisplayed(action, expected, extra)) {
            return true;
        }
        // wait for element to be enabled
        return isNotEnabled(action, expected, extra) || isNotInput(action, expected, extra);
    }

    /**
     * Determines if something is present, displayed, enabled, and a select.
     * This returns true if all four are true, otherwise, it returns false
     *
     * @param action   - what action is occurring
     * @param expected - what is the expected result
     * @return Boolean: is the element present, displayed, enabled, and an
     * input?
     */
    private boolean isNotPresentDisplayedEnabledSelect(String action, String expected) {
        // wait for element to be present
        if (isNotPresent(action, expected, Element.CANTSELECT)) {
            return true;
        }
        // wait for element to be displayed
        if (isNotDisplayed(action, expected, Element.CANTSELECT)) {
            return true;
        }
        // wait for element to be enabled
        return isNotEnabled(action, expected, Element.CANTSELECT) || !isSelect(action, expected);
    }

    // ///////////////////////////////////
    // basic actions functionality
    // ///////////////////////////////////

    /**
     * Clicks on the element, but only if the element is present, displayed and
     * enabled. If those conditions are not met, the click action will be
     * logged, but skipped and the test will continue.
     */
    public void click() {
        String cantClick = "Unable to click ";
        String action = "Clicking " + prettyOutput();
        String expected = prettyOutput() + " is present, displayed, and enabled to be clicked";
        try {
            if (isNotPresentDisplayedEnabled(action, expected, cantClick)) {
                return;
            }
            WebElement webElement = getWebElement();
            webElement.click();
        } catch (Exception e) {
<<<<<<< HEAD
            file.recordStep(action, expected, cantClick + prettyOutput() + ". " + e.getMessage(), Result.FAILURE);
=======
            file.recordAction(action, expected, cantClick + prettyOutput() + ". " + e.getMessage(), Success.FAIL);
>>>>>>> 2a93c06c
            file.addError();
            log.warn(e);
            return;
        }
<<<<<<< HEAD
        file.recordStep(action, expected, "Clicked " + prettyOutputEnd(), Result.SUCCESS);
=======
        file.recordAction(action, expected, "Clicked " + prettyOutputEnd(), Success.PASS);
>>>>>>> 2a93c06c
    }

    /**
     * Submits the element, but only if the element is present, displayed and
     * enabled. If those conditions are not met, the submit action will be
     * logged, but skipped and the test will continue.
     */
    public void submit() {
        String cantSubmit = "Unable to submit ";
        String action = "Submitting " + prettyOutput();
        String expected = prettyOutput() + " is present, displayed, and enabled to be submitted    ";
        try {
            if (isNotPresentDisplayedEnabled(action, expected, cantSubmit)) {
                return;
            }
            WebElement webElement = getWebElement();
            webElement.submit();
        } catch (Exception e) {
<<<<<<< HEAD
            file.recordStep(action, expected, cantSubmit + prettyOutput() + ". " + e.getMessage(), Result.FAILURE);
=======
            file.recordAction(action, expected, cantSubmit + prettyOutput() + ". " + e.getMessage(), Success.FAIL);
>>>>>>> 2a93c06c
            file.addError();
            log.warn(e);
            return;
        }
<<<<<<< HEAD
        file.recordStep(action, expected, "Submitted " + prettyOutputEnd(), Result.SUCCESS);
=======
        file.recordAction(action, expected, "Submitted " + prettyOutputEnd(), Success.PASS);
>>>>>>> 2a93c06c
    }

    /**
     * Hovers over the element, but only if the element is present and
     * displayed. If those conditions are not met, the hover action will be
     * logged, but skipped and the test will continue.
     */
    public void hover() {
        String cantHover = "Unable to hover over ";
        String action = "Hovering over " + prettyOutput();
        String expected = prettyOutput() + " is present, and displayed to be hovered over";
        try {
            // wait for element to be present
            if (isNotPresent(action, expected, cantHover)) {
                return;
            }
            // wait for element to be displayed
            if (isNotDisplayed(action, expected, cantHover)) {
                return;
            }
            Actions selAction = new Actions(driver);
            WebElement webElement = getWebElement();
            selAction.moveToElement(webElement).perform();
        } catch (Exception e) {
            log.warn(e);
<<<<<<< HEAD
            file.recordStep(action, expected, cantHover + prettyOutput() + ". " + e.getMessage(), Result.FAILURE);
            file.addError();
            return;
        }
        file.recordStep(action, expected, "Hovered over " + prettyOutputEnd(), Result.SUCCESS);
=======
            file.recordAction(action, expected, cantHover + prettyOutput() + ". " + e.getMessage(), Success.FAIL);
            file.addError();
            return;
        }
        file.recordAction(action, expected, "Hovered over " + prettyOutputEnd(), Success.PASS);
>>>>>>> 2a93c06c
    }

    /**
     * Focuses on the element, but only if the element
     * is present, displayed, enabled, and an input. If those conditions are not
     * met, the focus action will be logged, but skipped and the test will
     * continue.
     */
    public void focus() {
        String cantFocus = "Unable to focus on ";
        String action = "Focusing on " + prettyOutput();
        String expected = prettyOutput() + " is present, displayed, and enabled to be focused";
        try {
            if (isNotPresentDisplayedEnabledInput(action, expected, cantFocus)) {
                return;
            }
            WebElement webElement = getWebElement();
            new Actions(driver).moveToElement(webElement).perform();
        } catch (Exception e) {
            log.warn(e);
<<<<<<< HEAD
            file.recordStep(action, expected, cantFocus + prettyOutput() + ". " + e.getMessage(), Result.FAILURE);
            file.addError();
            return;
        }
        file.recordStep(action, expected, "Focused on " + prettyOutputEnd(),
                Result.SUCCESS);
=======
            file.recordAction(action, expected, cantFocus + prettyOutput() + ". " + e.getMessage(), Success.FAIL);
            file.addError();
            return;
        }
        file.recordAction(action, expected, "Focused on " + prettyOutputEnd(),
                Success.PASS);
>>>>>>> 2a93c06c
    }

    /**
     * Blurs (focuses and then unfocuses) the element, but only if the element
     * is present, displayed, enabled, and an input. If those conditions are not
     * met, the blur action will be logged, but skipped and the test will
     * continue.
     */
    public void blur() {
        String cantFocus = "Unable to focus on ";
        String action = "Focusing, then unfocusing (blurring) on " + prettyOutput();
        String expected = prettyOutput() + " is present, displayed, and enabled to be blurred";
        try {
            if (isNotPresentDisplayedEnabledInput(action, expected, cantFocus)) {
                return;
            }
            WebElement webElement = getWebElement();
            webElement.sendKeys(Keys.TAB);
        } catch (Exception e) {
            log.warn(e);
<<<<<<< HEAD
            file.recordStep(action, expected, cantFocus + prettyOutput() + ". " + e.getMessage(), Result.FAILURE);
            file.addError();
            return;
        }
        file.recordStep(action, expected, "Focused, then unfocused (blurred) on " + prettyOutputEnd(),
                Result.SUCCESS);
=======
            file.recordAction(action, expected, cantFocus + prettyOutput() + ". " + e.getMessage(), Success.FAIL);
            file.addError();
            return;
        }
        file.recordAction(action, expected, "Focused, then unfocused (blurred) on " + prettyOutputEnd(),
                Success.PASS);
>>>>>>> 2a93c06c
    }

    /**
     * Type the supplied text into the element, but only if the element is
     * present, enabled, and an input. If those conditions are not met, the type
     * action will be logged, but skipped and the test will continue. If the
     * element is not displayed, a warning will be written in the log, to
     * indicate this is not a normal action as could be performed by the user.
     *
     * @param text - the text to be typed in
     */
    public void type(String text) {
        String action = "Typing text '" + text + IN + prettyOutput();
        String expected = prettyOutput() + " is present, displayed, and enabled to have text " + text + " typed in";
        boolean warning = false;
        try {
            if (isNotPresentEnabledInput(action, expected)) {
                return;
            }
            if (!is.displayed()) {
                warning = true;
            }
            WebElement webElement = getWebElement();
            webElement.sendKeys(text);
        } catch (Exception e) {
            log.warn(e);
<<<<<<< HEAD
            file.recordStep(action, expected, CANTTYPE + prettyOutput() + ". " + e.getMessage(), Result.FAILURE);
=======
            file.recordAction(action, expected, CANTTYPE + prettyOutput() + ". " + e.getMessage(), Success.FAIL);
>>>>>>> 2a93c06c
            file.addError();
            return;
        }
        if (warning) {
<<<<<<< HEAD
            file.recordStep(action, expected, TYPTED + text + IN + prettyOutput() +
                    ". <b>THIS ELEMENT WAS NOT DISPLAYED. THIS MIGHT BE AN ISSUE.</b>", Result.WARNING);
        } else {
            file.recordStep(action, expected, TYPTED + text + IN + prettyOutputEnd(), Result.SUCCESS);
=======
            file.recordAction(action, expected, TYPTED + text + IN + prettyOutput() +
                    ". <b>THIS ELEMENT WAS NOT DISPLAYED. THIS MIGHT BE AN ISSUE.</b>", Success.CHECK);
        } else {
            file.recordAction(action, expected, TYPTED + text + IN + prettyOutputEnd(), Success.PASS);
>>>>>>> 2a93c06c
        }
    }

    /**
     * Type the supplied key into the element, but only if the element is
     * present, enabled, and an input. If those conditions are not met, the type
     * action will be logged, but skipped and the test will continue. If the
     * element is not displayed, a warning will be written in the log, to
     * indicate this is not a normal action as could be performed by the user.
     *
     * @param key - the key to be pressed
     */
    public void type(Keys key) {
        String action = "Typing key '" + key + IN + prettyOutput();
        String expected = prettyOutput() + " is present, displayed, and enabled to have text " + key + " entered";
        boolean warning = false;
        try {
            if (isNotPresentEnabledInput(action, expected)) {
                return;
            }
            if (!is.displayed()) {
                warning = true;
            }
            WebElement webElement = getWebElement();
            webElement.sendKeys(key);
        } catch (Exception e) {
            log.warn(e);
<<<<<<< HEAD
            file.recordStep(action, expected, CANTTYPE + prettyOutput() + ". " + e.getMessage(), Result.FAILURE);
=======
            file.recordAction(action, expected, CANTTYPE + prettyOutput() + ". " + e.getMessage(), Success.FAIL);
>>>>>>> 2a93c06c
            file.addError();
            return;
        }
        if (warning) {
<<<<<<< HEAD
            file.recordStep(action, expected, TYPTED + key + IN + prettyOutput() +
                    ". <b>THIS ELEMENT WAS NOT DISPLAYED. THIS MIGHT BE AN ISSUE.</b>", Result.WARNING);
        } else {
            file.recordStep(action, expected, TYPTED + key + IN + prettyOutputEnd(), Result.SUCCESS);
=======
            file.recordAction(action, expected, TYPTED + key + IN + prettyOutput() +
                    ". <b>THIS ELEMENT WAS NOT DISPLAYED. THIS MIGHT BE AN ISSUE.</b>", Success.CHECK);
        } else {
            file.recordAction(action, expected, TYPTED + key + IN + prettyOutputEnd(), Success.PASS);
>>>>>>> 2a93c06c
        }
    }

    /**
     * Clears text from the element, but only if the element is present,
     * displayed, enabled, and an input. If those conditions are not met, the
     * clear action will be logged, but skipped and the test will continue.
     */
    public void clear() {
        String cantClear = "Unable to clear ";
        String action = "Clearing text in " + prettyOutput();
        String expected = prettyOutput() + " is present, displayed, and enabled to have text cleared";
        try {
            if (isNotPresentDisplayedEnabledInput(action, expected, cantClear)) {
                return;
            }
            WebElement webElement = getWebElement();
            webElement.clear();
        } catch (Exception e) {
            log.warn(e);
<<<<<<< HEAD
            file.recordStep(action, expected, cantClear + prettyOutput() + ". " + e.getMessage(), Result.FAILURE);
            file.addError();
            return;
        }
        file.recordStep(action, expected, "Cleared text in " + prettyOutputEnd(), Result.SUCCESS);
=======
            file.recordAction(action, expected, cantClear + prettyOutput() + ". " + e.getMessage(), Success.FAIL);
            file.addError();
            return;
        }
        file.recordAction(action, expected, "Cleared text in " + prettyOutputEnd(), Success.PASS);
>>>>>>> 2a93c06c
    }

    /**
     * Selects the Nth option from the element, starting from 0, but only if the
     * element is present, displayed, enabled, and an input. If those conditions
     * are not met, the select action will be logged, but skipped and the test
     * will continue.
     *
     * @param index - the select option to be selected - note, row numbering
     *              starts at 0
     */
    public void select(int index) {
        String action = SELECTING + index + " in " + prettyOutput();
        String expected = prettyOutput() + PRESDISEN + index + SELECTED;
        try {
            if (isNotPresentDisplayedEnabledSelect(action, expected)) {
                return;
            }
            String[] options = get.selectOptions();
            if (index > options.length) {
                file.recordStep(action, expected,
                        "Unable to select the <i>" + index + "</i> option, as there are only <i>" + options.length +
                                "</i> available.", Success.FAIL);
                file.addError();
                return;
            }
            // do the select
            WebElement webElement = getWebElement();
            Select dropdown = new Select(webElement);
            dropdown.selectByIndex(index);
        } catch (Exception e) {
            log.warn(e);
<<<<<<< HEAD
            file.recordStep(action, expected, CANTSELECT + prettyOutput() + ". " + e.getMessage(), Result.FAILURE);
            file.addError();
            return;
        }
        file.recordStep(action, expected, "Selected option <b>" + index + INN + prettyOutputEnd(), Result.SUCCESS);
=======
            file.recordAction(action, expected, CANTSELECT + prettyOutput() + ". " + e.getMessage(), Success.FAIL);
            file.addError();
            return;
        }
        file.recordAction(action, expected, "Selected option <b>" + index + INN + prettyOutputEnd(), Success.PASS);
>>>>>>> 2a93c06c
    }

    /**
     * Selects the option from the dropdown matching the provided value, but
     * only if the element is present, displayed, enabled, and an input. If
     * those conditions are not met, the select action will be logged, but
     * skipped and the test will continue.
     *
     * @param option - the select option to be selected
     */
    public void selectOption(String option) {
        String action = SELECTING + option + " in " + prettyOutput();
        String expected = prettyOutput() + PRESDISEN + option + SELECTED;
        try {
            if (isNotPresentDisplayedEnabledSelect(action, expected)) {
                return;
            }
            // ensure the option exists
            if (!Arrays.asList(get.selectOptions()).contains(option)) {
                file.recordStep(action, expected, CANTSELECT + option + " in " + prettyOutput() +
                        " as that option isn't present. Available options are:<i><br/>&nbsp;&nbsp;&nbsp;" +
                        String.join("<br/>&nbsp;&nbsp;&nbsp;", get.selectOptions()) + "</i>", Success.FAIL);
                file.addError();
                return;
            }
            // do the select
            WebElement webElement = getWebElement();
            Select dropdown = new Select(webElement);
            dropdown.selectByVisibleText(option);
        } catch (Exception e) {
            log.warn(e);
<<<<<<< HEAD
            file.recordStep(action, expected, CANTSELECT + prettyOutput() + ". " + e.getMessage(), Result.FAILURE);
            file.addError();
            return;
        }
        file.recordStep(action, expected, "Selected <b>" + option + INN + prettyOutputEnd(), Result.SUCCESS);
=======
            file.recordAction(action, expected, CANTSELECT + prettyOutput() + ". " + e.getMessage(), Success.FAIL);
            file.addError();
            return;
        }
        file.recordAction(action, expected, "Selected <b>" + option + INN + prettyOutputEnd(), Success.PASS);
>>>>>>> 2a93c06c
    }

    /**
     * Selects the value from the dropdown matching the provided value, but only
     * if the element is present, displayed, enabled, and an input. If those
     * conditions are not met, the select action will be logged, but skipped and
     * the test will continue.
     *
     * @param value - the select value to be selected
     */
    public void selectValue(String value) {
        String action = SELECTING + value + " in " + prettyOutput();
        String expected = prettyOutput() + PRESDISEN + value + SELECTED;
        try {
            if (isNotPresentDisplayedEnabledSelect(action, expected)) {
                return;
            }
            // ensure the value exists
            if (!Arrays.asList(get.selectValues()).contains(value)) {
                file.recordStep(action, expected, CANTSELECT + value + " in " + prettyOutput() +
                        " as that value isn't present. Available values are:<i><br/>&nbsp;&nbsp;&nbsp;" +
                        String.join("<br/>&nbsp;&nbsp;&nbsp;", get.selectValues()) + "</i>", Success.FAIL);
                file.addError();
                return;
            }
            // do the select
            WebElement webElement = getWebElement();
            Select dropdown = new Select(webElement);
            dropdown.selectByValue(value);
        } catch (Exception e) {
            log.warn(e);
<<<<<<< HEAD
            file.recordStep(action, expected, CANTSELECT + prettyOutput() + ". " + e.getMessage(), Result.FAILURE);
            file.addError();
            return;
        }
        file.recordStep(action, expected, "Selected <b>" + value + INN + prettyOutputEnd(), Result.SUCCESS);
=======
            file.recordAction(action, expected, CANTSELECT + prettyOutput() + ". " + e.getMessage(), Success.FAIL);
            file.addError();
            return;
        }
        file.recordAction(action, expected, "Selected <b>" + value + INN + prettyOutputEnd(), Success.PASS);
>>>>>>> 2a93c06c
    }

    /**
     * Generates and logs an error (with a screenshot), stating that the element
     * was unable to me moved to
     *
     * @param e        - the exception that was thrown
     * @param action   - what is the action occurring
     * @param expected - what is the expected outcome of said action
     */
    private void cantMove(Exception e, String action, String expected) {
        log.warn(e);
<<<<<<< HEAD
        file.recordStep(action, expected, CANTMOVE + prettyOutput() + ". " + e.getMessage(), Result.FAILURE);
=======
        file.recordAction(action, expected, CANTMOVE + prettyOutput() + ". " + e.getMessage(), Success.FAIL);
>>>>>>> 2a93c06c
        file.addError();
    }

    /**
     * Determines if the element moved towards is now currently displayed on the
     * screen
     *
     * @param action   - what is the action occurring
     * @param expected - what is the expected outcome of said action
     */
    private void isMoved(String action, String expected) {
        if (!is.displayed()) {
<<<<<<< HEAD
            file.recordStep(action, expected, prettyOutputStart() + " is not displayed within the current viewport",
                    Result.FAILURE);
            file.addError();
            return; // indicates element not on displayed screen
        }
        file.recordStep(action, expected, prettyOutputStart() + " is displayed within the current viewport",
                Result.SUCCESS);
=======
            file.recordAction(action, expected, prettyOutputStart() + " is not displayed within the current viewport",
                    Success.FAIL);
            file.addError();
            return; // indicates element not on displayed screen
        }
        file.recordAction(action, expected, prettyOutputStart() + " is displayed within the current viewport",
                Success.PASS);
>>>>>>> 2a93c06c
    }

    /**
     * Scrolls the page to the element, making it displayed on the current
     * viewport, but only if the element is present. If that condition is not
     * met, the move action will be logged, but skipped and the test will
     * continue.
     */
    public void move() {
        String action = "Moving screen to " + prettyOutput();
        String expected = prettyOutput() + " is now displayed within the current viewport";
        try {
            // wait for element to be present
            if (isNotPresent(action, expected, CANTMOVE)) {
                return;
            }
            // perform the move action
            WebElement webElement = getWebElement();
            Actions builder = new Actions(driver);
            builder.moveToElement(webElement);
        } catch (Exception e) {
            cantMove(e, action, expected);
            return;
        }
        isMoved(action, expected);
    }

    /**
     * Scrolls the page to the element, leaving X pixels at the top of the
     * viewport above it, making it displayed on the current viewport, but only
     * if the element is present. If that condition is not met, the move action
     * will be logged, but skipped and the test will continue.
     *
     * @param position - how many pixels above the element to scroll to
     */
    public void move(long position) {
        String action = "Moving screen to " + position + " pixels above " + prettyOutput();
        String expected = prettyOutput() + " is now displayed within the current viewport";
        try {
            // wait for element to be present
            if (isNotPresent(action, expected, CANTMOVE)) {
                return;
            }
            // perform the move action
            JavascriptExecutor jse = (JavascriptExecutor) driver;
            WebElement webElement = getWebElement();
            long elementPosition = webElement.getLocation().getY();
            long newPosition = elementPosition - position;
            jse.executeScript("window.scrollBy(0, " + newPosition + ")");
        } catch (Exception e) {
            cantMove(e, action, expected);
            return;
        }
        isMoved(action, expected);
    }

    /**
     * Simulates moving the mouse around while the cursor is pressed. Can be
     * used for drawing on canvases, or swipping on certain elements. Note, this is not supported in HTMLUNIT
     *
     * @param points - a list of points to connect. At least one point must be
     *               provided in the list
     */
    public void draw(List<Point<Integer, Integer>> points) {
        if (points.isEmpty()) {
<<<<<<< HEAD
            file.recordStep("Drawing object in " + prettyOutput(), "Drew object in " + prettyOutput(),
                    "Unable to draw in " + prettyOutput() + " as no points were supplied", Result.FAILURE);
=======
            file.recordAction("Drawing object in " + prettyOutput(), "Drew object in " + prettyOutput(),
                    "Unable to draw in " + prettyOutput() + " as no points were supplied", Success.FAIL);
>>>>>>> 2a93c06c
            file.addError();
            return;
        }
        StringBuilder pointString = new StringBuilder();
        String prefix = "";
        for (Point<Integer, Integer> point : points) {
            pointString.append(prefix);
            prefix = " to ";
            pointString.append("<i>").append(point.getX()).append("x").append(point.getY()).append("</i>");
        }
        String action = "Drawing object from " + pointString.toString() + " in " + prettyOutput();
        String expected = prettyOutput() + " now has object drawn on it from " + pointString.toString();
        try {
            // wait for element to be present, displayed, and enabled
            if (isNotPresentDisplayedEnabled(action, expected, "Unable to drawn in ")) {
                return;
            }
            WebElement webElement = getWebElement();
            // do our actions
            Actions builder = new Actions(driver);
            Point<Integer, Integer> firstPoint = points.get(0);
            points.remove(0);
            builder.moveToElement(webElement, firstPoint.getX(), firstPoint.getY()).clickAndHold();
            for (Point<Integer, Integer> point : points) {
                builder.moveByOffset(point.getX(), point.getY());
            }
            Action drawAction = builder.release().build();
            drawAction.perform();
        } catch (Exception e) {
            log.error(e);
<<<<<<< HEAD
            file.recordStep(action, expected, "Unable to draw in " + prettyOutput() + ". " + e.getMessage(),
                    Result.FAILURE);
            file.addError();
            return;
        }
        file.recordStep(action, expected, "Drew object in " + prettyOutput() + getScreenshot(), Result.SUCCESS);
=======
            file.recordAction(action, expected, "Unable to draw in " + prettyOutput() + ". " + e.getMessage(),
                    Success.FAIL);
            file.addError();
            return;
        }
        file.recordAction(action, expected, "Drew object in " + prettyOutput() + getScreenshot(), Success.PASS);
>>>>>>> 2a93c06c
    }

    /**
     * Selects the frame represented by the element, but only if the element is
     * present and displayed. If these conditions are not met, the move action
     * will be logged, but skipped and the test will continue.
     */
    public void selectFrame() {
        String cantSelect = "Unable to focus on frame ";
        String action = "Focusing on frame " + prettyOutput();
        String expected = "Frame " + prettyOutput() + " is present, displayed, and focused";
        try {
            // wait for element to be present
            if (isNotPresent(action, expected, cantSelect)) {
                return;
            }
            // wait for element to be displayed
            if (isNotDisplayed(action, expected, cantSelect)) {
                return;
            }
            // select the actual frame
            WebElement webElement = getWebElement();
            driver.switchTo().frame(webElement);
        } catch (Exception e) {
            log.warn(e);
<<<<<<< HEAD
            file.recordStep(action, expected, cantSelect + prettyOutput() + ". " + e.getMessage(), Result.FAILURE);
            file.addError();
            return;
        }
        file.recordStep(action, expected, "Focused on frame " + prettyOutputEnd(), Result.SUCCESS);
=======
            file.recordAction(action, expected, cantSelect + prettyOutput() + ". " + e.getMessage(), Success.FAIL);
            file.addError();
            return;
        }
        file.recordAction(action, expected, "Focused on frame " + prettyOutputEnd(), Success.PASS);
>>>>>>> 2a93c06c
    }

    /**
     * Captures an image of the element, and returns the html friendly link of
     * it for use in the logging file. If there is a problem capturing the
     * image, an error message is returned instead.
     *
     * @return String the location of the screenshot
     */
    private String getScreenshot() {
        WebElement webElement = getWebElement();
        String imageLink = "<b><font class='fail'>No Image Preview</font></b>";
        // capture an image of it
        try {
            imageLink = file.captureEntirePageScreenshot();
            File image = new File(file.getDirectory(), imageLink.split("\"")[1]);
            BufferedImage fullImg = ImageIO.read(image);
            // Get the location of element on the page
            org.openqa.selenium.Point point = webElement.getLocation();
            // Get width and height of the element
            int eleWidth = webElement.getSize().getWidth();
            int eleHeight = webElement.getSize().getHeight();
            // Crop the entire page screenshot to get only element screenshot
            BufferedImage eleScreenshot = fullImg.getSubimage(point.getX(), point.getY(), eleWidth, eleHeight);
            ImageIO.write(eleScreenshot, "png", image);
        } catch (WebDriverException | RasterFormatException | IOException e) {
            log.error(e);
        }
        return imageLink;
    }
}<|MERGE_RESOLUTION|>--- conflicted
+++ resolved
@@ -507,11 +507,7 @@
             waitFor.present();
         }
         if (!is.present()) {
-<<<<<<< HEAD
-            file.recordStep(action, expected, extra + prettyOutput() + NOTPRESENT, Result.FAILURE);
-=======
-            file.recordAction(action, expected, extra + prettyOutput() + NOTPRESENT, Success.FAIL);
->>>>>>> 2a93c06c
+            file.recordStep(action, expected, extra + prettyOutput() + NOTPRESENT, Success.FAIL);
             // indicates element not present
             return true;
         }
@@ -533,11 +529,7 @@
             waitFor.displayed();
         }
         if (!is.displayed()) {
-<<<<<<< HEAD
-            file.recordStep(action, expected, extra + prettyOutput() + NOTDISPLAYED, Result.FAILURE);
-=======
-            file.recordAction(action, expected, extra + prettyOutput() + NOTDISPLAYED, Success.FAIL);
->>>>>>> 2a93c06c
+            file.recordStep(action, expected, extra + prettyOutput() + NOTDISPLAYED, Success.FAIL);
             // indicates element not displayed
             return true;
         }
@@ -559,11 +551,7 @@
             waitFor.enabled();
         }
         if (!is.enabled()) {
-<<<<<<< HEAD
-            file.recordStep(action, expected, extra + prettyOutput() + NOTENABLED, Result.FAILURE);
-=======
-            file.recordAction(action, expected, extra + prettyOutput() + NOTENABLED, Success.FAIL);
->>>>>>> 2a93c06c
+            file.recordStep(action, expected, extra + prettyOutput() + NOTENABLED, Success.FAIL);
             // indicates element not enabled
             return true;
         }
@@ -581,11 +569,7 @@
     private boolean isNotInput(String action, String expected, String extra) {
         // wait for element to be displayed
         if (!is.input()) {
-<<<<<<< HEAD
-            file.recordStep(action, expected, extra + prettyOutput() + NOTINPUT, Result.FAILURE);
-=======
-            file.recordAction(action, expected, extra + prettyOutput() + NOTINPUT, Success.FAIL);
->>>>>>> 2a93c06c
+            file.recordStep(action, expected, extra + prettyOutput() + NOTINPUT, Success.FAIL);
             file.addError();
             // indicates element not an input
             return true;
@@ -603,11 +587,7 @@
     private boolean isSelect(String action, String expected) {
         // wait for element to be displayed
         if (!is.select()) {
-<<<<<<< HEAD
-            file.recordStep(action, expected, Element.CANTSELECT + prettyOutput() + NOTSELECT, Result.FAILURE);
-=======
-            file.recordAction(action, expected, Element.CANTSELECT + prettyOutput() + NOTSELECT, Success.FAIL);
->>>>>>> 2a93c06c
+            file.recordStep(action, expected, Element.CANTSELECT + prettyOutput() + NOTSELECT, Success.FAIL);
             file.addError();
             // indicates element not an input
             return false;
@@ -719,20 +699,12 @@
             WebElement webElement = getWebElement();
             webElement.click();
         } catch (Exception e) {
-<<<<<<< HEAD
-            file.recordStep(action, expected, cantClick + prettyOutput() + ". " + e.getMessage(), Result.FAILURE);
-=======
-            file.recordAction(action, expected, cantClick + prettyOutput() + ". " + e.getMessage(), Success.FAIL);
->>>>>>> 2a93c06c
+            file.recordStep(action, expected, cantClick + prettyOutput() + ". " + e.getMessage(), Success.FAIL);
             file.addError();
             log.warn(e);
             return;
         }
-<<<<<<< HEAD
-        file.recordStep(action, expected, "Clicked " + prettyOutputEnd(), Result.SUCCESS);
-=======
-        file.recordAction(action, expected, "Clicked " + prettyOutputEnd(), Success.PASS);
->>>>>>> 2a93c06c
+        file.recordStep(action, expected, "Clicked " + prettyOutputEnd(), Success.PASS);
     }
 
     /**
@@ -751,20 +723,12 @@
             WebElement webElement = getWebElement();
             webElement.submit();
         } catch (Exception e) {
-<<<<<<< HEAD
-            file.recordStep(action, expected, cantSubmit + prettyOutput() + ". " + e.getMessage(), Result.FAILURE);
-=======
-            file.recordAction(action, expected, cantSubmit + prettyOutput() + ". " + e.getMessage(), Success.FAIL);
->>>>>>> 2a93c06c
+            file.recordStep(action, expected, cantSubmit + prettyOutput() + ". " + e.getMessage(), Success.FAIL);
             file.addError();
             log.warn(e);
             return;
         }
-<<<<<<< HEAD
-        file.recordStep(action, expected, "Submitted " + prettyOutputEnd(), Result.SUCCESS);
-=======
-        file.recordAction(action, expected, "Submitted " + prettyOutputEnd(), Success.PASS);
->>>>>>> 2a93c06c
+        file.recordStep(action, expected, "Submitted " + prettyOutputEnd(), Success.PASS);
     }
 
     /**
@@ -790,19 +754,11 @@
             selAction.moveToElement(webElement).perform();
         } catch (Exception e) {
             log.warn(e);
-<<<<<<< HEAD
-            file.recordStep(action, expected, cantHover + prettyOutput() + ". " + e.getMessage(), Result.FAILURE);
-            file.addError();
-            return;
-        }
-        file.recordStep(action, expected, "Hovered over " + prettyOutputEnd(), Result.SUCCESS);
-=======
-            file.recordAction(action, expected, cantHover + prettyOutput() + ". " + e.getMessage(), Success.FAIL);
-            file.addError();
-            return;
-        }
-        file.recordAction(action, expected, "Hovered over " + prettyOutputEnd(), Success.PASS);
->>>>>>> 2a93c06c
+            file.recordStep(action, expected, cantHover + prettyOutput() + ". " + e.getMessage(), Success.FAIL);
+            file.addError();
+            return;
+        }
+        file.recordStep(action, expected, "Hovered over " + prettyOutputEnd(), Success.PASS);
     }
 
     /**
@@ -823,21 +779,12 @@
             new Actions(driver).moveToElement(webElement).perform();
         } catch (Exception e) {
             log.warn(e);
-<<<<<<< HEAD
-            file.recordStep(action, expected, cantFocus + prettyOutput() + ". " + e.getMessage(), Result.FAILURE);
+            file.recordStep(action, expected, cantFocus + prettyOutput() + ". " + e.getMessage(), Success.FAIL);
             file.addError();
             return;
         }
         file.recordStep(action, expected, "Focused on " + prettyOutputEnd(),
-                Result.SUCCESS);
-=======
-            file.recordAction(action, expected, cantFocus + prettyOutput() + ". " + e.getMessage(), Success.FAIL);
-            file.addError();
-            return;
-        }
-        file.recordAction(action, expected, "Focused on " + prettyOutputEnd(),
                 Success.PASS);
->>>>>>> 2a93c06c
     }
 
     /**
@@ -858,21 +805,12 @@
             webElement.sendKeys(Keys.TAB);
         } catch (Exception e) {
             log.warn(e);
-<<<<<<< HEAD
-            file.recordStep(action, expected, cantFocus + prettyOutput() + ". " + e.getMessage(), Result.FAILURE);
+            file.recordStep(action, expected, cantFocus + prettyOutput() + ". " + e.getMessage(), Success.FAIL);
             file.addError();
             return;
         }
         file.recordStep(action, expected, "Focused, then unfocused (blurred) on " + prettyOutputEnd(),
-                Result.SUCCESS);
-=======
-            file.recordAction(action, expected, cantFocus + prettyOutput() + ". " + e.getMessage(), Success.FAIL);
-            file.addError();
-            return;
-        }
-        file.recordAction(action, expected, "Focused, then unfocused (blurred) on " + prettyOutputEnd(),
                 Success.PASS);
->>>>>>> 2a93c06c
     }
 
     /**
@@ -899,26 +837,15 @@
             webElement.sendKeys(text);
         } catch (Exception e) {
             log.warn(e);
-<<<<<<< HEAD
-            file.recordStep(action, expected, CANTTYPE + prettyOutput() + ". " + e.getMessage(), Result.FAILURE);
-=======
-            file.recordAction(action, expected, CANTTYPE + prettyOutput() + ". " + e.getMessage(), Success.FAIL);
->>>>>>> 2a93c06c
+            file.recordStep(action, expected, CANTTYPE + prettyOutput() + ". " + e.getMessage(), Success.FAIL);
             file.addError();
             return;
         }
         if (warning) {
-<<<<<<< HEAD
             file.recordStep(action, expected, TYPTED + text + IN + prettyOutput() +
-                    ". <b>THIS ELEMENT WAS NOT DISPLAYED. THIS MIGHT BE AN ISSUE.</b>", Result.WARNING);
-        } else {
-            file.recordStep(action, expected, TYPTED + text + IN + prettyOutputEnd(), Result.SUCCESS);
-=======
-            file.recordAction(action, expected, TYPTED + text + IN + prettyOutput() +
                     ". <b>THIS ELEMENT WAS NOT DISPLAYED. THIS MIGHT BE AN ISSUE.</b>", Success.CHECK);
         } else {
-            file.recordAction(action, expected, TYPTED + text + IN + prettyOutputEnd(), Success.PASS);
->>>>>>> 2a93c06c
+            file.recordStep(action, expected, TYPTED + text + IN + prettyOutputEnd(), Success.PASS);
         }
     }
 
@@ -946,26 +873,15 @@
             webElement.sendKeys(key);
         } catch (Exception e) {
             log.warn(e);
-<<<<<<< HEAD
-            file.recordStep(action, expected, CANTTYPE + prettyOutput() + ". " + e.getMessage(), Result.FAILURE);
-=======
-            file.recordAction(action, expected, CANTTYPE + prettyOutput() + ". " + e.getMessage(), Success.FAIL);
->>>>>>> 2a93c06c
+            file.recordStep(action, expected, CANTTYPE + prettyOutput() + ". " + e.getMessage(), Success.FAIL);
             file.addError();
             return;
         }
         if (warning) {
-<<<<<<< HEAD
             file.recordStep(action, expected, TYPTED + key + IN + prettyOutput() +
-                    ". <b>THIS ELEMENT WAS NOT DISPLAYED. THIS MIGHT BE AN ISSUE.</b>", Result.WARNING);
-        } else {
-            file.recordStep(action, expected, TYPTED + key + IN + prettyOutputEnd(), Result.SUCCESS);
-=======
-            file.recordAction(action, expected, TYPTED + key + IN + prettyOutput() +
                     ". <b>THIS ELEMENT WAS NOT DISPLAYED. THIS MIGHT BE AN ISSUE.</b>", Success.CHECK);
         } else {
-            file.recordAction(action, expected, TYPTED + key + IN + prettyOutputEnd(), Success.PASS);
->>>>>>> 2a93c06c
+            file.recordStep(action, expected, TYPTED + key + IN + prettyOutputEnd(), Success.PASS);
         }
     }
 
@@ -986,19 +902,11 @@
             webElement.clear();
         } catch (Exception e) {
             log.warn(e);
-<<<<<<< HEAD
-            file.recordStep(action, expected, cantClear + prettyOutput() + ". " + e.getMessage(), Result.FAILURE);
-            file.addError();
-            return;
-        }
-        file.recordStep(action, expected, "Cleared text in " + prettyOutputEnd(), Result.SUCCESS);
-=======
-            file.recordAction(action, expected, cantClear + prettyOutput() + ". " + e.getMessage(), Success.FAIL);
-            file.addError();
-            return;
-        }
-        file.recordAction(action, expected, "Cleared text in " + prettyOutputEnd(), Success.PASS);
->>>>>>> 2a93c06c
+            file.recordStep(action, expected, cantClear + prettyOutput() + ". " + e.getMessage(), Success.FAIL);
+            file.addError();
+            return;
+        }
+        file.recordStep(action, expected, "Cleared text in " + prettyOutputEnd(), Success.PASS);
     }
 
     /**
@@ -1031,19 +939,11 @@
             dropdown.selectByIndex(index);
         } catch (Exception e) {
             log.warn(e);
-<<<<<<< HEAD
-            file.recordStep(action, expected, CANTSELECT + prettyOutput() + ". " + e.getMessage(), Result.FAILURE);
-            file.addError();
-            return;
-        }
-        file.recordStep(action, expected, "Selected option <b>" + index + INN + prettyOutputEnd(), Result.SUCCESS);
-=======
-            file.recordAction(action, expected, CANTSELECT + prettyOutput() + ". " + e.getMessage(), Success.FAIL);
-            file.addError();
-            return;
-        }
-        file.recordAction(action, expected, "Selected option <b>" + index + INN + prettyOutputEnd(), Success.PASS);
->>>>>>> 2a93c06c
+            file.recordStep(action, expected, CANTSELECT + prettyOutput() + ". " + e.getMessage(), Success.FAIL);
+            file.addError();
+            return;
+        }
+        file.recordStep(action, expected, "Selected option <b>" + index + INN + prettyOutputEnd(), Success.PASS);
     }
 
     /**
@@ -1075,19 +975,11 @@
             dropdown.selectByVisibleText(option);
         } catch (Exception e) {
             log.warn(e);
-<<<<<<< HEAD
-            file.recordStep(action, expected, CANTSELECT + prettyOutput() + ". " + e.getMessage(), Result.FAILURE);
-            file.addError();
-            return;
-        }
-        file.recordStep(action, expected, "Selected <b>" + option + INN + prettyOutputEnd(), Result.SUCCESS);
-=======
-            file.recordAction(action, expected, CANTSELECT + prettyOutput() + ". " + e.getMessage(), Success.FAIL);
-            file.addError();
-            return;
-        }
-        file.recordAction(action, expected, "Selected <b>" + option + INN + prettyOutputEnd(), Success.PASS);
->>>>>>> 2a93c06c
+            file.recordStep(action, expected, CANTSELECT + prettyOutput() + ". " + e.getMessage(), Success.FAIL);
+            file.addError();
+            return;
+        }
+        file.recordStep(action, expected, "Selected <b>" + option + INN + prettyOutputEnd(), Success.PASS);
     }
 
     /**
@@ -1119,19 +1011,11 @@
             dropdown.selectByValue(value);
         } catch (Exception e) {
             log.warn(e);
-<<<<<<< HEAD
-            file.recordStep(action, expected, CANTSELECT + prettyOutput() + ". " + e.getMessage(), Result.FAILURE);
-            file.addError();
-            return;
-        }
-        file.recordStep(action, expected, "Selected <b>" + value + INN + prettyOutputEnd(), Result.SUCCESS);
-=======
-            file.recordAction(action, expected, CANTSELECT + prettyOutput() + ". " + e.getMessage(), Success.FAIL);
-            file.addError();
-            return;
-        }
-        file.recordAction(action, expected, "Selected <b>" + value + INN + prettyOutputEnd(), Success.PASS);
->>>>>>> 2a93c06c
+            file.recordStep(action, expected, CANTSELECT + prettyOutput() + ". " + e.getMessage(), Success.FAIL);
+            file.addError();
+            return;
+        }
+        file.recordStep(action, expected, "Selected <b>" + value + INN + prettyOutputEnd(), Success.PASS);
     }
 
     /**
@@ -1144,11 +1028,7 @@
      */
     private void cantMove(Exception e, String action, String expected) {
         log.warn(e);
-<<<<<<< HEAD
-        file.recordStep(action, expected, CANTMOVE + prettyOutput() + ". " + e.getMessage(), Result.FAILURE);
-=======
-        file.recordAction(action, expected, CANTMOVE + prettyOutput() + ". " + e.getMessage(), Success.FAIL);
->>>>>>> 2a93c06c
+        file.recordStep(action, expected, CANTMOVE + prettyOutput() + ". " + e.getMessage(), Success.FAIL);
         file.addError();
     }
 
@@ -1161,23 +1041,13 @@
      */
     private void isMoved(String action, String expected) {
         if (!is.displayed()) {
-<<<<<<< HEAD
             file.recordStep(action, expected, prettyOutputStart() + " is not displayed within the current viewport",
-                    Result.FAILURE);
+                    Success.FAIL);
             file.addError();
             return; // indicates element not on displayed screen
         }
         file.recordStep(action, expected, prettyOutputStart() + " is displayed within the current viewport",
-                Result.SUCCESS);
-=======
-            file.recordAction(action, expected, prettyOutputStart() + " is not displayed within the current viewport",
-                    Success.FAIL);
-            file.addError();
-            return; // indicates element not on displayed screen
-        }
-        file.recordAction(action, expected, prettyOutputStart() + " is displayed within the current viewport",
                 Success.PASS);
->>>>>>> 2a93c06c
     }
 
     /**
@@ -1243,13 +1113,8 @@
      */
     public void draw(List<Point<Integer, Integer>> points) {
         if (points.isEmpty()) {
-<<<<<<< HEAD
             file.recordStep("Drawing object in " + prettyOutput(), "Drew object in " + prettyOutput(),
-                    "Unable to draw in " + prettyOutput() + " as no points were supplied", Result.FAILURE);
-=======
-            file.recordAction("Drawing object in " + prettyOutput(), "Drew object in " + prettyOutput(),
                     "Unable to draw in " + prettyOutput() + " as no points were supplied", Success.FAIL);
->>>>>>> 2a93c06c
             file.addError();
             return;
         }
@@ -1280,21 +1145,12 @@
             drawAction.perform();
         } catch (Exception e) {
             log.error(e);
-<<<<<<< HEAD
             file.recordStep(action, expected, "Unable to draw in " + prettyOutput() + ". " + e.getMessage(),
-                    Result.FAILURE);
-            file.addError();
-            return;
-        }
-        file.recordStep(action, expected, "Drew object in " + prettyOutput() + getScreenshot(), Result.SUCCESS);
-=======
-            file.recordAction(action, expected, "Unable to draw in " + prettyOutput() + ". " + e.getMessage(),
                     Success.FAIL);
             file.addError();
             return;
         }
-        file.recordAction(action, expected, "Drew object in " + prettyOutput() + getScreenshot(), Success.PASS);
->>>>>>> 2a93c06c
+        file.recordStep(action, expected, "Drew object in " + prettyOutput() + getScreenshot(), Success.PASS);
     }
 
     /**
@@ -1320,19 +1176,11 @@
             driver.switchTo().frame(webElement);
         } catch (Exception e) {
             log.warn(e);
-<<<<<<< HEAD
-            file.recordStep(action, expected, cantSelect + prettyOutput() + ". " + e.getMessage(), Result.FAILURE);
-            file.addError();
-            return;
-        }
-        file.recordStep(action, expected, "Focused on frame " + prettyOutputEnd(), Result.SUCCESS);
-=======
-            file.recordAction(action, expected, cantSelect + prettyOutput() + ". " + e.getMessage(), Success.FAIL);
-            file.addError();
-            return;
-        }
-        file.recordAction(action, expected, "Focused on frame " + prettyOutputEnd(), Success.PASS);
->>>>>>> 2a93c06c
+            file.recordStep(action, expected, cantSelect + prettyOutput() + ". " + e.getMessage(), Success.FAIL);
+            file.addError();
+            return;
+        }
+        file.recordStep(action, expected, "Focused on frame " + prettyOutputEnd(), Success.PASS);
     }
 
     /**
