/*
 * Copyright 2019 Coveros, Inc.
 *
 * This file is part of Selenified.
 *
 * Selenified is licensed under the Apache License, Version
 * 2.0 (the "License"); you may not use this file except
 * in compliance with the License. You may obtain a copy
 * of the License at
 *
 * http://www.apache.org/licenses/LICENSE-2.0
 *
 * Unless required by applicable law or agreed to in writing,
 * software distributed under the License is distributed on
 * an "AS IS" BASIS, WITHOUT WARRANTIES OR CONDITIONS OF ANY
 * KIND, either express or implied. See the License for the
 * specific language governing permissions and limitations
 * under the License.
 */

package com.coveros.selenified.element;

import com.coveros.selenified.Locator;
import com.coveros.selenified.application.App;
import com.coveros.selenified.element.check.*;
<<<<<<< HEAD
=======
import com.coveros.selenified.utilities.Point;
>>>>>>> 541e260d
import com.coveros.selenified.utilities.Reporter;
import org.openqa.selenium.*;
import org.openqa.selenium.interactions.Action;
import org.openqa.selenium.interactions.Actions;
import org.openqa.selenium.support.ui.Select;
import org.testng.log4testng.Logger;

import javax.imageio.ImageIO;
import java.awt.image.BufferedImage;
import java.awt.image.RasterFormatException;
import java.io.File;
import java.io.IOException;
import java.util.Arrays;
import java.util.List;

/**
 * Element an object representative of a web element on a particular page that
 * is under test.
 *
 * Elements should be directly interacted with, with actions performed on them,
 * and assertions make about their current state
 *
 * @author Max Saperstone
<<<<<<< HEAD
 * @version 3.2.1
 * @lastupdate 8/08/2019
=======
 * @version 3.2.0
 * @lastupdate 6/25/2019
>>>>>>> 541e260d
 */
public class Element {

    private static final Logger log = Logger.getLogger(Element.class);

    private final Locator type;
    private final String locator;
    private int match = 0;

    // is there a parent element
    private Element parent = null;

    // this will be the name of the file we write all commands out to
    private Reporter reporter;

    // what locator actions are available in webdriver
    // this is the driver that will be used for all selenium actions
    private WebDriver driver;

    // the is class to determine if something exists
    private Is is;
    // the wait class to retrieve information about the element
    private Get get;
    // the is class to determine the state of an element
    private VerifyState verifyState;
    private AssertState assertState;
    private WaitForState waitForState;
    // the is class to determine if an element contains something
    private VerifyContains verifyContains;
    private AssertContains assertContains;
    // the is class to determine if an element doesn't contain something
    private VerifyExcludes verifyExcludes;
    private AssertExcludes assertExcludes;
    // the is class to determine if an element has attributes equal to something
    private VerifyEquals verifyEquals;
    private AssertEquals assertEquals;
    private WaitForEquals waitForEquals;
    // the is class to determine if an element has attributes matching to something
    private VerifyMatches verifyMatches;
    private AssertMatches assertMatches;


    // constants
    private static final String IN = "' in ";
    private static final String INN = "</b> in ";
    private static final String TYPED = "Typed text '";

    private static final String NOT_PRESENT = " as it is not present";
    private static final String NOT_DISPLAYED = " as it is not displayed";
    private static final String NOT_ENABLED = " as it is not enabled";
    private static final String NOT_AN_INPUT = " as it is not an input";
    private static final String NOT_A_SELECT = " as it is not a select";

    private static final String CANT_TYPE = "Unable to type in ";
    private static final String CANT_SCROLL = "Unable to scroll to ";
    private static final String CANT_SELECT = "Unable to select ";

    private static final String SELECTING = "Selecting ";
    private static final String SELECTED = " selected";
    private static final String PRESENT_DISPLAYED_AND_ENABLED = " is present, displayed, and enabled to have the value ";

    /**
     * Sets up the element object. Driver, and Output are defined here, which
     * will control actions and all logging and records. Additionally,
     * information about the element, the locator type, and the actual selector
     * are defined to indicate which element to interact with on the current
     * page
     *
     * @param driver   - the selenium web driver, the underlying way all actions and
     *                 assertions are controlled
     * @param reporter - the TestOutput file. This is provided by the
     *                 SeleniumTestBase functionality
     * @param type     - the locator type e.g. Locator.id, Locator.xpath
     * @param locator  - the locator string e.g. login, //input[@id='login']
     */
    public Element(WebDriver driver, Reporter reporter, Locator type, String locator) {
        this.type = type;
        this.locator = locator;
        init(driver, reporter);
    }

    /**
     * Sets up the element object. Driver, and Output are defined here, which
     * will control actions and all logging and records. Additionally,
     * information about the element, the locator type, and the actual selector
     * are defined to indicate which element to interact with on the current
     * page
     *
     * @param driver   - the selenium web driver, the underlying way all actions and
     *                 assertions are controlled
     * @param reporter - the TestOutput file. This is provided by the
     *                 SeleniumTestBase functionality
     * @param type     - the locator type e.g. Locator.id, Locator.xpath
     * @param locator  - the locator string e.g. login, //input[@id='login']
     * @param parent   - the parent element to the searched for element
     */
    public Element(WebDriver driver, Reporter reporter, Locator type, String locator, Element parent) {
        this.type = type;
        this.locator = locator;
        this.parent = parent;
        init(driver, reporter);
    }

    /**
     * Sets up the element object. Driver, and Output are defined here, which
     * will control actions and all logging and records. Additionally,
     * information about the element, the locator type, the actual selector, and
     * the element's uniqueness match are defined to indicate which element to
     * interact with on the current page
     *
     * @param driver   - the selenium web driver, the underlying way all actions and
     *                 assertions are controlled
     * @param reporter - the TestOutput file. This is provided by the
     *                 SeleniumTestBase functionality
     * @param type     - the locator type e.g. Locator.id, Locator.xpath
     * @param locator  - the locator string e.g. login, //input[@id='login']
     * @param match    - if there are multiple matches of the selector, this is which
     *                 match (starting at 0) to interact with
     */
    public Element(WebDriver driver, Reporter reporter, Locator type, String locator, int match) {
        this.type = type;
        this.locator = locator;
        this.setMatch(match);
        init(driver, reporter);
    }

    /**
     * Sets up the element object. Driver, and Output are defined here, which
     * will control actions and all logging and records. Additionally,
     * information about the element, the locator type, the actual selector, and
     * the element's uniqueness match are defined to indicate which element to
     * interact with on the current page
     *
     * @param driver   - the selenium web driver, the underlying way all actions and
     *                 assertions are controlled
     * @param reporter - the TestOutput file. This is provided by the
     *                 SeleniumTestBase functionality
     * @param type     - the locator type e.g. Locator.id, Locator.xpath
     * @param locator  - the locator string e.g. login, //input[@id='login']
     * @param match    - if there are multiple matches of the selector, this is which
     *                 match (starting at 0) to interact with
     * @param parent   - the parent element to the searched for element
     */
    public Element(WebDriver driver, Reporter reporter, Locator type, String locator, int match, Element parent) {
        this.type = type;
        this.locator = locator;
        this.setMatch(match);
        this.parent = parent;
        init(driver, reporter);
    }

    /**
     * A private method to finish setting up each element
     *
     * @param driver   - the selenium web driver, the underlying way all actions and
     *                 assertions are controlled
     * @param reporter - the TestOutput file. This is provided by the
     *                 SeleniumTestBase functionality
     */
    private void init(WebDriver driver, Reporter reporter) {
        this.driver = driver;
        this.reporter = reporter;

        App app = null;
        if (reporter != null) {
            app = reporter.getApp();
        }

        is = new Is(this);
        get = new Get(app, driver, this);
        verifyState = new VerifyState(this, reporter);
        assertState = new AssertState(this, reporter);
        waitForState = new WaitForState(this, reporter);
        verifyContains = new VerifyContains(this, reporter);
        assertContains = new AssertContains(this, reporter);
        verifyExcludes = new VerifyExcludes(this, reporter);
        assertExcludes = new AssertExcludes(this, reporter);
        verifyEquals = new VerifyEquals(this, reporter);
        assertEquals = new AssertEquals(this, reporter);
        waitForEquals = new WaitForEquals(this, reporter);
        verifyMatches = new VerifyMatches(this, reporter);
        assertMatches = new AssertMatches(this, reporter);
    }

    /**
     * Indicates the uniqueness match of the element to interact with. By
     * default this is set to 0, meaning the first element matching the locator
     * and selector assumed
     *
     * @param match - if there are multiple matches of the selector, this is which
     *              match (starting at 0) to interact with
     */
    public void setMatch(int match) {
        this.match = match;
    }

    public Element get(int match) {
        setMatch(match);
        return this;
    }

    /**
     * Retrieves the Locator set for this element
     *
     * @return Locator: the locator for the element
     */
    public Locator getType() {
        return type;
    }

    /**
     * Retrieves the selector set for this element
     *
     * @return String: the selector for the element
     */
    public String getLocator() {
        return locator;
    }

    /**
     * Retrieves the uniqueness set for this element
     *
     * @return Integer: the uniqueness match for the element
     */
    public int getMatch() {
        return match;
    }

    /**
     * Retrieves the Selenium driver instance
     *
     * @return WebDriver: access to the driver controlling the browser via
     * webdriver
     */
    public WebDriver getDriver() {
        return driver;
    }

    /**
     * Retrieves a nicely HTML formatted output which identifies the element by
     * locator and selector, which should be used at the beginning of a sentence
     *
     * @return String: text identifying how the element was located
     */
    public String prettyOutputStart() {
        return prettyOutputStart("");
    }

    /**
     * Builds the nicely HTML formatted output of the element by retrieving parent
     * element information
     *
     * @param initialString - the starting string, typically describing the element,
     *                      or initial parent element
     * @return String: text identifying how the element was located
     */
    private String prettyOutputStart(String initialString) {
        initialString += Reporter.ordinal(match + 1) + " element with <i>" + type.toString() + "</i> of <i>" + locator + "</i>";
        if (parent != null) {
            initialString = parent.prettyOutputStart(initialString + " and parent of ");
        }
        return initialString;
    }

    /**
     * Retrieves a nicely HTML formatted output which identifies the element by
     * locator and selector, framed with spaces, which can be used anywhere in a
     * sentence
     *
     * @return String: text identifying how the element was located
     */
    public String prettyOutput() {
        return " " + prettyOutputStart() + " ";
    }

    /**
     * Retrieves a nicely HTML formatted output which identifies the element by
     * locator and selector, which should be used to end a sentence
     *
     * @return String: text identifying how the element was located
     */
    public String prettyOutputEnd() {
        return prettyOutputStart() + ". ";
    }

    ///////////////////////////////////////////////////////
    // instantiating our additional action classes for further use
    ///////////////////////////////////////////////////////

    /**
     * Retrieves information about a particular element. A boolean is always
     * returning, indicating if an object is present or not
     */
    public Is is() {
        return is;
    }

    /**
     * Retrieves information about a particular element. If an object isn't
     * present, null will be returned
     */
    public Get get() {
        return get;
    }

    /**
     * Verifies that the element has a particular state associated to it. These
     * asserts are custom to the framework, and in addition to providing easy
     * object oriented capabilities, they take screenshots with each
     * verification to provide additional traceability, and assist in
     * troubleshooting and debugging failing tests.
     */
    public VerifyState verifyState() {
        return verifyState;
    }

    /**
     * Asserts that the element has a particular state associated to it. These
     * asserts are custom to the framework, and in addition to providing easy
     * object oriented capabilities, they take screenshots with each
     * verification to provide additional traceability, and assist in
     * troubleshooting and debugging failing tests.
     */
    public AssertState assertState() {
        return assertState;
    }

    /**
     * Waits for the element to have a particular state associated to it. These
     * asserts are custom to the framework, and in addition to providing easy
     * object oriented capabilities, they take screenshots with each
     * verification to provide additional traceability, and assist in
     * troubleshooting and debugging failing tests.
     */
    public WaitForState waitForState() {
        return waitForState;
    }

    /**
     * Verifies that the element has a particular value contained within it.
     * These asserts are custom to the framework, and in addition to providing
     * easy object oriented capabilities, they take screenshots with each
     * verification to provide additional traceability, and assist in
     * troubleshooting and debugging failing tests.
     */
    public VerifyContains verifyContains() {
        return verifyContains;
    }

    /**
     * Asserts that the element has a particular value contained within it.
     * These asserts are custom to the framework, and in addition to providing
     * easy object oriented capabilities, they take screenshots with each
     * verification to provide additional traceability, and assist in
     * troubleshooting and debugging failing tests.
     */
    public AssertContains assertContains() {
        return assertContains;
    }

    /**
     * Verifies that the element doesn't have a particular value contained
     * within it. These asserts are custom to the framework, and in addition to
     * providing easy object oriented capabilities, they take screenshots with
     * each verification to provide additional traceability, and assist in
     * troubleshooting and debugging failing tests.
     */
    public VerifyExcludes verifyExcludes() {
        return verifyExcludes;
    }

    /**
     * Asserts that the element doesn't have a particular value contained
     * within it. These asserts are custom to the framework, and in addition to
     * providing easy object oriented capabilities, they take screenshots with
     * each verification to provide additional traceability, and assist in
     * troubleshooting and debugging failing tests.
     */
    public AssertExcludes assertExcludes() {
        return assertExcludes;
    }

    /**
     * Verifies that the element has a particular value associated with it.
     * These asserts are custom to the framework, and in addition to providing
     * easy object oriented capabilities, they take screenshots with each
     * verification to provide additional traceability, and assist in
     * troubleshooting and debugging failing tests.
     */
    public VerifyEquals verifyEquals() {
        return verifyEquals;
    }

    /**
     * Asserts that the element has a particular value associated with it.
     * These asserts are custom to the framework, and in addition to providing
     * easy object oriented capabilities, they take screenshots with each
     * verification to provide additional traceability, and assist in
     * troubleshooting and debugging failing tests.
     */
    public AssertEquals assertEquals() {
        return assertEquals;
    }

    /**
     * Wait for the element to have a particular value associated with it.
     * These asserts are custom to the framework, and in addition to providing
     * easy object oriented capabilities, they take screenshots with each
     * verification to provide additional traceability, and assist in
     * troubleshooting and debugging failing tests.
     */
    public WaitForEquals waitForEquals() {
        return waitForEquals;
    }

    /**
     * Verifies that the element has a particular value pattern associated with it.
     * These asserts are custom to the framework, and in addition to providing
     * easy object oriented capabilities, they take screenshots with each
     * verification to provide additional traceability, and assist in
     * troubleshooting and debugging failing tests.
     */
    public VerifyMatches verifyMatches() {
        return verifyMatches;
    }

    /**
     * Asserts that the element has a particular value pattern associated with it.
     * These asserts are custom to the framework, and in addition to providing
     * easy object oriented capabilities, they take screenshots with each
     * verification to provide additional traceability, and assist in
     * troubleshooting and debugging failing tests.
     */
    public AssertMatches assertMatches() {
        return assertMatches;
    }

    //////////////////////////////////////////////////////
    // setup element values
    //////////////////////////////////////////////////////

    /**
     * Determines Selenium's 'By' object using Webdriver
     *
     * @return By: the Selenium object
     */
    public By defineByElement() {
        // consider adding strengthening
        By byElement = null;
        switch (type) { // determine which locator type we are interested in
            case XPATH:
                byElement = By.xpath(locator);
                break;
            case ID:
                byElement = By.id(locator);
                break;
            case NAME:
                byElement = By.name(locator);
                break;
            case CLASSNAME:
                byElement = By.className(locator);
                break;
            case CSS:
                byElement = By.cssSelector(locator);
                break;
            case LINKTEXT:
                byElement = By.linkText(locator);
                break;
            case PARTIALLINKTEXT:
                byElement = By.partialLinkText(locator);
                break;
            case TAGNAME:
                byElement = By.tagName(locator);
                break;
        }
        return byElement;
    }

    /**
     * Retrieves the identified matching web element using Webdriver. Use this
     * sparingly, only when the action you want to perform on the element isn't
     * available, as commands from it won't be checked, logged, caught, or
     * screenshotted.
     *
     * @return WebElement: the element object, and all associated values with it
     */
    public WebElement getWebElement() {
        List<WebElement> elements = getWebElements();
        if (elements.size() > match) {
            return elements.get(match);
        }
        String reason = this.prettyOutputStart() + " was not located on the page";
        if (!elements.isEmpty()) {
            reason += ", but " + elements.size() + " elements matching the locator were. Try using a lower match";
        }
        throw new NoSuchElementException(reason);
    }

    /**
     * Retrieves all matching web elements using Webdriver. Use this sparingly,
     * only when the action you want to perform on the element isn't available,
     * as commands from it won't be checked, logged, caught, or screenshotted.
     *
     * @return List: a list of WebElement objects, and all associated values
     * with them
     */
    public List<WebElement> getWebElements() {
        if (parent != null) {
            return parent.getWebElement().findElements(defineByElement());
        }
        return driver.findElements(defineByElement());
    }

    /**
     * Searches for a child element within the element, and creates and returns
     * this new child element
     *
     * @param child - the child element to search for within the element
     * @return Element: the full reference to the child element element
     */
    public Element findChild(Element child) {
        return new Element(child.getDriver(), reporter, child.getType(), child.getLocator(), child.getMatch(), this);
    }

    //////////////////////////////////
    // override the SE actions
    //////////////////////////////////

    /**
     * Determines if the element is present. If it isn't, it'll wait up to the
     * default time (5 seconds) for the element to be present
     *
     * @param action   - what action is occurring
     * @param expected - what is the expected result
     * @param extra    - what actually is occurring
     * @return Boolean: is the element present?
     */
    private boolean isNotPresent(String action, String expected, String extra) {
        // wait for element to be present
        if (!is.present()) {
            waitForState.present();
        }
        if (!is.present()) {
            reporter.fail(action, expected, extra + prettyOutput() + NOT_PRESENT);
            // indicates element not present
            return true;
        }
        return false;
    }

    /**
     * Determines if the element is displayed. If it isn't, it'll wait up to the
     * default time (5 seconds) for the element to be displayed
     *
     * @param action   - what action is occurring
     * @param expected - what is the expected result
     * @param extra    - what actually is occurring
     * @return Boolean: is the element displayed?
     */
    private boolean isNotDisplayed(String action, String expected, String extra) {
        // wait for element to be displayed
        if (!is.displayed()) {
            waitForState.displayed();
        }
        if (!is.displayed()) {
            reporter.fail(action, expected, extra + prettyOutput() + NOT_DISPLAYED);
            // indicates element not displayed
            return true;
        }
        return false;
    }

    /**
     * Determines if the element is displayed. If it isn't, it'll wait up to the
     * default time (5 seconds) for the element to be displayed
     *
     * @param action   - what action is occurring
     * @param expected - what is the expected result
     * @param extra    - what actually is occurring
     * @return Boolean: is the element enabled?
     */
    private boolean isNotEnabled(String action, String expected, String extra) {
        // wait for element to be displayed
        if (!is.enabled()) {
            waitForState.enabled();
        }
        if (!is.enabled()) {
            reporter.fail(action, expected, extra + prettyOutput() + NOT_ENABLED);
            // indicates element not enabled
            return true;
        }
        return false;
    }

    /**
     * Determines if the element is an input.
     *
     * @param action   - what action is occurring
     * @param expected - what is the expected result
     * @param extra    - what actually is occurring
     * @return Boolean: is the element enabled?
     */
    private boolean isNotInput(String action, String expected, String extra) {
        // wait for element to be displayed
        if (!is.input()) {
            reporter.fail(action, expected, extra + prettyOutput() + NOT_AN_INPUT);
            // indicates element not an input
            return true;
        }
        return false;
    }

    /**
     * Determines if the element is a select.
     *
     * @param action   - what action is occurring
     * @param expected - what is the expected result
     * @return Boolean: is the element enabled?
     */
    private boolean isSelect(String action, String expected) {
        // wait for element to be displayed
        if (!is.select()) {
            reporter.fail(action, expected, Element.CANT_SELECT + prettyOutput() + NOT_A_SELECT);
            // indicates element not an input
            return false;
        }
        return true;
    }

    /**
     * Determines if something is present, displayed, and enabled. This returns
     * true if all three are true, otherwise, it returns false
     *
     * @param action   - what action is occurring
     * @param expected - what is the expected result
     * @param extra    - what actually is occurring
     * @return Boolean: is the element present, displayed, and enabled?
     */
    private boolean isNotPresentDisplayedEnabled(String action, String expected, String extra) {
        // wait for element to be present
        if (isNotPresent(action, expected, extra)) {
            return true;
        }
        // wait for element to be displayed
        if (isNotDisplayed(action, expected, extra)) {
            return true;
        }
        // wait for element to be enabled
        return isNotEnabled(action, expected, extra);
    }

    /**
     * Determines if something is present, enabled, and an input. This returns
     * true if all three are true, otherwise, it returns false
     *
     * @param action   - what action is occurring
     * @param expected - what is the expected result
     * @return Boolean: is the element present, enabled, and an input?
     */
    private boolean isNotPresentEnabledInput(String action, String expected) {
        // wait for element to be present
        if (isNotPresent(action, expected, Element.CANT_TYPE)) {
            return true;
        }
        // wait for element to be enabled
        return isNotEnabled(action, expected, Element.CANT_TYPE) || isNotInput(action, expected, Element.CANT_TYPE);
    }

    /**
     * Determines if something is present, displayed, enabled, and an input.
     * This returns true if all four are true, otherwise, it returns false
     *
     * @param action   - what action is occurring
     * @param expected - what is the expected result
     * @param extra    - what actually is occurring
     * @return Boolean: is the element present, displayed, enabled, and an
     * input?
     */
    private boolean isNotPresentDisplayedEnabledInput(String action, String expected, String extra) {
        // wait for element to be present
        if (isNotPresent(action, expected, extra)) {
            return true;
        }
        // wait for element to be displayed
        if (isNotDisplayed(action, expected, extra)) {
            return true;
        }
        // wait for element to be enabled
        return isNotEnabled(action, expected, extra) || isNotInput(action, expected, extra);
    }

    /**
     * Determines if something is present, displayed, enabled, and a select.
     * This returns true if all four are true, otherwise, it returns false
     *
     * @param action   - what action is occurring
     * @param expected - what is the expected result
     * @return Boolean: is the element present, displayed, enabled, and an
     * input?
     */
    private boolean isNotPresentDisplayedEnabledSelect(String action, String expected) {
        // wait for element to be present
        if (isNotPresent(action, expected, Element.CANT_SELECT)) {
            return true;
        }
        // wait for element to be displayed
        if (isNotDisplayed(action, expected, Element.CANT_SELECT)) {
            return true;
        }
        // wait for element to be enabled
        return isNotEnabled(action, expected, Element.CANT_SELECT) || !isSelect(action, expected);
    }

    // ///////////////////////////////////
    // basic actions functionality
    // ///////////////////////////////////

    /**
     * Clicks on the element, but only if the element is present, displayed and
     * enabled. If those conditions are not met, the click action will be
     * logged, but skipped and the test will continue.
     */
    public void click() {
        String cantClick = "Unable to click ";
        String action = "Clicking " + prettyOutput();
        String expected = prettyOutputStart() + " is present, displayed, and enabled to be clicked";
        try {
            if (isNotPresentDisplayedEnabled(action, expected, cantClick)) {
                return;
            }
            WebElement webElement = getWebElement();
            webElement.click();
        } catch (Exception e) {
            reporter.fail(action, expected, cantClick + prettyOutputEnd() + e.getMessage());
            log.warn(e);
            return;
        }
        reporter.pass(action, expected, "Clicked " + prettyOutputEnd().trim());
    }

    /**
     * Submits the element, but only if the element is present, displayed and
     * enabled. If those conditions are not met, the submit action will be
     * logged, but skipped and the test will continue.
     */
    public void submit() {
        String cantSubmit = "Unable to submit ";
        String action = "Submitting " + prettyOutput();
        String expected = prettyOutputStart() + " is present, displayed, and enabled to be submitted    ";
        try {
            if (isNotPresentDisplayedEnabled(action, expected, cantSubmit)) {
                return;
            }
            WebElement webElement = getWebElement();
            webElement.submit();
        } catch (Exception e) {
            reporter.fail(action, expected, cantSubmit + prettyOutputEnd() + e.getMessage());
            log.warn(e);
            return;
        }
        reporter.pass(action, expected, "Submitted " + prettyOutputEnd().trim());
    }

    /**
     * Hovers over the element, but only if the element is present and
     * displayed. If those conditions are not met, the hover action will be
     * logged, but skipped and the test will continue.
     */
    public void hover() {
        String cantHover = "Unable to hover over ";
        String action = "Hovering over " + prettyOutput();
        String expected = prettyOutputStart() + " is present, and displayed to be hovered over";
        try {
            // wait for element to be present
            if (isNotPresent(action, expected, cantHover)) {
                return;
            }
            // wait for element to be displayed
            if (isNotDisplayed(action, expected, cantHover)) {
                return;
            }
            Actions selAction = new Actions(driver);
            WebElement webElement = getWebElement();
            selAction.moveToElement(webElement).perform();
        } catch (Exception e) {
            log.warn(e);
            reporter.fail(action, expected, cantHover + prettyOutputEnd() + e.getMessage());
            return;
        }
        reporter.pass(action, expected, "Hovered over " + prettyOutputEnd().trim());
    }

    /**
     * Focuses on the element, but only if the element
     * is present, displayed, enabled, and an input. If those conditions are not
     * met, the focus action will be logged, but skipped and the test will
     * continue.
     */
    public void focus() {
        String cantFocus = "Unable to focus on ";
        String action = "Focusing on " + prettyOutput();
        String expected = prettyOutputStart() + " is present, displayed, and enabled to be focused";
        try {
            if (isNotPresentDisplayedEnabledInput(action, expected, cantFocus)) {
                return;
            }
            WebElement webElement = getWebElement();
            new Actions(driver).moveToElement(webElement).perform();
        } catch (Exception e) {
            log.warn(e);
            reporter.fail(action, expected, cantFocus + prettyOutputEnd() + e.getMessage());
            return;
        }
        reporter.pass(action, expected, "Focused on " + prettyOutputEnd().trim());
    }

    /**
     * Blurs (focuses and then unfocuses) the element, but only if the element
     * is present, displayed, enabled, and an input. If those conditions are not
     * met, the blur action will be logged, but skipped and the test will
     * continue.
     */
    public void blur() {
        String cantFocus = "Unable to focus on ";
        String action = "Focusing, then unfocusing (blurring) on " + prettyOutput();
        String expected = prettyOutputStart() + " is present, displayed, and enabled to be blurred";
        try {
            if (isNotPresentDisplayedEnabledInput(action, expected, cantFocus)) {
                return;
            }
            WebElement webElement = getWebElement();
            webElement.sendKeys(Keys.TAB);
        } catch (Exception e) {
            log.warn(e);
            reporter.fail(action, expected, cantFocus + prettyOutputEnd() + e.getMessage());
            return;
        }
        reporter.pass(action, expected, "Focused, then unfocused (blurred) on " + prettyOutputEnd().trim());
    }

    /**
     * Type the supplied text into the element, but only if the element is
     * present, enabled, and an input. If those conditions are not met, the type
     * action will be logged, but skipped and the test will continue. If the
     * element is not displayed, a warning will be written in the log, to
     * indicate this is not a normal action as could be performed by the user.
     *
     * @param text - the text to be typed in
     */
    public void type(String text) {
        String action = "Typing text '" + text + IN + prettyOutput();
        String expected = prettyOutputStart() + " is present, displayed, and enabled to have text " + text + " typed in";
        boolean warning = false;
        try {
            if (isNotPresentEnabledInput(action, expected)) {
                return;
            }
            if (!is.displayed()) {
                warning = true;
            }
            WebElement webElement = getWebElement();
            webElement.sendKeys(text);
        } catch (Exception e) {
            log.warn(e);
            reporter.fail(action, expected, CANT_TYPE + prettyOutputEnd() + e.getMessage());
            return;
        }
        if (warning) {
            reporter.check(action, expected, TYPED + text + IN + prettyOutput() +
                    ". <b>THIS ELEMENT WAS NOT DISPLAYED. THIS MIGHT BE AN ISSUE.</b>");
        } else {
            reporter.pass(action, expected, TYPED + text + IN + prettyOutputEnd().trim());
        }
    }

    /**
     * Type the supplied key into the element, but only if the element is
     * present, enabled, and an input. If those conditions are not met, the type
     * action will be logged, but skipped and the test will continue. If the
     * element is not displayed, a warning will be written in the log, to
     * indicate this is not a normal action as could be performed by the user.
     *
     * @param key - the key to be pressed
     */
    public void type(Keys key) {
        String action = "Typing key '" + key + IN + prettyOutput();
        String expected = prettyOutputStart() + " is present, displayed, and enabled to have text " + key + " entered";
        boolean warning = false;
        try {
            if (isNotPresentEnabledInput(action, expected)) {
                return;
            }
            if (!is.displayed()) {
                warning = true;
            }
            WebElement webElement = getWebElement();
            webElement.sendKeys(key);
        } catch (Exception e) {
            log.warn(e);
            reporter.fail(action, expected, CANT_TYPE + prettyOutputEnd() + e.getMessage());
            return;
        }
        if (warning) {
            reporter.check(action, expected, TYPED + key + IN + prettyOutput() +
                    ". <b>THIS ELEMENT WAS NOT DISPLAYED. THIS MIGHT BE AN ISSUE.</b>");
        } else {
            reporter.pass(action, expected, TYPED + key + IN + prettyOutputEnd().trim());
        }
    }

    /**
     * Clears text from the element, but only if the element is present,
     * displayed, enabled, and an input. If those conditions are not met, the
     * clear action will be logged, but skipped and the test will continue.
     */
    public void clear() {
        String cantClear = "Unable to clear ";
        String action = "Clearing text in " + prettyOutput();
        String expected = prettyOutputStart() + " is present, displayed, and enabled to have text cleared";
        try {
            if (isNotPresentDisplayedEnabledInput(action, expected, cantClear)) {
                return;
            }
            WebElement webElement = getWebElement();
            webElement.clear();
        } catch (Exception e) {
            log.warn(e);
            reporter.fail(action, expected, cantClear + prettyOutputEnd() + e.getMessage());
            return;
        }
        reporter.pass(action, expected, "Cleared text in " + prettyOutputEnd().trim());
    }

    /**
     * Selects the Nth option from the element, starting from 0, but only if the
     * element is present, displayed, enabled, and an input. If those conditions
     * are not met, the select action will be logged, but skipped and the test
     * will continue.
     *
     * @param index - the select option to be selected - note, row numbering
     *              starts at 0
     */
    public void select(int index) {
        String action = SELECTING + index + " in " + prettyOutput();
        String expected = prettyOutputStart() + PRESENT_DISPLAYED_AND_ENABLED + index + SELECTED;
        try {
            if (isNotPresentDisplayedEnabledSelect(action, expected)) {
                return;
            }
            String[] options = get.selectOptions();
            if (index > options.length) {
                reporter.fail(action, expected,
                        "Unable to select the <i>" + index + "</i> option, as there are only <i>" + options.length +
                                "</i> available.");
                return;
            }
            // do the select
            WebElement webElement = getWebElement();
            Select dropdown = new Select(webElement);
            dropdown.selectByIndex(index);
        } catch (Exception e) {
            log.warn(e);
            reporter.fail(action, expected, CANT_SELECT + prettyOutputEnd() + e.getMessage());
            return;
        }
        reporter.pass(action, expected, "Selected option <b>" + index + INN + prettyOutputEnd().trim());
    }

    /**
     * Selects the option from the dropdown matching the provided value, but
     * only if the element is present, displayed, enabled, and an input. If
     * those conditions are not met, the select action will be logged, but
     * skipped and the test will continue.
     *
     * @param option - the select option to be selected
     */
    public void selectOption(String option) {
        String action = SELECTING + option + " in " + prettyOutput();
        String expected = prettyOutputStart() + PRESENT_DISPLAYED_AND_ENABLED + option + SELECTED;
        try {
            if (isNotPresentDisplayedEnabledSelect(action, expected)) {
                return;
            }
            // ensure the option exists
            if (!Arrays.asList(get.selectOptions()).contains(option)) {
                reporter.fail(action, expected, CANT_SELECT + option + " in " + prettyOutput() +
                        " as that option isn't present. Available options are:<i><br/>&nbsp;&nbsp;&nbsp;" +
                        String.join("<br/>&nbsp;&nbsp;&nbsp;", get.selectOptions()) + "</i>");
                return;
            }
            // do the select
            WebElement webElement = getWebElement();
            Select dropdown = new Select(webElement);
            dropdown.selectByVisibleText(option);
        } catch (Exception e) {
            log.warn(e);
            reporter.fail(action, expected, CANT_SELECT + prettyOutputEnd() + e.getMessage());
            return;
        }
        reporter.pass(action, expected, "Selected <b>" + option + INN + prettyOutputEnd().trim());
    }

    /**
     * Selects the value from the dropdown matching the provided value, but only
     * if the element is present, displayed, enabled, and an input. If those
     * conditions are not met, the select action will be logged, but skipped and
     * the test will continue.
     *
     * @param value - the select value to be selected
     */
    public void selectValue(String value) {
        String action = SELECTING + value + " in " + prettyOutput();
        String expected = prettyOutputStart() + PRESENT_DISPLAYED_AND_ENABLED + value + SELECTED;
        try {
            if (isNotPresentDisplayedEnabledSelect(action, expected)) {
                return;
            }
            // ensure the value exists
            if (!Arrays.asList(get.selectValues()).contains(value)) {
                reporter.fail(action, expected, CANT_SELECT + value + " in " + prettyOutput() +
                        " as that value isn't present. Available values are:<i><br/>&nbsp;&nbsp;&nbsp;" +
                        String.join("<br/>&nbsp;&nbsp;&nbsp;", get.selectValues()) + "</i>");
                return;
            }
            // do the select
            WebElement webElement = getWebElement();
            Select dropdown = new Select(webElement);
            dropdown.selectByValue(value);
        } catch (Exception e) {
            log.warn(e);
            reporter.fail(action, expected, CANT_SELECT + prettyOutputEnd() + e.getMessage());
            return;
        }
        reporter.pass(action, expected, "Selected <b>" + value + INN + prettyOutputEnd().trim());
    }

    /**
     * Generates and logs an error (with a screenshot), stating that the element
     * was unable to be scrolled to
     *
     * @param e        - the exception that was thrown
     * @param action   - what is the action occurring
     * @param expected - what is the expected outcome of said action
     */
    private void cantScroll(Exception e, String action, String expected) {
        log.warn(e);
        reporter.fail(action, expected, CANT_SCROLL + prettyOutputEnd() + e.getMessage());
    }

    /**
     * Determines if the element scrolled towards is now currently displayed on the
     * screen
     *
     * @param action   - what is the action occurring
     * @param expected - what is the expected outcome of said action
     */
    private void isScrolledTo(String action, String expected) {
<<<<<<< HEAD
        long elementPosition = get().location().getY();
=======
        WebElement webElement = getWebElement();
        long elementPosition = webElement.getLocation().getY();
>>>>>>> 541e260d
        JavascriptExecutor js = (JavascriptExecutor) driver;
        int scrollHeight = ((Number) js.executeScript("return document.documentElement.scrollTop || document.body.scrollTop;")).intValue();
        int viewportHeight = ((Number) js.executeScript("return Math.max(document.documentElement.clientHeight, window.innerHeight || 0);")).intValue();

        if (elementPosition < scrollHeight || elementPosition > viewportHeight + scrollHeight) {
            reporter.fail(action, expected, prettyOutputStart() + " was scrolled to, but is not within the current viewport");
        } else {
            reporter.pass(action, expected, prettyOutputStart() + " is properly scrolled to and within the current viewport");
        }
    }

    /**
     * Scrolls the page to the element, making it displayed on the current
     * viewport, but only if the element is present. If that condition is not
     * met, the scroll action will be logged, but skipped and the test will
     * continue.
     */
    public void scrollTo() {
        String action = "Scrolling screen to " + prettyOutput();
        String expected = prettyOutputStart() + " is now within the current viewport";
        try {
            // wait for element to be present
            if (isNotPresent(action, expected, CANT_SCROLL)) {
                return;
            }
            // perform the move action
            WebElement webElement = getWebElement();
            Actions builder = new Actions(driver);
            builder.moveToElement(webElement);
        } catch (Exception e) {
            cantScroll(e, action, expected);
            return;
        }
        isScrolledTo(action, expected);
    }

    /**
     * Scrolls the page to the element, leaving X pixels at the top of the
     * viewport above it, making it displayed on the current viewport, but only
     * if the element is present. If that condition is not met, the scroll action
     * will be logged, but skipped and the test will continue.
     *
     * @param position - how many pixels above the element to scroll to
     */
    public void scrollTo(long position) {
        String action = "Scrolling screen to " + position + " pixels above " + prettyOutput();
        String expected = prettyOutputStart() + " is now within the current viewport";
        try {
            // wait for element to be present
            if (isNotPresent(action, expected, CANT_SCROLL)) {
                return;
            }
            // perform the move action
            JavascriptExecutor jse = (JavascriptExecutor) driver;
            long elementPosition = get().location().getY();
            long newPosition = elementPosition - position;
            jse.executeScript("window.scrollBy(0, " + newPosition + ")");
        } catch (Exception e) {
            cantScroll(e, action, expected);
            return;
        }
        isScrolledTo(action, expected);
    }

    /**
     * Simulates moving the mouse around while the cursor is pressed. Can be
     * used for drawing on canvases, or swiping on certain elements. Note, this is not supported in HTMLUNIT
     *
     * @param points - a list of points to connect. At least one point must be
     *               provided in the list
     */
    public void draw(List<Point> points) {
        if (points.isEmpty()) {
            reporter.fail("Drawing object in " + prettyOutput(), "Drew object in " + prettyOutput(),
                    "Unable to draw in " + prettyOutput() + " as no points were supplied");
            return;
        }
        StringBuilder pointString = new StringBuilder();
        String prefix = "";
        for (Point point : points) {
            pointString.append(prefix);
            prefix = " to ";
            pointString.append("<i>").append(point.getX()).append("x").append(point.getY()).append("</i>");
        }
        String action = "Drawing object from " + pointString.toString() + " in " + prettyOutput();
        String expected = prettyOutputStart() + " now has object drawn on it from " + pointString.toString();
        try {
            // wait for element to be present, displayed, and enabled
            if (isNotPresentDisplayedEnabled(action, expected, "Unable to drawn in ")) {
                return;
            }
            WebElement webElement = getWebElement();
            // do our actions
            Actions builder = new Actions(driver);
            Point firstPoint = points.get(0);
            points.remove(0);
            builder.moveToElement(webElement, firstPoint.getX(), firstPoint.getY()).clickAndHold();
            for (Point point : points) {
                builder.moveByOffset(point.getX(), point.getY());
            }
            Action drawAction = builder.release().build();
            drawAction.perform();
        } catch (Exception e) {
            log.error(e);
            reporter.fail(action, expected, "Unable to draw in " + prettyOutputEnd() + e.getMessage());
            return;
        }
        reporter.pass(action, expected, "Drew object in " + prettyOutput() + getScreenshot());
    }

    /**
     * Selects the frame represented by the element, but only if the element is
     * present and displayed. If these conditions are not met, the move action
     * will be logged, but skipped and the test will continue.
     */
    public void selectFrame() {
        String cantSelect = "Unable to focus on frame ";
        String action = "Focusing on frame " + prettyOutput();
        String expected = "Frame " + prettyOutput() + " is present, displayed, and focused";
        try {
            // wait for element to be present
            if (isNotPresent(action, expected, cantSelect)) {
                return;
            }
            // wait for element to be displayed
            if (isNotDisplayed(action, expected, cantSelect)) {
                return;
            }
            // select the actual frame
            WebElement webElement = getWebElement();
            driver.switchTo().frame(webElement);
        } catch (Exception e) {
            log.warn(e);
            reporter.fail(action, expected, cantSelect + prettyOutputEnd() + e.getMessage());
            return;
        }
        reporter.pass(action, expected, "Focused on frame " + prettyOutputEnd().trim());
    }

    /**
     * Captures an image of the element, and returns the html friendly link of
     * it for use in the logging file. If there is a problem capturing the
     * image, an error message is returned instead.
     *
     * @return String the location of the screenshot
     */
    private String getScreenshot() {
        String imageLink = "<b><font class='fail'>No Image Preview</font></b>";
        // capture an image of it
        try {
            imageLink = reporter.captureEntirePageScreenshot();
            File image = new File(reporter.getDirectory(), imageLink.split("\"")[1]);
            BufferedImage fullImg = ImageIO.read(image);
            Rectangle rectangle = get().rectangle();
            // Crop the entire page screenshot to get only element screenshot
            BufferedImage eleScreenshot = fullImg.getSubimage(rectangle.getX(), rectangle.getY(), rectangle.getWidth(), rectangle.getHeight());
            ImageIO.write(eleScreenshot, "png", image);
        } catch (WebDriverException | RasterFormatException | IOException e) {
            log.error(e);
        }
        return imageLink;
    }
}<|MERGE_RESOLUTION|>--- conflicted
+++ resolved
@@ -23,10 +23,6 @@
 import com.coveros.selenified.Locator;
 import com.coveros.selenified.application.App;
 import com.coveros.selenified.element.check.*;
-<<<<<<< HEAD
-=======
-import com.coveros.selenified.utilities.Point;
->>>>>>> 541e260d
 import com.coveros.selenified.utilities.Reporter;
 import org.openqa.selenium.*;
 import org.openqa.selenium.interactions.Action;
@@ -45,18 +41,13 @@
 /**
  * Element an object representative of a web element on a particular page that
  * is under test.
- *
+ * <p>
  * Elements should be directly interacted with, with actions performed on them,
  * and assertions make about their current state
  *
  * @author Max Saperstone
-<<<<<<< HEAD
  * @version 3.2.1
  * @lastupdate 8/08/2019
-=======
- * @version 3.2.0
- * @lastupdate 6/25/2019
->>>>>>> 541e260d
  */
 public class Element {
 
@@ -1114,12 +1105,7 @@
      * @param expected - what is the expected outcome of said action
      */
     private void isScrolledTo(String action, String expected) {
-<<<<<<< HEAD
         long elementPosition = get().location().getY();
-=======
-        WebElement webElement = getWebElement();
-        long elementPosition = webElement.getLocation().getY();
->>>>>>> 541e260d
         JavascriptExecutor js = (JavascriptExecutor) driver;
         int scrollHeight = ((Number) js.executeScript("return document.documentElement.scrollTop || document.body.scrollTop;")).intValue();
         int viewportHeight = ((Number) js.executeScript("return Math.max(document.documentElement.clientHeight, window.innerHeight || 0);")).intValue();
