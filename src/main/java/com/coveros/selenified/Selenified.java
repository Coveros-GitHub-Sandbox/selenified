/*
 * Copyright 2017 Coveros, Inc.
 * 
 * This file is part of Selenified.
 * 
 * Selenified is licensed under the Apache License, Version
 * 2.0 (the "License"); you may not use this file except
 * in compliance with the License. You may obtain a copy 
 * of the License at
 * 
 * http://www.apache.org/licenses/LICENSE-2.0
 * 
 * Unless required by applicable law or agreed to in writing, 
 * software distributed under the License is distributed on 
 * an "AS IS" BASIS, WITHOUT WARRANTIES OR CONDITIONS OF ANY 
 * KIND, either express or implied. See the License for the 
 * specific language governing permissions and limitations 
 * under the License.
 */

package com.coveros.selenified;

import com.coveros.selenified.Browser.BrowserName;
import com.coveros.selenified.OutputFile.Result;
import com.coveros.selenified.application.App;
import com.coveros.selenified.exceptions.InvalidBrowserException;
import com.coveros.selenified.services.Call;
import com.coveros.selenified.services.HTTP;
import com.coveros.selenified.utilities.Sauce;
import com.coveros.selenified.utilities.TestSetup;
import org.openqa.selenium.remote.DesiredCapabilities;
import org.openqa.selenium.remote.RemoteWebDriver;
import org.testng.ITestContext;
import org.testng.ITestResult;
import org.testng.annotations.*;
import org.testng.log4testng.Logger;

import java.lang.reflect.Method;
import java.net.MalformedURLException;
import java.util.ArrayList;
import java.util.Arrays;
import java.util.List;
import java.util.Map;
import java.util.logging.Level;

import static org.testng.AssertJUnit.assertEquals;

/**
 * Selenified contains all of the elements to setup the test suite, and to start
 * and finish your tests. The site under test should either be set in
 * the @BeforeClass, as there is no default site set for testing. If not, this
 * site can be passed in as a system parameter. Before each suite is run, the
 * system variables are gathered, to set the browser, test site, proxy, hub,
 * etc. This class should be extended by each test class to allow for simple
 * execution of tests.
 * <p>
 * By default each test run will launch a selenium browser, and open the defined
 * test site. If no browser is needed for the test, override the startTest
 * method. Similarly, if you don't want a URL to initially load, override the
 * startTest method.
 *
 * @author Max Saperstone
 * @version 3.0.0
 * @lastupdate 8/13/2017
 */
@Listeners({com.coveros.selenified.utilities.Listener.class, com.coveros.selenified.utilities.Transformer.class})
public class Selenified {

    private static final Logger log = Logger.getLogger(Selenified.class);

    // any additional browser capabilities that might be necessary
    protected static DesiredCapabilities extraCapabilities = null;

    // some passed in system params
    private static List<Browser> browsers;
    protected static final List<DesiredCapabilities> capabilities = new ArrayList<>();

    // for individual tests
    protected final ThreadLocal<Browser> browser = new ThreadLocal<>();
    private final ThreadLocal<DesiredCapabilities> capability = new ThreadLocal<>();
    private final ThreadLocal<OutputFile> files = new ThreadLocal<>();
    protected final ThreadLocal<App> apps = new ThreadLocal<>();
    protected final ThreadLocal<Call> calls = new ThreadLocal<>();

    // constants
    private static final String APP_INPUT = "appURL";
    private static final String BROWSER_INPUT = "browser";
    private static final String INVOCATION_COUNT = "InvocationCount";
    private static final String ERRORS_CHECK = " errors";

    /**
     * Obtains the application under test, as a URL. If the site was provided as
     * a system property, that value will override whatever was set in the
     * particular test suite. If no site was set, null will be returned, which
     * will causes the tests to error out
     *
     * @param clazz   - the test suite class, used for making threadsafe storage of
     *                application, allowing suites to have independent applications
     *                under test, run at the same time
     * @param context - the TestNG context associated with the test suite, used for
     *                storing app url information
     * @return String: the URL of the application under test
     */
    protected String getTestSite(String clazz, ITestContext context) {
        if (System.getProperty(APP_INPUT) == null) {
            return (String) context.getAttribute(clazz + APP_INPUT);
        } else {
            return System.getProperty(APP_INPUT);
        }
    }

    /**
     * Sets the URL of the application under test. If the site was provided as a
     * system property, this method ignores the passed in value, and uses the
     * system property.
     *
     * @param clazz   - the test suite class, used for making threadsafe storage of
     *                application, allowing suites to have independent applications
     *                under test, run at the same time
     * @param context - the TestNG context associated with the test suite, used for
     *                storing app url information
     * @param siteURL - the URL of the application under test
     */
    protected static void setTestSite(Selenified clazz, ITestContext context, String siteURL) {
        if (System.getProperty(APP_INPUT) == null) {
            context.setAttribute(clazz.getClass().getName() + APP_INPUT, siteURL);
        }
    }

    /**
     * Obtains the version of the current test suite being executed. If no
     * version was set, null will be returned
     *
     * @param clazz   - the test suite class, used for making threadsafe storage of
     *                application, allowing suites to have independent applications
     *                under test, run at the same time
     * @param context - the TestNG context associated with the test suite, used for
     *                storing app url information
     * @return String: the version of the current test being executed
     */
    protected String getVersion(String clazz, ITestContext context) {
        return (String) context.getAttribute(clazz + "Version");
    }

    /**
     * Sets the version of the current test suite being executed.
     *
     * @param clazz   - the test suite class, used for making threadsafe storage of
     *                application, allowing suites to have independent applications
     *                under test, run at the same time
     * @param context - the TestNG context associated with the test suite, used for
     *                storing app url information
     * @param version - the version of the test suite
     */
    protected static void setVersion(Selenified clazz, ITestContext context, String version) {
        context.setAttribute(clazz.getClass().getName() + "Version", version);
    }

    /**
     * Obtains the author of the current test suite being executed. If no author
     * was set, null will be returned
     *
     * @param clazz   - the test suite class, used for making threadsafe storage of
     *                application, allowing suites to have independent applications
     *                under test, run at the same time
     * @param context - the TestNG context associated with the test suite, used for
     *                storing app url information
     * @return String: the author of the current test being executed
     */
    protected String getAuthor(String clazz, ITestContext context) {
        return (String) context.getAttribute(clazz + "Author");
    }

    /**
     * Sets the author of the current test suite being executed.
     *
     * @param clazz   - the test suite class, used for making threadsafe storage of
     *                application, allowing suites to have independent applications
     *                under test, run at the same time
     * @param context - the TestNG context associated with the test suite, used for
     *                storing app url information
     * @param author  - the author of the test suite
     */
    protected static void setAuthor(Selenified clazz, ITestContext context, String author) {
        context.setAttribute(clazz.getClass().getName() + "Author", author);
    }

    /**
     * Obtains the additional headers of the current test suite being executed. If no additional headers
     * were set, null will be returned
     *
     * @param clazz   - the test suite class, used for making threadsafe storage of
     *                application, allowing suites to have independent applications
     *                under test, run at the same time
     * @param context - the TestNG context associated with the test suite, used for
     *                storing app url information
     * @return Map<String,String>: the key-pair values of the headers of the current test being executed
     */
    protected static Map<String, String> getExtraHeaders(String clazz, ITestContext context) {
        return (Map<String, String>) context.getAttribute(clazz + "Headers");
    }

    /**
     * Sets any additional headers for the web services calls for each instance of the test suite being executed.
     *
     * @param clazz   - the test suite class, used for making threadsafe storage of
     *                application, allowing suites to have independent applications
     *                under test, run at the same time
     * @param context - the TestNG context associated with the test suite, used for
     *                storing app url information
     * @param headers - what headers do we want to set for this particular test suite
     */
    protected static void addHeaders(Selenified clazz, ITestContext context, Map<String, String> headers) {
        context.setAttribute(clazz.getClass().getName() + "Headers", headers);
    }

    /**
     * Obtains the web services username provided for the current test suite being executed. Anything passed in from
     * the command line will first be taken, to override any other values. Next, values being set in the classes will
     * be checked for. If neither of these are set, an empty string will be returned
     *
     * @param clazz   - the test suite class, used for making threadsafe storage of
     *                application, allowing suites to have independent applications
     *                under test, run at the same time
     * @param context - the TestNG context associated with the test suite, used for
     *                storing app url information
     * @return String: the web services username to use for authentication
     */
    protected static String getServiceUserCredential(String clazz, ITestContext context) {
        if (System.getenv("SERVICES_USER") != null) {
            return System.getenv("SERVICES_USER");
        }
        if (context.getAttribute(clazz + "ServicesUser") != null) {
            return (String) context.getAttribute(clazz + "ServicesUser");
        } else {
            return "";
        }
    }

    /**
     * Obtains the web services password provided for the current test suite being executed. Anything passed in from
     * the command line will first be taken, to override any other values. Next, values being set in the classes will
     * be checked for. If neither of these are set, an empty string will be returned
     *
     * @param clazz   - the test suite class, used for making threadsafe storage of
     *                application, allowing suites to have independent applications
     *                under test, run at the same time
     * @param context - the TestNG context associated with the test suite, used for
     *                storing app url information
     * @return String: the web services password to use for authentication
     */
    protected static String getServicePassCredential(String clazz, ITestContext context) {
        if (System.getenv("SERVICES_PASS") != null) {
            return System.getenv("SERVICES_PASS");
        }
        if (context.getAttribute(clazz + "ServicesPass") != null) {
            return (String) context.getAttribute(clazz + "ServicesPass");
        } else {
            return "";
        }
    }

    /**
     * Sets any additional headers for the web services calls for each instance of the test suite being executed.
     *
     * @param clazz        - the test suite class, used for making threadsafe storage of
     *                     application, allowing suites to have independent applications
     *                     under test, run at the same time
     * @param context      - the TestNG context associated with the test suite, used for
     *                     storing app url information
     * @param servicesUser - the username required for authentication
     * @param servicesPass - the password required for authentication
     */
    protected static void setCredentials(Selenified clazz, ITestContext context, String servicesUser,
                                         String servicesPass) {
        context.setAttribute(clazz.getClass().getName() + "ServicesUser", servicesUser);
        context.setAttribute(clazz.getClass().getName() + "ServicesPass", servicesPass);
    }

    /**
     * Runs once before any of the tests run, to parse and setup the static
     * passed information such as browsers, proxy, hub, etc
     *
     * @throws InvalidBrowserException If a browser that is not one specified in the
     *                                 Selenium.Browser class is used, this exception will be thrown
     */
    @BeforeSuite(alwaysRun = true)
    protected void beforeSuite() throws InvalidBrowserException {
        MasterSuiteSetupConfigurator.getInstance().doSetup();
    }

    /**
     * Before any tests run, setup the logging and test details. If a selenium
     * test is being run, it sets up the driver as well
     *
     * @param dataProvider - any objects that are being passed to the tests to loop
     *                     through as variables
     * @param method       - what is the method that is being run. the test name will be
     *                     extracted from this
     * @param test         - was the is context associated with this test suite. suite
     *                     information will be extracted from this
     * @param result       - where are the test results stored. browser information will
     *                     be kept here
     */
    @BeforeMethod(alwaysRun = true)
    protected void startTest(Object[] dataProvider, Method method, ITestContext test, ITestResult result) {
        startTest(dataProvider, method, test, result, DriverSetup.LOAD);
    }

    /**
     * Gathers all of the testing information, and setup up the logging. If a
     * selenium test is running, also sets up the webdriver object
     *
     * @param dataProvider - any objects that are being passed to the tests to loop
     *                     through as variables
     * @param method       - what is the method that is being run. the test name will be
     *                     extracted from this
     * @param test         - was the is context associated with this test suite. suite
     *                     information will be extracted from this
     * @param result       - where are the test results stored. browser information will
     *                     be kept here
     * @param selenium     - is this a selenium test. if so, the webdriver content will
     *                     be setup
     */
    protected void startTest(Object[] dataProvider, Method method, ITestContext test, ITestResult result,
                             DriverSetup selenium) {
        String testName = TestSetup.getTestName(method, dataProvider);
        String outputDir = test.getOutputDirectory();
        String extClass = method.getDeclaringClass().getName();
        String description = "";
        String group = "";
        Test annotation = method.getAnnotation(Test.class);
        // set description from annotation
        if (annotation.description() != null) {
            description = annotation.description();
        }
        // adding in the group if it exists
        if (annotation.groups() != null) {
            group = Arrays.toString(annotation.groups());
            group = group.substring(1, group.length() - 1);
        }

        while (test.getAttribute(testName + INVOCATION_COUNT) == null) {
            test.setAttribute(testName + INVOCATION_COUNT, 0);
        }
        int invocationCount = (int) test.getAttribute(testName + INVOCATION_COUNT);

        Browser myBrowser = browsers.get(invocationCount);
        if (!selenium.useBrowser()) {
            myBrowser = new Browser(BrowserName.NONE);
        }
        DesiredCapabilities myCapability = capabilities.get(invocationCount);
        myCapability.setCapability("name", testName);
        this.capability.set(myCapability);

        OutputFile myFile =
                new OutputFile(outputDir, testName, myBrowser, getTestSite(extClass, test), test.getName(), group,
                        getAuthor(extClass, test), getVersion(extClass, test), description);
        if (selenium.useBrowser()) {
            App app = null;
            try {
                app = new App(myBrowser, myCapability, myFile);
            } catch (InvalidBrowserException | MalformedURLException e) {
                log.error(e);
            }
            this.apps.set(app);
            this.calls.set(null);
            myFile.setApp(app);
            if (selenium.loadPage()) {
                loadInitialPage(app, getTestSite(extClass, test), myFile);
            }
            if (Sauce.isSauce() && app != null) {
                result.setAttribute("SessionId", ((RemoteWebDriver) app.getDriver()).getSessionId());
            }
        } else {
            HTTP http = new HTTP(getTestSite(extClass, test), getServiceUserCredential(extClass, test),
                    getServicePassCredential(extClass, test));
            Call call = new Call(http, myFile, getExtraHeaders(extClass, test));
            this.apps.set(null);
            this.calls.set(call);
        }
        this.browser.set(myBrowser);
        result.setAttribute(BROWSER_INPUT, myBrowser);
        this.files.set(myFile);
    }

    /**
     * Loads the initial app specified by the url, and ensures the app loads
     * successfully
     */
    private void loadInitialPage(App app, String url, OutputFile file) {
        String startingPage = "The starting app <i>";
        String act = "Opening new browser and loading up starting app";
        String expected = startingPage + url + "</i> will successfully load";

        if (app != null) {
            try {
                app.getDriver().get(url);
                if (!app.get().location().contains(url)) {
                    file.recordAction(act, expected,
                            startingPage + app.get().location() + "</i> loaded instead of <i>" + url + "</i>",
                            Result.FAILURE);
                    file.addError();
                    return;
                }
                file.recordAction(act, expected, startingPage + url + "</i> loaded successfully", Result.SUCCESS);
            } catch (Exception e) {
                log.warn(e);
                file.recordAction(act, expected, startingPage + url + "</i> did not load successfully", Result.FAILURE);
                file.addError();
            }
        }
    }

    /**
     * After each test is completed, the test is closed out, and the test
     * counter is incremented
     *
     * @param dataProvider - any objects that are being passed to the tests to loop
     *                     through as variables
     * @param method       - what is the method that is being run. the test name will be
     *                     extracted from this
     * @param test         - was the is context associated with this test suite. suite
     *                     information will be extracted from this
     * @param result       - where are the test results stored. browser information will
     *                     be kept here
     */
    @AfterMethod(alwaysRun = true)
    protected void endTest(Object[] dataProvider, Method method, ITestContext test, ITestResult result) {
        String testName = TestSetup.getTestName(method, dataProvider);
        if (this.apps.get() != null) {
            this.apps.get().killDriver();
        }
        int invocationCount = (int) test.getAttribute(testName + INVOCATION_COUNT);
        test.setAttribute(testName + INVOCATION_COUNT, invocationCount + 1);
    }

    /**
     * Concludes each test case. This should be run as the last time of
     * each @Test. It will close out the output logging file, and count any
     * errors that were encountered during the test, and fail the test if any
     * errors were encountered
     */
    protected void finish() {
        OutputFile myFile = this.files.get();
        myFile.finalizeOutputFile();
        assertEquals("Detailed results found at: " + myFile.getFileName(), "0 errors",
                Integer.toString(myFile.getErrors()) + ERRORS_CHECK);
    }

    /**
     * Concludes each test case. This should be run as the last time of
     * each @Test. It will close out the output logging file, and count any
     * errors that were encountered during the test, and assert that the number
     * of errors that occurred equals the provided number of errors.
     *
     * @param errors - number of expected errors from the test
     */
    protected void finish(int errors) {
        OutputFile myFile = this.files.get();
        myFile.finalizeOutputFile();
        assertEquals("Detailed results found at: " + myFile.getFileName(), errors + ERRORS_CHECK,
                Integer.toString(myFile.getErrors()) + ERRORS_CHECK);
    }

    /**
     * Setups up the initial system for test. As a singleton, this is only done
     * once per test suite.
     *
     * @author max
     */
    private static class MasterSuiteSetupConfigurator {
        private static MasterSuiteSetupConfigurator instance;
        private boolean wasInvoked = false;

        private MasterSuiteSetupConfigurator() {
        }

        /**
         * Runs once before any of the tests run, to parse and setup the static
         * passed information such as browsers, proxy, hub, etc
         *
         * @return null
         */
        static MasterSuiteSetupConfigurator getInstance() {
            if (instance != null) {
                return instance;
            }
            instance = new MasterSuiteSetupConfigurator();
            return instance;
        }

        /**
         * Runs once before any of the tests run, to parse and setup the static
         * passed information such as browsers, proxy, hub, etc
         *
         * @throws InvalidBrowserException If a browser that is not one specified in the
         *                                 Selenium.Browser class is used, this exception will be
         *                                 thrown
         */
        void doSetup() throws InvalidBrowserException {
            if (wasInvoked) {
                return;
            }
            setupTestParameters();
            wasInvoked = true;
            //downgrade our logging
            java.util.logging.Logger.getLogger("io.github").setLevel(Level.SEVERE);
        }

        /**
<<<<<<< HEAD
=======
         * Initializes the test settings by setting default values for the
         * browser, URL, and credentials if they are not specifically set
         */
        private static void initializeSystem() {
            // check the browser
            if (System.getProperty(BROWSER_INPUT) == null) {
                System.setProperty(BROWSER_INPUT, BrowserName.HTMLUNIT.toString());
            }
            if (System.getenv("SERVICES_USER") != null && System.getenv("SERVICES_PASS") != null) {
                servicesUser = System.getenv("SERVICES_USER");
                servicesPass = System.getenv("SERVICES_PASS");
            }
        }

        /**
>>>>>>> 844db409
         * Obtains passed in browser information, and sets up the required
         * capabilities
         *
         * @throws InvalidBrowserException If a browser that is not one specified in the
         *                                 Selenium.Browser class is used, this exception will be
         *                                 thrown
         */
        private static void setupTestParameters() throws InvalidBrowserException {
            if (System.getProperty(BROWSER_INPUT) == null) {
                System.setProperty(BROWSER_INPUT, Browser.HTMLUNIT.toString());
            }
            browsers = TestSetup.setBrowser();

            for (Browser browser : browsers) {
                TestSetup setup = new TestSetup();
                // are we running remotely on a hub
                if (System.getProperty("hub") != null) {
                    setup.setupBrowserCapability(browser);
                }
                setup.setupProxy();
                setup.setupBrowserDetails(browser);
                DesiredCapabilities caps = setup.getDesiredCapabilities();
                if (extraCapabilities != null) {
                    caps = caps.merge(extraCapabilities);
                }
                capabilities.add(caps);
            }
        }
    }
}<|MERGE_RESOLUTION|>--- conflicted
+++ resolved
@@ -1,559 +1,541 @@
-/*
- * Copyright 2017 Coveros, Inc.
- * 
- * This file is part of Selenified.
- * 
- * Selenified is licensed under the Apache License, Version
- * 2.0 (the "License"); you may not use this file except
- * in compliance with the License. You may obtain a copy 
- * of the License at
- * 
- * http://www.apache.org/licenses/LICENSE-2.0
- * 
- * Unless required by applicable law or agreed to in writing, 
- * software distributed under the License is distributed on 
- * an "AS IS" BASIS, WITHOUT WARRANTIES OR CONDITIONS OF ANY 
- * KIND, either express or implied. See the License for the 
- * specific language governing permissions and limitations 
- * under the License.
- */
-
-package com.coveros.selenified;
-
-import com.coveros.selenified.Browser.BrowserName;
-import com.coveros.selenified.OutputFile.Result;
-import com.coveros.selenified.application.App;
-import com.coveros.selenified.exceptions.InvalidBrowserException;
-import com.coveros.selenified.services.Call;
-import com.coveros.selenified.services.HTTP;
-import com.coveros.selenified.utilities.Sauce;
-import com.coveros.selenified.utilities.TestSetup;
-import org.openqa.selenium.remote.DesiredCapabilities;
-import org.openqa.selenium.remote.RemoteWebDriver;
-import org.testng.ITestContext;
-import org.testng.ITestResult;
-import org.testng.annotations.*;
-import org.testng.log4testng.Logger;
-
-import java.lang.reflect.Method;
-import java.net.MalformedURLException;
-import java.util.ArrayList;
-import java.util.Arrays;
-import java.util.List;
-import java.util.Map;
-import java.util.logging.Level;
-
-import static org.testng.AssertJUnit.assertEquals;
-
-/**
- * Selenified contains all of the elements to setup the test suite, and to start
- * and finish your tests. The site under test should either be set in
- * the @BeforeClass, as there is no default site set for testing. If not, this
- * site can be passed in as a system parameter. Before each suite is run, the
- * system variables are gathered, to set the browser, test site, proxy, hub,
- * etc. This class should be extended by each test class to allow for simple
- * execution of tests.
- * <p>
- * By default each test run will launch a selenium browser, and open the defined
- * test site. If no browser is needed for the test, override the startTest
- * method. Similarly, if you don't want a URL to initially load, override the
- * startTest method.
- *
- * @author Max Saperstone
- * @version 3.0.0
- * @lastupdate 8/13/2017
- */
-@Listeners({com.coveros.selenified.utilities.Listener.class, com.coveros.selenified.utilities.Transformer.class})
-public class Selenified {
-
-    private static final Logger log = Logger.getLogger(Selenified.class);
-
-    // any additional browser capabilities that might be necessary
-    protected static DesiredCapabilities extraCapabilities = null;
-
-    // some passed in system params
-    private static List<Browser> browsers;
-    protected static final List<DesiredCapabilities> capabilities = new ArrayList<>();
-
-    // for individual tests
-    protected final ThreadLocal<Browser> browser = new ThreadLocal<>();
-    private final ThreadLocal<DesiredCapabilities> capability = new ThreadLocal<>();
-    private final ThreadLocal<OutputFile> files = new ThreadLocal<>();
-    protected final ThreadLocal<App> apps = new ThreadLocal<>();
-    protected final ThreadLocal<Call> calls = new ThreadLocal<>();
-
-    // constants
-    private static final String APP_INPUT = "appURL";
-    private static final String BROWSER_INPUT = "browser";
-    private static final String INVOCATION_COUNT = "InvocationCount";
-    private static final String ERRORS_CHECK = " errors";
-
-    /**
-     * Obtains the application under test, as a URL. If the site was provided as
-     * a system property, that value will override whatever was set in the
-     * particular test suite. If no site was set, null will be returned, which
-     * will causes the tests to error out
-     *
-     * @param clazz   - the test suite class, used for making threadsafe storage of
-     *                application, allowing suites to have independent applications
-     *                under test, run at the same time
-     * @param context - the TestNG context associated with the test suite, used for
-     *                storing app url information
-     * @return String: the URL of the application under test
-     */
-    protected String getTestSite(String clazz, ITestContext context) {
-        if (System.getProperty(APP_INPUT) == null) {
-            return (String) context.getAttribute(clazz + APP_INPUT);
-        } else {
-            return System.getProperty(APP_INPUT);
-        }
-    }
-
-    /**
-     * Sets the URL of the application under test. If the site was provided as a
-     * system property, this method ignores the passed in value, and uses the
-     * system property.
-     *
-     * @param clazz   - the test suite class, used for making threadsafe storage of
-     *                application, allowing suites to have independent applications
-     *                under test, run at the same time
-     * @param context - the TestNG context associated with the test suite, used for
-     *                storing app url information
-     * @param siteURL - the URL of the application under test
-     */
-    protected static void setTestSite(Selenified clazz, ITestContext context, String siteURL) {
-        if (System.getProperty(APP_INPUT) == null) {
-            context.setAttribute(clazz.getClass().getName() + APP_INPUT, siteURL);
-        }
-    }
-
-    /**
-     * Obtains the version of the current test suite being executed. If no
-     * version was set, null will be returned
-     *
-     * @param clazz   - the test suite class, used for making threadsafe storage of
-     *                application, allowing suites to have independent applications
-     *                under test, run at the same time
-     * @param context - the TestNG context associated with the test suite, used for
-     *                storing app url information
-     * @return String: the version of the current test being executed
-     */
-    protected String getVersion(String clazz, ITestContext context) {
-        return (String) context.getAttribute(clazz + "Version");
-    }
-
-    /**
-     * Sets the version of the current test suite being executed.
-     *
-     * @param clazz   - the test suite class, used for making threadsafe storage of
-     *                application, allowing suites to have independent applications
-     *                under test, run at the same time
-     * @param context - the TestNG context associated with the test suite, used for
-     *                storing app url information
-     * @param version - the version of the test suite
-     */
-    protected static void setVersion(Selenified clazz, ITestContext context, String version) {
-        context.setAttribute(clazz.getClass().getName() + "Version", version);
-    }
-
-    /**
-     * Obtains the author of the current test suite being executed. If no author
-     * was set, null will be returned
-     *
-     * @param clazz   - the test suite class, used for making threadsafe storage of
-     *                application, allowing suites to have independent applications
-     *                under test, run at the same time
-     * @param context - the TestNG context associated with the test suite, used for
-     *                storing app url information
-     * @return String: the author of the current test being executed
-     */
-    protected String getAuthor(String clazz, ITestContext context) {
-        return (String) context.getAttribute(clazz + "Author");
-    }
-
-    /**
-     * Sets the author of the current test suite being executed.
-     *
-     * @param clazz   - the test suite class, used for making threadsafe storage of
-     *                application, allowing suites to have independent applications
-     *                under test, run at the same time
-     * @param context - the TestNG context associated with the test suite, used for
-     *                storing app url information
-     * @param author  - the author of the test suite
-     */
-    protected static void setAuthor(Selenified clazz, ITestContext context, String author) {
-        context.setAttribute(clazz.getClass().getName() + "Author", author);
-    }
-
-    /**
-     * Obtains the additional headers of the current test suite being executed. If no additional headers
-     * were set, null will be returned
-     *
-     * @param clazz   - the test suite class, used for making threadsafe storage of
-     *                application, allowing suites to have independent applications
-     *                under test, run at the same time
-     * @param context - the TestNG context associated with the test suite, used for
-     *                storing app url information
-     * @return Map<String,String>: the key-pair values of the headers of the current test being executed
-     */
-    protected static Map<String, String> getExtraHeaders(String clazz, ITestContext context) {
-        return (Map<String, String>) context.getAttribute(clazz + "Headers");
-    }
-
-    /**
-     * Sets any additional headers for the web services calls for each instance of the test suite being executed.
-     *
-     * @param clazz   - the test suite class, used for making threadsafe storage of
-     *                application, allowing suites to have independent applications
-     *                under test, run at the same time
-     * @param context - the TestNG context associated with the test suite, used for
-     *                storing app url information
-     * @param headers - what headers do we want to set for this particular test suite
-     */
-    protected static void addHeaders(Selenified clazz, ITestContext context, Map<String, String> headers) {
-        context.setAttribute(clazz.getClass().getName() + "Headers", headers);
-    }
-
-    /**
-     * Obtains the web services username provided for the current test suite being executed. Anything passed in from
-     * the command line will first be taken, to override any other values. Next, values being set in the classes will
-     * be checked for. If neither of these are set, an empty string will be returned
-     *
-     * @param clazz   - the test suite class, used for making threadsafe storage of
-     *                application, allowing suites to have independent applications
-     *                under test, run at the same time
-     * @param context - the TestNG context associated with the test suite, used for
-     *                storing app url information
-     * @return String: the web services username to use for authentication
-     */
-    protected static String getServiceUserCredential(String clazz, ITestContext context) {
-        if (System.getenv("SERVICES_USER") != null) {
-            return System.getenv("SERVICES_USER");
-        }
-        if (context.getAttribute(clazz + "ServicesUser") != null) {
-            return (String) context.getAttribute(clazz + "ServicesUser");
-        } else {
-            return "";
-        }
-    }
-
-    /**
-     * Obtains the web services password provided for the current test suite being executed. Anything passed in from
-     * the command line will first be taken, to override any other values. Next, values being set in the classes will
-     * be checked for. If neither of these are set, an empty string will be returned
-     *
-     * @param clazz   - the test suite class, used for making threadsafe storage of
-     *                application, allowing suites to have independent applications
-     *                under test, run at the same time
-     * @param context - the TestNG context associated with the test suite, used for
-     *                storing app url information
-     * @return String: the web services password to use for authentication
-     */
-    protected static String getServicePassCredential(String clazz, ITestContext context) {
-        if (System.getenv("SERVICES_PASS") != null) {
-            return System.getenv("SERVICES_PASS");
-        }
-        if (context.getAttribute(clazz + "ServicesPass") != null) {
-            return (String) context.getAttribute(clazz + "ServicesPass");
-        } else {
-            return "";
-        }
-    }
-
-    /**
-     * Sets any additional headers for the web services calls for each instance of the test suite being executed.
-     *
-     * @param clazz        - the test suite class, used for making threadsafe storage of
-     *                     application, allowing suites to have independent applications
-     *                     under test, run at the same time
-     * @param context      - the TestNG context associated with the test suite, used for
-     *                     storing app url information
-     * @param servicesUser - the username required for authentication
-     * @param servicesPass - the password required for authentication
-     */
-    protected static void setCredentials(Selenified clazz, ITestContext context, String servicesUser,
-                                         String servicesPass) {
-        context.setAttribute(clazz.getClass().getName() + "ServicesUser", servicesUser);
-        context.setAttribute(clazz.getClass().getName() + "ServicesPass", servicesPass);
-    }
-
-    /**
-     * Runs once before any of the tests run, to parse and setup the static
-     * passed information such as browsers, proxy, hub, etc
-     *
-     * @throws InvalidBrowserException If a browser that is not one specified in the
-     *                                 Selenium.Browser class is used, this exception will be thrown
-     */
-    @BeforeSuite(alwaysRun = true)
-    protected void beforeSuite() throws InvalidBrowserException {
-        MasterSuiteSetupConfigurator.getInstance().doSetup();
-    }
-
-    /**
-     * Before any tests run, setup the logging and test details. If a selenium
-     * test is being run, it sets up the driver as well
-     *
-     * @param dataProvider - any objects that are being passed to the tests to loop
-     *                     through as variables
-     * @param method       - what is the method that is being run. the test name will be
-     *                     extracted from this
-     * @param test         - was the is context associated with this test suite. suite
-     *                     information will be extracted from this
-     * @param result       - where are the test results stored. browser information will
-     *                     be kept here
-     */
-    @BeforeMethod(alwaysRun = true)
-    protected void startTest(Object[] dataProvider, Method method, ITestContext test, ITestResult result) {
-        startTest(dataProvider, method, test, result, DriverSetup.LOAD);
-    }
-
-    /**
-     * Gathers all of the testing information, and setup up the logging. If a
-     * selenium test is running, also sets up the webdriver object
-     *
-     * @param dataProvider - any objects that are being passed to the tests to loop
-     *                     through as variables
-     * @param method       - what is the method that is being run. the test name will be
-     *                     extracted from this
-     * @param test         - was the is context associated with this test suite. suite
-     *                     information will be extracted from this
-     * @param result       - where are the test results stored. browser information will
-     *                     be kept here
-     * @param selenium     - is this a selenium test. if so, the webdriver content will
-     *                     be setup
-     */
-    protected void startTest(Object[] dataProvider, Method method, ITestContext test, ITestResult result,
-                             DriverSetup selenium) {
-        String testName = TestSetup.getTestName(method, dataProvider);
-        String outputDir = test.getOutputDirectory();
-        String extClass = method.getDeclaringClass().getName();
-        String description = "";
-        String group = "";
-        Test annotation = method.getAnnotation(Test.class);
-        // set description from annotation
-        if (annotation.description() != null) {
-            description = annotation.description();
-        }
-        // adding in the group if it exists
-        if (annotation.groups() != null) {
-            group = Arrays.toString(annotation.groups());
-            group = group.substring(1, group.length() - 1);
-        }
-
-        while (test.getAttribute(testName + INVOCATION_COUNT) == null) {
-            test.setAttribute(testName + INVOCATION_COUNT, 0);
-        }
-        int invocationCount = (int) test.getAttribute(testName + INVOCATION_COUNT);
-
-        Browser myBrowser = browsers.get(invocationCount);
-        if (!selenium.useBrowser()) {
-            myBrowser = new Browser(BrowserName.NONE);
-        }
-        DesiredCapabilities myCapability = capabilities.get(invocationCount);
-        myCapability.setCapability("name", testName);
-        this.capability.set(myCapability);
-
-        OutputFile myFile =
-                new OutputFile(outputDir, testName, myBrowser, getTestSite(extClass, test), test.getName(), group,
-                        getAuthor(extClass, test), getVersion(extClass, test), description);
-        if (selenium.useBrowser()) {
-            App app = null;
-            try {
-                app = new App(myBrowser, myCapability, myFile);
-            } catch (InvalidBrowserException | MalformedURLException e) {
-                log.error(e);
-            }
-            this.apps.set(app);
-            this.calls.set(null);
-            myFile.setApp(app);
-            if (selenium.loadPage()) {
-                loadInitialPage(app, getTestSite(extClass, test), myFile);
-            }
-            if (Sauce.isSauce() && app != null) {
-                result.setAttribute("SessionId", ((RemoteWebDriver) app.getDriver()).getSessionId());
-            }
-        } else {
-            HTTP http = new HTTP(getTestSite(extClass, test), getServiceUserCredential(extClass, test),
-                    getServicePassCredential(extClass, test));
-            Call call = new Call(http, myFile, getExtraHeaders(extClass, test));
-            this.apps.set(null);
-            this.calls.set(call);
-        }
-        this.browser.set(myBrowser);
-        result.setAttribute(BROWSER_INPUT, myBrowser);
-        this.files.set(myFile);
-    }
-
-    /**
-     * Loads the initial app specified by the url, and ensures the app loads
-     * successfully
-     */
-    private void loadInitialPage(App app, String url, OutputFile file) {
-        String startingPage = "The starting app <i>";
-        String act = "Opening new browser and loading up starting app";
-        String expected = startingPage + url + "</i> will successfully load";
-
-        if (app != null) {
-            try {
-                app.getDriver().get(url);
-                if (!app.get().location().contains(url)) {
-                    file.recordAction(act, expected,
-                            startingPage + app.get().location() + "</i> loaded instead of <i>" + url + "</i>",
-                            Result.FAILURE);
-                    file.addError();
-                    return;
-                }
-                file.recordAction(act, expected, startingPage + url + "</i> loaded successfully", Result.SUCCESS);
-            } catch (Exception e) {
-                log.warn(e);
-                file.recordAction(act, expected, startingPage + url + "</i> did not load successfully", Result.FAILURE);
-                file.addError();
-            }
-        }
-    }
-
-    /**
-     * After each test is completed, the test is closed out, and the test
-     * counter is incremented
-     *
-     * @param dataProvider - any objects that are being passed to the tests to loop
-     *                     through as variables
-     * @param method       - what is the method that is being run. the test name will be
-     *                     extracted from this
-     * @param test         - was the is context associated with this test suite. suite
-     *                     information will be extracted from this
-     * @param result       - where are the test results stored. browser information will
-     *                     be kept here
-     */
-    @AfterMethod(alwaysRun = true)
-    protected void endTest(Object[] dataProvider, Method method, ITestContext test, ITestResult result) {
-        String testName = TestSetup.getTestName(method, dataProvider);
-        if (this.apps.get() != null) {
-            this.apps.get().killDriver();
-        }
-        int invocationCount = (int) test.getAttribute(testName + INVOCATION_COUNT);
-        test.setAttribute(testName + INVOCATION_COUNT, invocationCount + 1);
-    }
-
-    /**
-     * Concludes each test case. This should be run as the last time of
-     * each @Test. It will close out the output logging file, and count any
-     * errors that were encountered during the test, and fail the test if any
-     * errors were encountered
-     */
-    protected void finish() {
-        OutputFile myFile = this.files.get();
-        myFile.finalizeOutputFile();
-        assertEquals("Detailed results found at: " + myFile.getFileName(), "0 errors",
-                Integer.toString(myFile.getErrors()) + ERRORS_CHECK);
-    }
-
-    /**
-     * Concludes each test case. This should be run as the last time of
-     * each @Test. It will close out the output logging file, and count any
-     * errors that were encountered during the test, and assert that the number
-     * of errors that occurred equals the provided number of errors.
-     *
-     * @param errors - number of expected errors from the test
-     */
-    protected void finish(int errors) {
-        OutputFile myFile = this.files.get();
-        myFile.finalizeOutputFile();
-        assertEquals("Detailed results found at: " + myFile.getFileName(), errors + ERRORS_CHECK,
-                Integer.toString(myFile.getErrors()) + ERRORS_CHECK);
-    }
-
-    /**
-     * Setups up the initial system for test. As a singleton, this is only done
-     * once per test suite.
-     *
-     * @author max
-     */
-    private static class MasterSuiteSetupConfigurator {
-        private static MasterSuiteSetupConfigurator instance;
-        private boolean wasInvoked = false;
-
-        private MasterSuiteSetupConfigurator() {
-        }
-
-        /**
-         * Runs once before any of the tests run, to parse and setup the static
-         * passed information such as browsers, proxy, hub, etc
-         *
-         * @return null
-         */
-        static MasterSuiteSetupConfigurator getInstance() {
-            if (instance != null) {
-                return instance;
-            }
-            instance = new MasterSuiteSetupConfigurator();
-            return instance;
-        }
-
-        /**
-         * Runs once before any of the tests run, to parse and setup the static
-         * passed information such as browsers, proxy, hub, etc
-         *
-         * @throws InvalidBrowserException If a browser that is not one specified in the
-         *                                 Selenium.Browser class is used, this exception will be
-         *                                 thrown
-         */
-        void doSetup() throws InvalidBrowserException {
-            if (wasInvoked) {
-                return;
-            }
-            setupTestParameters();
-            wasInvoked = true;
-            //downgrade our logging
-            java.util.logging.Logger.getLogger("io.github").setLevel(Level.SEVERE);
-        }
-
-        /**
-<<<<<<< HEAD
-=======
-         * Initializes the test settings by setting default values for the
-         * browser, URL, and credentials if they are not specifically set
-         */
-        private static void initializeSystem() {
-            // check the browser
-            if (System.getProperty(BROWSER_INPUT) == null) {
-                System.setProperty(BROWSER_INPUT, BrowserName.HTMLUNIT.toString());
-            }
-            if (System.getenv("SERVICES_USER") != null && System.getenv("SERVICES_PASS") != null) {
-                servicesUser = System.getenv("SERVICES_USER");
-                servicesPass = System.getenv("SERVICES_PASS");
-            }
-        }
-
-        /**
->>>>>>> 844db409
-         * Obtains passed in browser information, and sets up the required
-         * capabilities
-         *
-         * @throws InvalidBrowserException If a browser that is not one specified in the
-         *                                 Selenium.Browser class is used, this exception will be
-         *                                 thrown
-         */
-        private static void setupTestParameters() throws InvalidBrowserException {
-            if (System.getProperty(BROWSER_INPUT) == null) {
-                System.setProperty(BROWSER_INPUT, Browser.HTMLUNIT.toString());
-            }
-            browsers = TestSetup.setBrowser();
-
-            for (Browser browser : browsers) {
-                TestSetup setup = new TestSetup();
-                // are we running remotely on a hub
-                if (System.getProperty("hub") != null) {
-                    setup.setupBrowserCapability(browser);
-                }
-                setup.setupProxy();
-                setup.setupBrowserDetails(browser);
-                DesiredCapabilities caps = setup.getDesiredCapabilities();
-                if (extraCapabilities != null) {
-                    caps = caps.merge(extraCapabilities);
-                }
-                capabilities.add(caps);
-            }
-        }
-    }
+/*
+ * Copyright 2017 Coveros, Inc.
+ * 
+ * This file is part of Selenified.
+ * 
+ * Selenified is licensed under the Apache License, Version
+ * 2.0 (the "License"); you may not use this file except
+ * in compliance with the License. You may obtain a copy 
+ * of the License at
+ * 
+ * http://www.apache.org/licenses/LICENSE-2.0
+ * 
+ * Unless required by applicable law or agreed to in writing, 
+ * software distributed under the License is distributed on 
+ * an "AS IS" BASIS, WITHOUT WARRANTIES OR CONDITIONS OF ANY 
+ * KIND, either express or implied. See the License for the 
+ * specific language governing permissions and limitations 
+ * under the License.
+ */
+
+package com.coveros.selenified;
+
+import com.coveros.selenified.Browser.BrowserName;
+import com.coveros.selenified.OutputFile.Result;
+import com.coveros.selenified.application.App;
+import com.coveros.selenified.exceptions.InvalidBrowserException;
+import com.coveros.selenified.services.Call;
+import com.coveros.selenified.services.HTTP;
+import com.coveros.selenified.utilities.Sauce;
+import com.coveros.selenified.utilities.TestSetup;
+import org.openqa.selenium.remote.DesiredCapabilities;
+import org.openqa.selenium.remote.RemoteWebDriver;
+import org.testng.ITestContext;
+import org.testng.ITestResult;
+import org.testng.annotations.*;
+import org.testng.log4testng.Logger;
+
+import java.lang.reflect.Method;
+import java.net.MalformedURLException;
+import java.util.ArrayList;
+import java.util.Arrays;
+import java.util.List;
+import java.util.Map;
+import java.util.logging.Level;
+
+import static org.testng.AssertJUnit.assertEquals;
+
+/**
+ * Selenified contains all of the elements to setup the test suite, and to start
+ * and finish your tests. The site under test should either be set in
+ * the @BeforeClass, as there is no default site set for testing. If not, this
+ * site can be passed in as a system parameter. Before each suite is run, the
+ * system variables are gathered, to set the browser, test site, proxy, hub,
+ * etc. This class should be extended by each test class to allow for simple
+ * execution of tests.
+ * <p>
+ * By default each test run will launch a selenium browser, and open the defined
+ * test site. If no browser is needed for the test, override the startTest
+ * method. Similarly, if you don't want a URL to initially load, override the
+ * startTest method.
+ *
+ * @author Max Saperstone
+ * @version 3.0.0
+ * @lastupdate 8/13/2017
+ */
+@Listeners({com.coveros.selenified.utilities.Listener.class, com.coveros.selenified.utilities.Transformer.class})
+public class Selenified {
+
+    private static final Logger log = Logger.getLogger(Selenified.class);
+
+    // any additional browser capabilities that might be necessary
+    protected static DesiredCapabilities extraCapabilities = null;
+
+    // some passed in system params
+    private static List<Browser> browsers;
+    protected static final List<DesiredCapabilities> capabilities = new ArrayList<>();
+
+    // for individual tests
+    protected final ThreadLocal<Browser> browser = new ThreadLocal<>();
+    private final ThreadLocal<DesiredCapabilities> capability = new ThreadLocal<>();
+    private final ThreadLocal<OutputFile> files = new ThreadLocal<>();
+    protected final ThreadLocal<App> apps = new ThreadLocal<>();
+    protected final ThreadLocal<Call> calls = new ThreadLocal<>();
+
+    // constants
+    private static final String APP_INPUT = "appURL";
+    private static final String BROWSER_INPUT = "browser";
+    private static final String INVOCATION_COUNT = "InvocationCount";
+    private static final String ERRORS_CHECK = " errors";
+
+    /**
+     * Obtains the application under test, as a URL. If the site was provided as
+     * a system property, that value will override whatever was set in the
+     * particular test suite. If no site was set, null will be returned, which
+     * will causes the tests to error out
+     *
+     * @param clazz   - the test suite class, used for making threadsafe storage of
+     *                application, allowing suites to have independent applications
+     *                under test, run at the same time
+     * @param context - the TestNG context associated with the test suite, used for
+     *                storing app url information
+     * @return String: the URL of the application under test
+     */
+    protected String getTestSite(String clazz, ITestContext context) {
+        if (System.getProperty(APP_INPUT) == null) {
+            return (String) context.getAttribute(clazz + APP_INPUT);
+        } else {
+            return System.getProperty(APP_INPUT);
+        }
+    }
+
+    /**
+     * Sets the URL of the application under test. If the site was provided as a
+     * system property, this method ignores the passed in value, and uses the
+     * system property.
+     *
+     * @param clazz   - the test suite class, used for making threadsafe storage of
+     *                application, allowing suites to have independent applications
+     *                under test, run at the same time
+     * @param context - the TestNG context associated with the test suite, used for
+     *                storing app url information
+     * @param siteURL - the URL of the application under test
+     */
+    protected static void setTestSite(Selenified clazz, ITestContext context, String siteURL) {
+        if (System.getProperty(APP_INPUT) == null) {
+            context.setAttribute(clazz.getClass().getName() + APP_INPUT, siteURL);
+        }
+    }
+
+    /**
+     * Obtains the version of the current test suite being executed. If no
+     * version was set, null will be returned
+     *
+     * @param clazz   - the test suite class, used for making threadsafe storage of
+     *                application, allowing suites to have independent applications
+     *                under test, run at the same time
+     * @param context - the TestNG context associated with the test suite, used for
+     *                storing app url information
+     * @return String: the version of the current test being executed
+     */
+    protected String getVersion(String clazz, ITestContext context) {
+        return (String) context.getAttribute(clazz + "Version");
+    }
+
+    /**
+     * Sets the version of the current test suite being executed.
+     *
+     * @param clazz   - the test suite class, used for making threadsafe storage of
+     *                application, allowing suites to have independent applications
+     *                under test, run at the same time
+     * @param context - the TestNG context associated with the test suite, used for
+     *                storing app url information
+     * @param version - the version of the test suite
+     */
+    protected static void setVersion(Selenified clazz, ITestContext context, String version) {
+        context.setAttribute(clazz.getClass().getName() + "Version", version);
+    }
+
+    /**
+     * Obtains the author of the current test suite being executed. If no author
+     * was set, null will be returned
+     *
+     * @param clazz   - the test suite class, used for making threadsafe storage of
+     *                application, allowing suites to have independent applications
+     *                under test, run at the same time
+     * @param context - the TestNG context associated with the test suite, used for
+     *                storing app url information
+     * @return String: the author of the current test being executed
+     */
+    protected String getAuthor(String clazz, ITestContext context) {
+        return (String) context.getAttribute(clazz + "Author");
+    }
+
+    /**
+     * Sets the author of the current test suite being executed.
+     *
+     * @param clazz   - the test suite class, used for making threadsafe storage of
+     *                application, allowing suites to have independent applications
+     *                under test, run at the same time
+     * @param context - the TestNG context associated with the test suite, used for
+     *                storing app url information
+     * @param author  - the author of the test suite
+     */
+    protected static void setAuthor(Selenified clazz, ITestContext context, String author) {
+        context.setAttribute(clazz.getClass().getName() + "Author", author);
+    }
+
+    /**
+     * Obtains the additional headers of the current test suite being executed. If no additional headers
+     * were set, null will be returned
+     *
+     * @param clazz   - the test suite class, used for making threadsafe storage of
+     *                application, allowing suites to have independent applications
+     *                under test, run at the same time
+     * @param context - the TestNG context associated with the test suite, used for
+     *                storing app url information
+     * @return Map<String,String>: the key-pair values of the headers of the current test being executed
+     */
+    protected static Map<String, String> getExtraHeaders(String clazz, ITestContext context) {
+        return (Map<String, String>) context.getAttribute(clazz + "Headers");
+    }
+
+    /**
+     * Sets any additional headers for the web services calls for each instance of the test suite being executed.
+     *
+     * @param clazz   - the test suite class, used for making threadsafe storage of
+     *                application, allowing suites to have independent applications
+     *                under test, run at the same time
+     * @param context - the TestNG context associated with the test suite, used for
+     *                storing app url information
+     * @param headers - what headers do we want to set for this particular test suite
+     */
+    protected static void addHeaders(Selenified clazz, ITestContext context, Map<String, String> headers) {
+        context.setAttribute(clazz.getClass().getName() + "Headers", headers);
+    }
+
+    /**
+     * Obtains the web services username provided for the current test suite being executed. Anything passed in from
+     * the command line will first be taken, to override any other values. Next, values being set in the classes will
+     * be checked for. If neither of these are set, an empty string will be returned
+     *
+     * @param clazz   - the test suite class, used for making threadsafe storage of
+     *                application, allowing suites to have independent applications
+     *                under test, run at the same time
+     * @param context - the TestNG context associated with the test suite, used for
+     *                storing app url information
+     * @return String: the web services username to use for authentication
+     */
+    protected static String getServiceUserCredential(String clazz, ITestContext context) {
+        if (System.getenv("SERVICES_USER") != null) {
+            return System.getenv("SERVICES_USER");
+        }
+        if (context.getAttribute(clazz + "ServicesUser") != null) {
+            return (String) context.getAttribute(clazz + "ServicesUser");
+        } else {
+            return "";
+        }
+    }
+
+    /**
+     * Obtains the web services password provided for the current test suite being executed. Anything passed in from
+     * the command line will first be taken, to override any other values. Next, values being set in the classes will
+     * be checked for. If neither of these are set, an empty string will be returned
+     *
+     * @param clazz   - the test suite class, used for making threadsafe storage of
+     *                application, allowing suites to have independent applications
+     *                under test, run at the same time
+     * @param context - the TestNG context associated with the test suite, used for
+     *                storing app url information
+     * @return String: the web services password to use for authentication
+     */
+    protected static String getServicePassCredential(String clazz, ITestContext context) {
+        if (System.getenv("SERVICES_PASS") != null) {
+            return System.getenv("SERVICES_PASS");
+        }
+        if (context.getAttribute(clazz + "ServicesPass") != null) {
+            return (String) context.getAttribute(clazz + "ServicesPass");
+        } else {
+            return "";
+        }
+    }
+
+    /**
+     * Sets any additional headers for the web services calls for each instance of the test suite being executed.
+     *
+     * @param clazz        - the test suite class, used for making threadsafe storage of
+     *                     application, allowing suites to have independent applications
+     *                     under test, run at the same time
+     * @param context      - the TestNG context associated with the test suite, used for
+     *                     storing app url information
+     * @param servicesUser - the username required for authentication
+     * @param servicesPass - the password required for authentication
+     */
+    protected static void setCredentials(Selenified clazz, ITestContext context, String servicesUser,
+                                         String servicesPass) {
+        context.setAttribute(clazz.getClass().getName() + "ServicesUser", servicesUser);
+        context.setAttribute(clazz.getClass().getName() + "ServicesPass", servicesPass);
+    }
+
+    /**
+     * Runs once before any of the tests run, to parse and setup the static
+     * passed information such as browsers, proxy, hub, etc
+     *
+     * @throws InvalidBrowserException If a browser that is not one specified in the
+     *                                 Selenium.Browser class is used, this exception will be thrown
+     */
+    @BeforeSuite(alwaysRun = true)
+    protected void beforeSuite() throws InvalidBrowserException {
+        MasterSuiteSetupConfigurator.getInstance().doSetup();
+    }
+
+    /**
+     * Before any tests run, setup the logging and test details. If a selenium
+     * test is being run, it sets up the driver as well
+     *
+     * @param dataProvider - any objects that are being passed to the tests to loop
+     *                     through as variables
+     * @param method       - what is the method that is being run. the test name will be
+     *                     extracted from this
+     * @param test         - was the is context associated with this test suite. suite
+     *                     information will be extracted from this
+     * @param result       - where are the test results stored. browser information will
+     *                     be kept here
+     */
+    @BeforeMethod(alwaysRun = true)
+    protected void startTest(Object[] dataProvider, Method method, ITestContext test, ITestResult result) {
+        startTest(dataProvider, method, test, result, DriverSetup.LOAD);
+    }
+
+    /**
+     * Gathers all of the testing information, and setup up the logging. If a
+     * selenium test is running, also sets up the webdriver object
+     *
+     * @param dataProvider - any objects that are being passed to the tests to loop
+     *                     through as variables
+     * @param method       - what is the method that is being run. the test name will be
+     *                     extracted from this
+     * @param test         - was the is context associated with this test suite. suite
+     *                     information will be extracted from this
+     * @param result       - where are the test results stored. browser information will
+     *                     be kept here
+     * @param selenium     - is this a selenium test. if so, the webdriver content will
+     *                     be setup
+     */
+    protected void startTest(Object[] dataProvider, Method method, ITestContext test, ITestResult result,
+                             DriverSetup selenium) {
+        String testName = TestSetup.getTestName(method, dataProvider);
+        String outputDir = test.getOutputDirectory();
+        String extClass = method.getDeclaringClass().getName();
+        String description = "";
+        String group = "";
+        Test annotation = method.getAnnotation(Test.class);
+        // set description from annotation
+        if (annotation.description() != null) {
+            description = annotation.description();
+        }
+        // adding in the group if it exists
+        if (annotation.groups() != null) {
+            group = Arrays.toString(annotation.groups());
+            group = group.substring(1, group.length() - 1);
+        }
+
+        while (test.getAttribute(testName + INVOCATION_COUNT) == null) {
+            test.setAttribute(testName + INVOCATION_COUNT, 0);
+        }
+        int invocationCount = (int) test.getAttribute(testName + INVOCATION_COUNT);
+
+        Browser myBrowser = browsers.get(invocationCount);
+        if (!selenium.useBrowser()) {
+            myBrowser = new Browser(BrowserName.NONE);
+        }
+        DesiredCapabilities myCapability = capabilities.get(invocationCount);
+        myCapability.setCapability("name", testName);
+        this.capability.set(myCapability);
+
+        OutputFile myFile =
+                new OutputFile(outputDir, testName, myBrowser, getTestSite(extClass, test), test.getName(), group,
+                        getAuthor(extClass, test), getVersion(extClass, test), description);
+        if (selenium.useBrowser()) {
+            App app = null;
+            try {
+                app = new App(myBrowser, myCapability, myFile);
+            } catch (InvalidBrowserException | MalformedURLException e) {
+                log.error(e);
+            }
+            this.apps.set(app);
+            this.calls.set(null);
+            myFile.setApp(app);
+            if (selenium.loadPage()) {
+                loadInitialPage(app, getTestSite(extClass, test), myFile);
+            }
+            if (Sauce.isSauce() && app != null) {
+                result.setAttribute("SessionId", ((RemoteWebDriver) app.getDriver()).getSessionId());
+            }
+        } else {
+            HTTP http = new HTTP(getTestSite(extClass, test), getServiceUserCredential(extClass, test),
+                    getServicePassCredential(extClass, test));
+            Call call = new Call(http, myFile, getExtraHeaders(extClass, test));
+            this.apps.set(null);
+            this.calls.set(call);
+        }
+        this.browser.set(myBrowser);
+        result.setAttribute(BROWSER_INPUT, myBrowser);
+        this.files.set(myFile);
+    }
+
+    /**
+     * Loads the initial app specified by the url, and ensures the app loads
+     * successfully
+     */
+    private void loadInitialPage(App app, String url, OutputFile file) {
+        String startingPage = "The starting app <i>";
+        String act = "Opening new browser and loading up starting app";
+        String expected = startingPage + url + "</i> will successfully load";
+
+        if (app != null) {
+            try {
+                app.getDriver().get(url);
+                if (!app.get().location().contains(url)) {
+                    file.recordAction(act, expected,
+                            startingPage + app.get().location() + "</i> loaded instead of <i>" + url + "</i>",
+                            Result.FAILURE);
+                    file.addError();
+                    return;
+                }
+                file.recordAction(act, expected, startingPage + url + "</i> loaded successfully", Result.SUCCESS);
+            } catch (Exception e) {
+                log.warn(e);
+                file.recordAction(act, expected, startingPage + url + "</i> did not load successfully", Result.FAILURE);
+                file.addError();
+            }
+        }
+    }
+
+    /**
+     * After each test is completed, the test is closed out, and the test
+     * counter is incremented
+     *
+     * @param dataProvider - any objects that are being passed to the tests to loop
+     *                     through as variables
+     * @param method       - what is the method that is being run. the test name will be
+     *                     extracted from this
+     * @param test         - was the is context associated with this test suite. suite
+     *                     information will be extracted from this
+     * @param result       - where are the test results stored. browser information will
+     *                     be kept here
+     */
+    @AfterMethod(alwaysRun = true)
+    protected void endTest(Object[] dataProvider, Method method, ITestContext test, ITestResult result) {
+        String testName = TestSetup.getTestName(method, dataProvider);
+        if (this.apps.get() != null) {
+            this.apps.get().killDriver();
+        }
+        int invocationCount = (int) test.getAttribute(testName + INVOCATION_COUNT);
+        test.setAttribute(testName + INVOCATION_COUNT, invocationCount + 1);
+    }
+
+    /**
+     * Concludes each test case. This should be run as the last time of
+     * each @Test. It will close out the output logging file, and count any
+     * errors that were encountered during the test, and fail the test if any
+     * errors were encountered
+     */
+    protected void finish() {
+        OutputFile myFile = this.files.get();
+        myFile.finalizeOutputFile();
+        assertEquals("Detailed results found at: " + myFile.getFileName(), "0 errors",
+                Integer.toString(myFile.getErrors()) + ERRORS_CHECK);
+    }
+
+    /**
+     * Concludes each test case. This should be run as the last time of
+     * each @Test. It will close out the output logging file, and count any
+     * errors that were encountered during the test, and assert that the number
+     * of errors that occurred equals the provided number of errors.
+     *
+     * @param errors - number of expected errors from the test
+     */
+    protected void finish(int errors) {
+        OutputFile myFile = this.files.get();
+        myFile.finalizeOutputFile();
+        assertEquals("Detailed results found at: " + myFile.getFileName(), errors + ERRORS_CHECK,
+                Integer.toString(myFile.getErrors()) + ERRORS_CHECK);
+    }
+
+    /**
+     * Setups up the initial system for test. As a singleton, this is only done
+     * once per test suite.
+     *
+     * @author max
+     */
+    private static class MasterSuiteSetupConfigurator {
+        private static MasterSuiteSetupConfigurator instance;
+        private boolean wasInvoked = false;
+
+        private MasterSuiteSetupConfigurator() {
+        }
+
+        /**
+         * Runs once before any of the tests run, to parse and setup the static
+         * passed information such as browsers, proxy, hub, etc
+         *
+         * @return null
+         */
+        static MasterSuiteSetupConfigurator getInstance() {
+            if (instance != null) {
+                return instance;
+            }
+            instance = new MasterSuiteSetupConfigurator();
+            return instance;
+        }
+
+        /**
+         * Runs once before any of the tests run, to parse and setup the static
+         * passed information such as browsers, proxy, hub, etc
+         *
+         * @throws InvalidBrowserException If a browser that is not one specified in the
+         *                                 Selenium.Browser class is used, this exception will be
+         *                                 thrown
+         */
+        void doSetup() throws InvalidBrowserException {
+            if (wasInvoked) {
+                return;
+            }
+            setupTestParameters();
+            wasInvoked = true;
+            //downgrade our logging
+            java.util.logging.Logger.getLogger("io.github").setLevel(Level.SEVERE);
+        }
+
+        /**
+         * Obtains passed in browser information, and sets up the required
+         * capabilities
+         *
+         * @throws InvalidBrowserException If a browser that is not one specified in the
+         *                                 Selenium.Browser class is used, this exception will be
+         *                                 thrown
+         */
+        private static void setupTestParameters() throws InvalidBrowserException {
+            if (System.getProperty(BROWSER_INPUT) == null) {
+                System.setProperty(BROWSER_INPUT, BrowserName.HTMLUNIT.toString());
+            }
+            browsers = TestSetup.setBrowser();
+
+            for (Browser browser : browsers) {
+                TestSetup setup = new TestSetup();
+                // are we running remotely on a hub
+                if (System.getProperty("hub") != null) {
+                    setup.setupBrowserCapability(browser);
+                }
+                setup.setupProxy();
+                setup.setupBrowserDetails(browser);
+                DesiredCapabilities caps = setup.getDesiredCapabilities();
+                if (extraCapabilities != null) {
+                    caps = caps.merge(extraCapabilities);
+                }
+                capabilities.add(caps);
+            }
+        }
+    }
 }