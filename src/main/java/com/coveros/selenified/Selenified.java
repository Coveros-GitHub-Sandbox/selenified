--- conflicted
+++ resolved
@@ -62,11 +62,7 @@
  *
  * @author Max Saperstone
  * @version 3.2.1
-<<<<<<< HEAD
- * @lastupdate 8/18/2019
-=======
  * @lastupdate 8/19/2019
->>>>>>> 9c492131
  */
 @Listeners({Listener.class, ReportOverview.class, Transformer.class})
 public class Selenified {
@@ -381,25 +377,7 @@
             test.setAttribute(testName + INVOCATION_COUNT, 0);
         }
         int invocationCount = (int) test.getAttribute(testName + INVOCATION_COUNT);
-
-<<<<<<< HEAD
-        Capabilities capabilities = Selenified.CAPABILITIES.get(invocationCount);
-        // if a group indicates an invalid browser, skip the test
-        Browser browser = capabilities.getBrowser();
-        if (browser != null) {
-            String[] groups = result.getMethod().getGroups();
-            for (String group : groups) {
-                if (group.equalsIgnoreCase("no-" + browser.getName().toString())) {
-                    log.warn("Skipping test case " + testName + ", as it is not intended for browser " +
-                            Reporter.capitalizeFirstLetters(browser.getName().toString().toLowerCase()));
-                    result.setStatus(ITestResult.SKIP);
-                    throw new SkipException("This test is not intended for browser " + Reporter.capitalizeFirstLetters(browser.getName().toString().toLowerCase()));
-                }
-            }
-        }
-=======
         Capabilities capabilities = Selenified.CAPABILITIES_LIST.get(invocationCount);
->>>>>>> 9c492131
         // setup our browser instance
         if (!selenium.useBrowser()) {
             capabilities = new Capabilities(new Browser("None"));
@@ -407,13 +385,6 @@
             capabilities = new Capabilities(capabilities.getBrowser());
             capabilities.addExtraCapabilities(getAdditionalDesiredCapabilities(extClass, test));
         }
-<<<<<<< HEAD
-        browser = capabilities.getBrowser();
-        capabilities.setInstance(invocationCount);
-        DesiredCapabilities desiredCapabilities = capabilities.getDesiredCapabilities();
-        desiredCapabilities.setCapability("name", testName);
-        desiredCapabilities.setCapability("tags", Arrays.asList(result.getMethod().getGroups()));
-=======
         Browser browser = capabilities.getBrowser();
         this.browserThreadLocal.set(browser);
         result.setAttribute(BROWSER, browser);
@@ -425,8 +396,8 @@
         capabilities.setInstance(invocationCount);
         DesiredCapabilities desiredCapabilities = capabilities.getDesiredCapabilities();
         desiredCapabilities.setCapability("name", testName);
+        desiredCapabilities.setCapability("tags", Arrays.asList(result.getMethod().getGroups()));
         desiredCapabilities.setCapability("build", buildName);
->>>>>>> 9c492131
         this.desiredCapabilitiesThreadLocal.set(desiredCapabilities);
         // setup the reporter
         Reporter reporter =
