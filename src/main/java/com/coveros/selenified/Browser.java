--- conflicted
+++ resolved
@@ -152,8 +152,6 @@
                 stringBuilder.append(")");
             }
         }
-<<<<<<< HEAD
-=======
         if (getScreensize() != null || Property.runHeadless()) {
             stringBuilder.append(" (");
             if (getScreensize() != null) {
@@ -165,7 +163,6 @@
             stringBuilder.setLength(stringBuilder.length() - 1);
             stringBuilder.append(")");
         }
->>>>>>> 2f0d178d
         if (getPlatform() != null) {
             String platformName = getPlatform().getPartOfOsName()[0];
             if ("".equals(platformName)) {
