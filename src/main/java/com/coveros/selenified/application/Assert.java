--- conflicted
+++ resolved
@@ -82,19 +82,7 @@
      */
     @Override
     public void urlEquals(String expectedURL) {
-<<<<<<< HEAD
         assertEquals("URL Mismatch", expectedURL, checkUrlEquals(expectedURL, 0, 0));
-=======
-        // file.record the action
-        file.recordExpected("Expected to be on page with the URL of <i>" + expectedURL + "</i>");
-        String actualURL = app.get().url();
-        if (!actualURL.equalsIgnoreCase(expectedURL)) {
-            file.recordActual("The page URL  reads <b>" + actualURL + "</b>", Success.FAIL);
-            file.addError();
-            return;
-        }
-        file.recordActual("The page URL reads <b>" + actualURL + "</b>", Success.PASS);
->>>>>>> 34a0fe5b
     }
 
     /**
@@ -327,7 +315,7 @@
      * expected pattern. This information will be logged and recorded, with a
      * screenshot for traceability and added debugging support.
      *
-     * @param cookieName          the name of the cookie
+     * @param cookieName            the name of the cookie
      * @param expectedCookiePattern the expected value of the cookie
      */
     @Override
