--- conflicted
+++ resolved
@@ -20,14 +20,6 @@
 
 package com.coveros.selenified.application;
 
-<<<<<<< HEAD
-import java.io.File;
-import java.io.IOException;
-import java.net.MalformedURLException;
-import java.net.URL;
-import java.util.Date;
-
-=======
 import com.coveros.selenified.Browser;
 import com.coveros.selenified.Locator;
 import com.coveros.selenified.OutputFile;
@@ -35,7 +27,6 @@
 import com.coveros.selenified.element.Element;
 import com.coveros.selenified.exceptions.InvalidBrowserException;
 import com.coveros.selenified.utilities.TestSetup;
->>>>>>> 59e26aea
 import org.apache.commons.io.FileUtils;
 import org.openqa.selenium.*;
 import org.openqa.selenium.remote.Augmenter;
@@ -44,6 +35,7 @@
 import org.testng.log4testng.Logger;
 
 import java.io.File;
+import java.io.IOException;
 import java.net.MalformedURLException;
 import java.net.URL;
 import java.util.Date;
@@ -331,7 +323,7 @@
             // now we need to save the file
             FileUtils.copyFile(srcFile, new File(imageName));
         } catch (IOException e) {
-            log.error("Error taking screenshot: " + e);
+            log.error("IO Error taking screenshot: " + e);
         }
     }
 
