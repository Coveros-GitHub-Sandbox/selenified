--- conflicted
+++ resolved
@@ -590,15 +590,9 @@
             return;
         }
         switchToNewWindow();
-<<<<<<< HEAD
-        waitFor().location(url);
-        if (!get().location().equals(url)) {
-            file.recordAction(action, expected, "Unable to open new window to " + url, Success.FAIL);
-=======
         waitFor().url(url);
         if (!get().url().equals(url)) {
-            file.recordAction(action, expected, "Unable to open new window to " + url, Result.FAILURE);
->>>>>>> 34a0fe5b
+            file.recordAction(action, expected, "Unable to open new window to " + url, Success.FAIL);
             file.addError();
             return;
         }
