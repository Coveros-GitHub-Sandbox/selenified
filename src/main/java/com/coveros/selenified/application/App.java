--- conflicted
+++ resolved
@@ -49,13 +49,8 @@
  * elements directly out of your app.
  *
  * @author Max Saperstone
-<<<<<<< HEAD
  * @version 3.2.0
- * @lastupdate 3/19/2019
-=======
- * @version 3.1.1
  * @lastupdate 3/20/2019
->>>>>>> 986e377a
  */
 public class App {
 
