--- conflicted
+++ resolved
@@ -116,13 +116,8 @@
         } else {
             driver = capabilities.setupDriver();
         }
-<<<<<<< HEAD
-=======
         is = new Is(driver);
-        waitFor = new WaitFor(this, file);
->>>>>>> 34a0fe5b
         get = new Get(driver);
-        is = new Is(driver);
         waitFor = new WaitFor(this, file);
         azzert = new Assert(this, file);
         verify = new Verify(this, file);
@@ -611,15 +606,9 @@
             return;
         }
         switchToNewWindow();
-<<<<<<< HEAD
         waitFor().urlEquals(url);
-        if (!get().location().equals(url)) {
+        if (!get().url().equals(url)) {
             file.recordStep(action, expected, "Unable to open new window to " + url, Result.FAILURE);
-=======
-        waitFor().url(url);
-        if (!get().url().equals(url)) {
-            file.recordAction(action, expected, "Unable to open new window to " + url, Result.FAILURE);
->>>>>>> 34a0fe5b
             file.addError();
             return;
         }
