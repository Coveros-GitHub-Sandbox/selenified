--- conflicted
+++ resolved
@@ -26,14 +26,10 @@
 import com.coveros.selenified.Locator;
 import com.coveros.selenified.element.Element;
 import com.coveros.selenified.exceptions.InvalidBrowserException;
-<<<<<<< HEAD
 import com.coveros.selenified.exceptions.InvalidProxyException;
 import com.coveros.selenified.utilities.Hub;
-=======
 import com.coveros.selenified.exceptions.InvalidHubException;
-import com.coveros.selenified.exceptions.InvalidProxyException;
 import com.coveros.selenified.utilities.Property;
->>>>>>> 541e260d
 import com.coveros.selenified.utilities.Reporter;
 import org.apache.commons.io.FileUtils;
 import org.openqa.selenium.*;
@@ -58,11 +54,7 @@
  * elements directly out of your app.
  *
  * @author Max Saperstone
-<<<<<<< HEAD
  * @version 3.2.1
-=======
- * @version 3.2.0
->>>>>>> 541e260d
  * @lastupdate 3/29/2019
  */
 public class App {
@@ -115,11 +107,7 @@
      *                                 be thrown
      */
     public App(Capabilities capabilities,
-<<<<<<< HEAD
                Reporter reporter) throws InvalidBrowserException, MalformedURLException, InvalidProxyException {
-=======
-               Reporter reporter) throws InvalidBrowserException, MalformedURLException, InvalidProxyException, InvalidHubException {
->>>>>>> 541e260d
         if (capabilities == null) {
             capabilities = new Capabilities(new Browser("None"));
         }
@@ -127,13 +115,8 @@
         this.desiredCapabilities = capabilities.getDesiredCapabilities();
         this.reporter = reporter;
         // if we want to test remotely
-<<<<<<< HEAD
         if (Hub.isHubSet()) {
             driver = new RemoteWebDriver(new Hub().getHubURL(), this.desiredCapabilities);
-=======
-        if (Property.isHubSet()) {
-            driver = new RemoteWebDriver(new URL(Property.getHub() + "/wd/hub"), this.desiredCapabilities);
->>>>>>> 541e260d
         } else {
             driver = capabilities.setupDriver();
         }
@@ -365,11 +348,7 @@
         try {
             // take a screenshot
             File srcFile;
-<<<<<<< HEAD
             if (Hub.isHubSet()) {
-=======
-            if (Property.isHubSet()) {
->>>>>>> 541e260d
                 WebDriver augmented = new Augmenter().augment(driver);
                 srcFile = ((TakesScreenshot) augmented).getScreenshotAs(OutputType.FILE);
             } else {
