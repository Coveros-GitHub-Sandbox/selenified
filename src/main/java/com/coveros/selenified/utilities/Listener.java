/*
 * Copyright 2018 Coveros, Inc.
 *
 * This file is part of Selenified.
 *
 * Selenified is licensed under the Apache License, Version
 * 2.0 (the "License"); you may not use this file except
 * in compliance with the License. You may obtain a copy
 * of the License at
 *
 * http://www.apache.org/licenses/LICENSE-2.0
 *
 * Unless required by applicable law or agreed to in writing,
 * software distributed under the License is distributed on
 * an "AS IS" BASIS, WITHOUT WARRANTIES OR CONDITIONS OF ANY
 * KIND, either express or implied. See the License for the
 * specific language governing permissions and limitations
 * under the License.
 */

package com.coveros.selenified.utilities;

import com.coveros.selenified.Browser;
import com.coveros.selenified.OutputFile;
import com.coveros.selenified.OutputFile.Result;
import com.coveros.selenified.services.HTTP;
import com.coveros.selenified.services.Request;
import com.google.gson.JsonArray;
import com.google.gson.JsonObject;
import org.testng.ITestResult;
import org.testng.Reporter;
import org.testng.SkipException;
import org.testng.TestListenerAdapter;
import org.testng.log4testng.Logger;

import java.io.File;

import static com.coveros.selenified.Selenified.BROWSER_INPUT;
import static com.coveros.selenified.Selenified.OUTPUT_FILE;
import static com.coveros.selenified.Selenified.SESSION_ID;

/**
 * Appends additional test links and information into the TestNG report file,
 * for easier tracking and viewing of detailed custom test reports. This class
 * should be specified as a listener for the main Selenified class, and/or in
 * the TestNG xml file.
 *
 * @author Max Saperstone
 * @version 3.0.4
 * @lastupdate 1/7/2019
 */
public class Listener extends TestListenerAdapter {
    private static final Logger log = Logger.getLogger(Listener.class);

    private static final String OUTPUT_BREAK = " | ";
    private static final String FILE_EXTENTION = "html";
    private static final String LINK_START = "<a target='_blank' href='";
    private static final String LINK_MIDDLE = "." + FILE_EXTENTION + "'>";
    private static final String LINK_END = "</a>";
    private static final String TIME_UNIT = " seconds";

    /**
     * determines the folder name associated with the given tests
     *
     * @param result - the testng itestresult object
     * @return String: a string version of the folder name
     */
    private static String getFolderName(ITestResult result) {
        return new File(result.getTestContext().getOutputDirectory()).getName();
    }

    /**
     * determines the test name associated with the given tests
     *
     * @param result - the testng itestresult object
     * @return String: a string version of the test name
     */
    private static String getTestName(ITestResult result) {
        String className;
        String packageName = "";
        if (result.getTestClass().toString().contains(".")) {
            packageName = result.getTestClass().toString().substring(22, result.getTestClass().toString().length() - 1)
                    .split("\\.")[0];
            className = result.getTestClass().toString().substring(22, result.getTestClass().toString().length() - 1)
                    .split("\\.")[1];
        } else {
            className = result.getTestClass().toString().substring(22, result.getTestClass().toString().length() - 1);
        }
        return TestSetup.getTestName(packageName, className, result.getName(), result.getParameters());
    }

    /**
     * Provides ability to skip a test, based on the browser selected
     * @param result - the testng itestresult object
     */
    @Override
    public void onTestStart(ITestResult result) {
        super.onTestStart(result);
        // if a group indicates an invalid browser, skip the test
        Browser browser = (Browser) result.getAttribute(BROWSER_INPUT);
        if (browser != null) {
            String[] groups = result.getMethod().getGroups();
            for (String group : groups) {
                if (group.equalsIgnoreCase("no-" + browser.getName().toString())) {
                    log.warn("Skipping test case " + getTestName(result) + ", as it is not intended for browser " + browser.getName());
                    result.setStatus(ITestResult.SKIP);
                    throw new SkipException("Skipping test case");
                }
            }
        }
    }

    /**
     * Runs the default TestNG onTestFailure, and adds additional information
     * into the testng reporter
     *
     * @param result - the testng itestresult object
     */
    @Override
    public void onTestFailure(ITestResult result) {
        super.onTestFailure(result);
        recordResult(result);
    }

    /**
     * Runs the default TestNG onTestSkipped, and adds additional information
     * into the testng reporter
     *
     * @param result - the testng itestresult object
     */
    @Override
    public void onTestSkipped(ITestResult result) {
        super.onTestSkipped(result);
        recordResult(result);
    }

    /**
     * Runs the default TestNG onTestSuccess, and adds additional information
     * into the testng reporter
     *
     * @param result - the testng itestresult object
     */
    @Override
    public void onTestSuccess(ITestResult result) {
        super.onTestSuccess(result);
        recordResult(result);
    }

    /**
     * Checks to see if the test execution was performed on SauceLabs or not. If it was, this reaches out to Sauce,
     * in order to update the execution results
     *
     * @param result - the testng itestresult object
     */
<<<<<<< HEAD
    private void recordResult(ITestResult result) {
        String testName = getTestName(result);
        Browser browser = (Browser) result.getAttribute(BROWSER_INPUT);
=======
    private void recordResult(ITestResult test) {
        // finalize our output file
        OutputFile outputFile = (OutputFile) test.getAttribute(OUTPUT_FILE);
        if (outputFile != null) {
            outputFile.finalizeOutputFile(test.getStatus());
        }
        // update our reporter logger
        String testName = getTestName(test);
        Browser browser = (Browser) test.getAttribute(BROWSER_INPUT);
>>>>>>> 80c91098
        if (browser != null) {
            Reporter.log(
                    Result.values()[result.getStatus()] + OUTPUT_BREAK + browser.getName() + OUTPUT_BREAK + LINK_START +
                            getFolderName(result) + "/" + testName + browser.getName() + LINK_MIDDLE + testName +
                            LINK_END + OUTPUT_BREAK + (result.getEndMillis() - result.getStartMillis()) / 1000 + TIME_UNIT);
        }
<<<<<<< HEAD
        if (Sauce.isSauce() && result.getAttributeNames().contains("SessionId")) {
            String sessionId = result.getAttribute("SessionId").toString();
=======
        // update sauce labs
        if (Sauce.isSauce() && test.getAttributeNames().contains(SESSION_ID)) {
            String sessionId = test.getAttribute(SESSION_ID).toString();
>>>>>>> 80c91098
            JsonObject json = new JsonObject();
            json.addProperty("passed", result.getStatus() == 1);
            JsonArray tags = new JsonArray();
            for (String tag : result.getMethod().getGroups()) {
                tags.add(tag);
            }
            json.add("tags", tags);
            HTTP http =
                    new HTTP("https://saucelabs.com/rest/v1/" + Sauce.getSauceUser() + "/jobs/", Sauce.getSauceUser(),
                            Sauce.getSauceKey());
            http.put(sessionId, new Request().setJsonPayload(json), null);
        }
    }
}<|MERGE_RESOLUTION|>--- conflicted
+++ resolved
@@ -152,35 +152,25 @@
      *
      * @param result - the testng itestresult object
      */
-<<<<<<< HEAD
     private void recordResult(ITestResult result) {
+        // finalize our output file
+        OutputFile outputFile = (OutputFile) result.getAttribute(OUTPUT_FILE);
+        if (outputFile != null) {
+            outputFile.finalizeOutputFile(result.getStatus());
+        }
+        // update our reporter logger
         String testName = getTestName(result);
         Browser browser = (Browser) result.getAttribute(BROWSER_INPUT);
-=======
-    private void recordResult(ITestResult test) {
-        // finalize our output file
-        OutputFile outputFile = (OutputFile) test.getAttribute(OUTPUT_FILE);
-        if (outputFile != null) {
-            outputFile.finalizeOutputFile(test.getStatus());
-        }
-        // update our reporter logger
-        String testName = getTestName(test);
-        Browser browser = (Browser) test.getAttribute(BROWSER_INPUT);
->>>>>>> 80c91098
         if (browser != null) {
             Reporter.log(
                     Result.values()[result.getStatus()] + OUTPUT_BREAK + browser.getName() + OUTPUT_BREAK + LINK_START +
                             getFolderName(result) + "/" + testName + browser.getName() + LINK_MIDDLE + testName +
                             LINK_END + OUTPUT_BREAK + (result.getEndMillis() - result.getStartMillis()) / 1000 + TIME_UNIT);
         }
-<<<<<<< HEAD
-        if (Sauce.isSauce() && result.getAttributeNames().contains("SessionId")) {
-            String sessionId = result.getAttribute("SessionId").toString();
-=======
+
         // update sauce labs
-        if (Sauce.isSauce() && test.getAttributeNames().contains(SESSION_ID)) {
-            String sessionId = test.getAttribute(SESSION_ID).toString();
->>>>>>> 80c91098
+        if (Sauce.isSauce() && result.getAttributeNames().contains(SESSION_ID)) {
+            String sessionId = result.getAttribute(SESSION_ID).toString();
             JsonObject json = new JsonObject();
             json.addProperty("passed", result.getStatus() == 1);
             JsonArray tags = new JsonArray();
