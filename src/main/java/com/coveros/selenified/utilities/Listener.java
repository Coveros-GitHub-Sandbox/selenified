/*
 * Copyright 2019 Coveros, Inc.
 *
 * This file is part of Selenified.
 *
 * Selenified is licensed under the Apache License, Version
 * 2.0 (the "License"); you may not use this file except
 * in compliance with the License. You may obtain a copy
 * of the License at
 *
 * http://www.apache.org/licenses/LICENSE-2.0
 *
 * Unless required by applicable law or agreed to in writing,
 * software distributed under the License is distributed on
 * an "AS IS" BASIS, WITHOUT WARRANTIES OR CONDITIONS OF ANY
 * KIND, either express or implied. See the License for the
 * specific language governing permissions and limitations
 * under the License.
 */

package com.coveros.selenified.utilities;

import com.coveros.selenified.Browser;
import com.coveros.selenified.exceptions.InvalidHubException;
import com.coveros.selenified.utilities.Reporter.Success;
import com.saucelabs.saucerest.SauceException;
import com.saucelabs.saucerest.SauceREST;
import org.testng.ITestResult;
import org.testng.TestListenerAdapter;
import org.testng.log4testng.Logger;

import java.io.File;
import java.io.IOException;
import java.nio.file.Files;
import java.nio.file.Paths;

import static com.coveros.selenified.Selenified.REPORTER;
import static com.coveros.selenified.Selenified.SESSION_ID;
import static com.coveros.selenified.utilities.Constants.*;
import static com.coveros.selenified.utilities.Property.BROWSER;

/**
 * Appends additional test links and information into the TestNG report file,
 * for easier tracking and viewing of detailed custom test reports. This class
 * should be specified as a listener for the main Selenified class, and/or in
 * the TestNG xml file.
 *
 * @author Max Saperstone
 * @version 3.2.1
<<<<<<< HEAD
 * @lastupdate 8/18/2019
=======
 * @lastupdate 8/19/2019
>>>>>>> 9c492131
 */
public class Listener extends TestListenerAdapter {
    private static final Logger log = Logger.getLogger(Listener.class);

    private static final String OUTPUT_BREAK = " | ";
    private static final String TIME_UNIT = " seconds";

    /**
     * determines the folder name associated with the given tests
     *
     * @param result - the testng itestresult object
     * @return String: a string version of the folder name
     */
    private static String getFolderName(ITestResult result) {
        return new File(result.getTestContext().getOutputDirectory()).getName();
    }

    /**
     * determines the test name associated with the given tests
     *
     * @param result - the testng itestresult object
     * @return String: a string version of the test name
     */
    private static String getTestName(ITestResult result) {
        String className;
        String packageName = "";
        String testClass = result.getTestClass().toString();
        // cleanup the class name
        if (testClass.startsWith("[")) {
            testClass = testClass.substring(1);
        }
        if (testClass.endsWith("]")) {
            testClass = testClass.substring(0, testClass.length() - 1);
        }
        if (testClass.contains(" ")) {
            String[] parts = testClass.split(" ");
            testClass = parts[parts.length - 1];
        }
        // finally split into package and class
        if (testClass.contains(".")) {
            packageName = testClass.split("\\.")[0];
            className = testClass.split("\\.")[1];
        } else {
            className = testClass;
        }
        return TestCase.getTestName(packageName, className, result.getName(), result.getParameters());
    }

    /**
     * Provides ability to skip a test, based on the browser selected
     *
     * @param result - the testng itestresult object
     */
    @Override
    public void onTestStart(ITestResult result) {
        super.onTestStart(result);
<<<<<<< HEAD
=======
        Browser browser = (Browser) result.getAttribute(BROWSER);
        if (skipTest(browser, result)) {
            String browserName = Reporter.capitalizeFirstLetters(browser.getName().toString().toLowerCase());
            log.warn("Skipping test case " + getTestName(result) + ", as it is not intended for browser " + browserName);
            result.setStatus(ITestResult.SKIP);
            throw new SkipException("This test is not intended for browser " + browserName);
        }
>>>>>>> 9c492131
    }

    /**
     * Runs the default TestNG onTestFailure, and adds additional information
     * into the testng reporter
     *
     * @param result - the testng itestresult object
     */
    @Override
    public void onTestFailure(ITestResult result) {
        super.onTestFailure(result);
        recordResult(result);
    }

    /**
     * Runs the default TestNG onTestSkipped, and adds additional information
     * into the testng reporter
     *
     * @param result - the testng itestresult object
     */
    @Override
    public void onTestSkipped(ITestResult result) {
        super.onTestSkipped(result);
        //cleanup unneeded files
        Reporter reporter = (Reporter) result.getAttribute(REPORTER);
        if (reporter != null) {
            try {
                Files.deleteIfExists(Paths.get(new File(reporter.getDirectory(), reporter.getFileName() + ".html").getAbsolutePath()));
                Files.deleteIfExists(Paths.get(new File(reporter.getDirectory(), reporter.getFileName() + ".pdf").getAbsolutePath()));
            } catch (IOException e) {
                log.error("Unable to locate report. " + e);
            }
        }
    }

    /**
     * Runs the default TestNG onTestSuccess, and adds additional information
     * into the testng reporter
     *
     * @param result - the testng itestresult object
     */
    @Override
    public void onTestSuccess(ITestResult result) {
        super.onTestSuccess(result);
        recordResult(result);
    }

    /**
     * Checks to see if the test execution was performed on SauceLabs or not. If it was, this reaches out to Sauce,
     * in order to update the execution results
     *
     * @param result - the testng itestresult object
     */
    private void recordResult(ITestResult result) {
        // finalize our output file
        Reporter reporter = (Reporter) result.getAttribute(REPORTER);
        String htmlFilename = "";
        String pdfFilename = "";
        if (reporter != null) {
            // subtracting one from the status ordinal to map ITestResult to Success
            reporter.finalizeReporter(result.getStatus() - 1);
            htmlFilename = reporter.getFileName() + ".html";
            if (Property.generatePDF()) {
                pdfFilename = reporter.getFileName() + ".pdf";
            }
        }
        // update our reporter logger
        String testName = getTestName(result);
        Browser browser = (Browser) result.getAttribute(BROWSER);
        if (browser != null) {
            // subtracting one from the status ordinal to map ITestResult to Success
            org.testng.Reporter.log(
                    Success.values()[result.getStatus() - 1] + OUTPUT_BREAK + browser.getDetails() + OUTPUT_BREAK + LINK_START +
                            getFolderName(result) + "/" + htmlFilename + LINK_MIDDLE + testName + " HTML Report" +
                            LINK_END);
            if (!pdfFilename.isEmpty()) {
                org.testng.Reporter.log(OUTPUT_BREAK + LINK_START +
                        getFolderName(result) + "/" + pdfFilename + LINK_MIDDLE + testName + " PDF" +
                        LINK_END);
            }
            org.testng.Reporter.log(OUTPUT_BREAK + (result.getEndMillis() - result.getStartMillis()) / 1000 + TIME_UNIT);
        }
        // update sauce labs
        if (Sauce.isSauce() && result.getAttributeNames().contains(SESSION_ID)) {
            String sessionId = result.getAttribute(SESSION_ID).toString();
            try {
                SauceREST sauce = Sauce.getSauceConnection();
                if (result.getStatus() == 1) {
                    sauce.jobPassed(sessionId);
                } else {
                    sauce.jobFailed(sessionId);
                }
            } catch (SauceException | InvalidHubException e) {
                log.error("Unable to connect to sauce, due to credential problems");
            }
        }
    }

    /**
     * Checks if a test should be skipped, based on the browser, and groups provided. If the test contains the groups 'no-[BROWSER]'
     * and the browser is that browser, then the test will be skipped
     *
     * @param browser - the browser currently under test
     * @param result  - the testng itestresult object
     * @return Boolean: should the test be skipped or not
     */
    public static boolean skipTest(Browser browser, ITestResult result) {
        if (browser != null) {
            String[] groups = result.getMethod().getGroups();
            for (String group : groups) {
                if (group.equalsIgnoreCase("no-" + browser.getName().toString())) {
                    return true;
                }
            }
        }
        return false;
    }
}<|MERGE_RESOLUTION|>--- conflicted
+++ resolved
@@ -47,11 +47,7 @@
  *
  * @author Max Saperstone
  * @version 3.2.1
-<<<<<<< HEAD
- * @lastupdate 8/18/2019
-=======
  * @lastupdate 8/19/2019
->>>>>>> 9c492131
  */
 public class Listener extends TestListenerAdapter {
     private static final Logger log = Logger.getLogger(Listener.class);
@@ -108,8 +104,6 @@
     @Override
     public void onTestStart(ITestResult result) {
         super.onTestStart(result);
-<<<<<<< HEAD
-=======
         Browser browser = (Browser) result.getAttribute(BROWSER);
         if (skipTest(browser, result)) {
             String browserName = Reporter.capitalizeFirstLetters(browser.getName().toString().toLowerCase());
@@ -117,7 +111,6 @@
             result.setStatus(ITestResult.SKIP);
             throw new SkipException("This test is not intended for browser " + browserName);
         }
->>>>>>> 9c492131
     }
 
     /**
