--- conflicted
+++ resolved
@@ -50,7 +50,6 @@
         return new File(test.getTestContext().getOutputDirectory()).getName();
     }
 
-<<<<<<< HEAD
 	/**
 	 * determines the test name associated with the given tests
 	 * 
@@ -59,20 +58,8 @@
 	 * @return String: a string version of the test name
 	 */
 	private static String getTestName(ITestResult result) {
-		return General.getTestName(result.getName(), result.getClass().toString(), result.getParameters());
+		return General.getTestName(result.getName(), result.getTestClass().toString(), result.getParameters());
 	}
-=======
-    /**
-     * determines the test name associated with the given tests
-     * 
-     * @param test
-     *            - the testng itestresult object
-     * @return String: a string version of the test name
-     */
-    private static String getTestName(ITestResult result) {
-        return General.getTestName(result.getName(), result.getParameters());
-    }
->>>>>>> 6baae2bc
 
     /**
      * Runs the default TestNG onTestFailure, and adds additional information
