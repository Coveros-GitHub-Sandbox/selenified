/*
 * Copyright 2019 Coveros, Inc.
 *
 * This file is part of Selenified.
 *
 * Selenified is licensed under the Apache License, Version
 * 2.0 (the "License"); you may not use this file except
 * in compliance with the License. You may obtain a copy
 * of the License at
 *
 * http://www.apache.org/licenses/LICENSE-2.0
 *
 * Unless required by applicable law or agreed to in writing,
 * software distributed under the License is distributed on
 * an "AS IS" BASIS, WITHOUT WARRANTIES OR CONDITIONS OF ANY
 * KIND, either express or implied. See the License for the
 * specific language governing permissions and limitations
 * under the License.
 */

package com.coveros.selenified;

import com.coveros.selenified.Browser.BrowserName;
import com.coveros.selenified.application.App;
import com.coveros.selenified.services.Request;
import com.coveros.selenified.services.Response;
import com.coveros.selenified.utilities.TestCase;
import com.google.gson.Gson;
import com.google.gson.GsonBuilder;
import com.openhtmltopdf.pdfboxout.PdfRendererBuilder;
import org.testng.log4testng.Logger;

import java.io.*;
import java.nio.file.FileSystems;
import java.nio.file.Files;
import java.nio.file.Path;
import java.text.SimpleDateFormat;
import java.util.ArrayList;
import java.util.Date;
import java.util.List;
import java.util.Map;
import java.util.regex.Matcher;
import java.util.regex.Pattern;
import java.util.zip.ZipEntry;
import java.util.zip.ZipOutputStream;

/**
 * A custom output file, recording all details of every step performed, both
 * actions and app. Actions, expected results, and actual results are captured.
 * All asserts have a screenshot taken for traceability, while all failing
 * actions also have a screenshot taken to assist with debugging purposes
 *
 * @author Max Saperstone
 * @version 3.1.0
 * @lastupdate 2/25/2019
 */
public class OutputFile {

    public static final String PASSORFAIL = "PASSORFAIL";
    private static final Logger log = Logger.getLogger(OutputFile.class);
    // constants
    private static final String START_ROW = "   <tr>\n";
    private static final String START_CELL = "    <td>";
    private static final String END_CELL = "</td>\n";
    private static final String END_ROW = "   </tr>\n";
    private static final String END_IDIV = "</i></div>";
    // the image width for reporting
    private static final int EMBEDDED_IMAGE_WIDTH = 300;
    private final String url;
    private final String suite;
    private final String group;
    private final String version;
    private final String author;
    private final String objectives;
    private final String test;
    private final String directory;
    private final File file;
    private final String filename;
    private final List<String> screenshots = new ArrayList<>();
    private App app = null;
    private Capabilities capabilities;
    // timing of the test
    private long startTime;
    private long lastTime = 0;
    // this will track the step numbers
    private int stepNum = 0;
    // this will keep track of the errors
    private int errors = 0;

    /**
     * Creates a new instance of the OutputFile, which will serve as the
     * detailed log
     *
     * @param directory    - a string of the directory holding the files
     * @param test         - a string value of the test name, typically the method name
     * @param capabilities - the capabilities of the tests that are running
     * @param url          - the url all of the tests are running against
     * @param suite        - the test suite associated with the particular test
     * @param group        - any testng groups associated with the particular test
     * @param author       - the author associated with the particular test
     * @param version      - the version of the test suite associated with the particular
     *                     test
     * @param objectives   - the test objectives, taken from the testng description
     */
    @SuppressWarnings("squid:S00107")
    public OutputFile(String directory, String test, Capabilities capabilities, String url, String suite, String group,
                      String author, String version, String objectives) {
        this.directory = directory;
        this.test = test;
        this.capabilities = capabilities;
        this.url = url;
        this.suite = suite;
        this.group = group;
        this.author = author;
        this.version = version;
        this.objectives = objectives;
        filename = generateFilename();
        file = new File(directory, filename + ".html");
        setupFile();
        setStartTime();
        createOutputHeader();
    }

    /**
     * Retrieves the directory in string form of the output files
     *
     * @return String: filename
     */
    public String getDirectory() {
        return directory;
    }

    /**
     * Retrieves the filename in string form of the output file
     *
     * @return String: filename
     */
    public String getFileName() {
        return filename;
    }

    /**
     * Retrieves the current error count of the test
     *
     * @return Integer: the number of errors current encountered on the current
     * test
     */
    public int getErrors() {
        return errors;
    }

    /**
     * Increments the current error count of the test by one
     */
    public void addError() {
        errors++;
    }

    /**
     * Increments the current error count of the test by the provided amount
     *
     * @param errorsToAdd - the number of errors to add
     */
    public void addErrors(int errorsToAdd) {
        errors += errorsToAdd;
    }

    /**
     * Determines if a 'real' browser is being used. If the browser is NONE or
     * HTMLUNIT it is not considered a real browser
     *
     * @return Boolean: is the browser a 'real' browser
     */
    private boolean isRealBrowser() {
        Browser browser = capabilities.getBrowser();
        return browser.getName() != BrowserName.NONE && browser.getName() != BrowserName.HTMLUNIT;
    }

    /**
     * Retrieves the App class associated with the output file which controls all actions within
     * the browser
     *
     * @return App: the App class associated with the output file
     */
    public App getApp() {
        return this.app;
    }

    /**
     * Sets the App class which controls all actions within the browser
     *
     * @param app - the application to be tested, contains all control elements
     */
    public void setApp(App app) {
        this.app = app;
    }

    /**
     * Generates a unique filename, based on the package, class, method name, and invocation count
     *
     * @return String: the filename
     */
    private String generateFilename() {
        String counter = "";
        if (capabilities.getInstance() > 0) {
            counter = "_" + capabilities.getInstance();
        }
        return test + counter;
    }

    /**
     * Creates the directory and file to hold the test output file
     */
    private void setupFile() {
        if (!new File(directory).exists() && !new File(directory).mkdirs()) {
            try {
                throw new IOException("Unable to create output directory");
            } catch (IOException e) {
                log.info(e);
            }
        }
        if (!file.exists()) {
            try {
                if (!file.createNewFile()) {
                    throw new IOException("Unable to create output file");
                }
            } catch (IOException e) {
                log.error(e);
            }
        }
    }

    /**
     * Counts the number of occurrence of a string within a file
     *
     * @param textToFind - the text to count
     * @return Integer: the number of times the text was found in the file
     * provided
     */
    private int countInstancesOf(String textToFind) {
        int count = 0;
        try (FileReader fr = new FileReader(file); BufferedReader reader = new BufferedReader(fr)) {
            String line;
            while ((line = reader.readLine()) != null) {
                if (line.contains(textToFind)) {
                    count++;
                }
            }
        } catch (IOException ioe) {
            log.error(ioe);
        }
        return count;
    }

    /**
     * Replaces an occurrence of a string within a file
     *
     * @param oldText - the text to be replaced
     * @param newText - the text to be replaced with
     */
    private void replaceInFile(String oldText, String newText) {
        StringBuilder oldContent = new StringBuilder();

        try (FileReader fr = new FileReader(file); BufferedReader reader = new BufferedReader(fr)) {
            String line;
            while ((line = reader.readLine()) != null) {
                oldContent.append(line);
                oldContent.append("\r\n");
            }
        } catch (IOException e) {
            log.error(e);
        }

        // replace a word in a file
        String newContent = oldContent.toString().replaceAll(oldText, newText);

        try (FileWriter writer = new FileWriter(file)) {
            writer.write(newContent);
        } catch (IOException ioe) {
            log.error(ioe);
        }
    }

    /**
     * Removes all elements that cannot be converted to pdf, this method is to be used
     * before converting the html file to pdf with openhtmltopdf.pdfboxout.PdfRendererBuilder
     */
    private String getHtmlForPDFConversion() throws IOException {
        StringBuilder oldContent = new StringBuilder();

        FileReader fr = new FileReader(file);
        try (BufferedReader reader = new BufferedReader(fr)) {
            String line;
            while ((line = reader.readLine()) != null) {
                oldContent.append(line);
                oldContent.append("\r\n");
            }
        }

        // replace all non convertible elements with empty text or modify for conversion
        String str = oldContent.toString()
                .replaceAll("<script type='text/javascript'>(?s).*</script>", "")
                .replaceAll("<tr>\\s*<th>View Results</th>(?s).*?</tr>", "")
                .replaceAll("&nbsp;", " ");

        String imagePattern = "(<img(?s).*? src='(.*?)'(?s).*?)</img>";
        Pattern r = Pattern.compile(imagePattern);
        Matcher m = r.matcher(str);
        int imageCount = 0;
        while (m.find()) {
            str = str.replaceFirst("<a href='javascript:void\\(0\\)'(?s).*?(<img(?s).*? src='(.*?)'(?s).*?)" +
                            " style(?s).*?</img>",
                    "<a href=\"#image-" + imageCount + "\">View Screenshot</a>");
            str = str.replaceFirst("</body>", "<p style='page-break-before: always' id='image-" + imageCount++ + "'></p" +
                    ">" +
                    m.group().replaceAll("width='300px' style(?s).*?'>", "height='600px' width='1000px'>") + "</body>");
        }
        return str;
    }

    /**
     * Captures the entire page screen shot, and created an HTML file friendly
     * link to place in the output file
     *
     * @return String: the image link string
     */
    public String captureEntirePageScreenshot() {
        String imageName = generateImageName();
        String imageLink = generateImageLink(imageName);
        try {
            app.takeScreenshot(imageName);
            screenshots.add(imageName);
        } catch (Exception e) {
            log.error(e);
            imageLink = "<br/><b><font class='fail'>No Screenshot Available</font></b>";
        }
        return imageLink;
    }

    /**
     * A simple method to allow posting a screenshot of the app in it's current state into the detailed report
     */
    public void recordScreenshot() {
        recordAction("", "", "", Success.CHECK);
    }

    /**
     * Writes an action that was performed out to the output file. If the action
     * is considered a failure, and a 'real' browser is being used (not NONE or
     * HTMLUNIT), then a screenshot will automatically be taken
     *
     * @param action         - the step that was performed
     * @param expectedResult - the result that was expected to occur
     * @param actualResult   - the result that actually occurred
     * @param success        - the result of the action
     */
<<<<<<< HEAD
    public void recordStep(String action, String expectedResult, String actualResult, Result result) {
=======
    public void recordAction(String action, String expectedResult, String actualResult, Success success) {
>>>>>>> 2a93c06c
        stepNum++;
        String imageLink = "";
        if (success != Success.PASS && isRealBrowser()) {
            // get a screen shot of the action
            imageLink = captureEntirePageScreenshot();
        }
        // determine time differences
        Date currentTime = new Date();
        long dTime = currentTime.getTime() - lastTime;
        long tTime = currentTime.getTime() - startTime;
        lastTime = currentTime.getTime();
        try (
            // Reopen file
            FileWriter fw = new FileWriter(file, true); BufferedWriter out = new BufferedWriter(fw)) {
            // record the action
            out.write(START_ROW);
            out.write("    <td align='center'>" + stepNum + ".</td>\n");
            out.write(START_CELL + action + END_CELL);
            out.write(START_CELL + expectedResult + END_CELL);
            out.write(START_CELL + actualResult + imageLink + END_CELL);
            out.write(START_CELL + dTime + "ms / " + tTime + "ms</td>\n");
            out.write("    <td class='" + success.toString().toLowerCase() + "'>" + success + END_CELL);
            out.write(END_ROW);
        } catch (IOException e) {
            log.error(e);
        }
    }

    /**
     * Writes to the output file the actual outcome of an event. A screenshot is
     * automatically taken to provide tracability for and proof of success or
     * failure. This method should only be used after first writing the expected
     * result, using the recordExpected method.
     *
     * @param actualOutcome - what the actual outcome was
     * @param result        - whether this result is a pass or a failure
     */
    public void recordActual(String actualOutcome, Success result) {
        try (
            // reopen the log file
            FileWriter fw = new FileWriter(file, true); BufferedWriter out = new BufferedWriter(fw)) {
            // get a screen shot of the action
            String imageLink = "";
            if (isRealBrowser()) {
                imageLink = captureEntirePageScreenshot();
            }
            // determine time differences
            Date currentTime = new Date();
            long dTime = currentTime.getTime() - lastTime;
            long tTime = currentTime.getTime() - startTime;
            lastTime = currentTime.getTime();
            // write out the actual outcome
            out.write(START_CELL + actualOutcome + imageLink + END_CELL);
            out.write(START_CELL + dTime + "ms / " + tTime + "ms</td>\n");
            // write out the pass or fail result
            if (result == Success.PASS) {
                out.write("    <td class='pass'>Pass</td>\n");
            } else {
                out.write("    <td class='fail'>Fail</td>\n");
            }
            // end the row
            out.write(END_ROW);
        } catch (IOException e) {
            log.error(e);
        }
    }

    /**
     * Writes to the output file the expected outcome of an event. This method
     * should always be followed the recordActual method to record what actually
     * happened.
     *
     * @param action - what is the action being performed
     * @param expectedOutcome - what the expected outcome is
     */
    public void recordAction(String action, String expectedOutcome) {
        stepNum++;
        try (
            // reopen the log file
            FileWriter fw = new FileWriter(file, true); BufferedWriter out = new BufferedWriter(fw)) {
            // start the row
            out.write(START_ROW);
            // log the step number
            out.write("    <td align='center'>" + stepNum + ".</td>\n");
            // write out the action being performed
            out.write(START_CELL + action + END_CELL);
            // write out the expected outcome
            out.write(START_CELL + expectedOutcome + END_CELL);
        } catch (IOException e) {
            log.error(e);
        }
    }

    /**
     * Writes to the output file the expected outcome of an event. This method
     * should always be followed the recordActual method to record what actually
     * happened.
     *
     * @param expectedOutcome - what the expected outcome is
     */
    public void recordExpected(String expectedOutcome) {
        recordAction("", expectedOutcome);
    }

    /**
     * Creates the specially formatted output header for the particular test
     * case
     */
    private void createOutputHeader() {
        // setup some constants
        String endBracket3 = "   }\n";
        String endBracket4 = "    }\n";
        String boldFont = "    font-weight:bold;\n";
        String swapRow = "   </tr><tr>\n";

        // Open file
        SimpleDateFormat sdf = new SimpleDateFormat("EEEE, MMMM d, yyyy");
        SimpleDateFormat stf = new SimpleDateFormat("HH:mm:ss");
        String datePart = sdf.format(new Date());
        String sTime = stf.format(startTime);
        try (FileWriter fw = new FileWriter(file); BufferedWriter out = new BufferedWriter(fw)) {
            out.write("<html>\n");
            out.write(" <head>\n");
            out.write("  <title>" + test + "</title>\n");
            out.write("  <style type='text/css'>\n");
            out.write("    @page {\n");
            out.write("     size: landscape;\n");
            out.write(endBracket3);
            out.write("   table {\n");
            out.write("    margin-left:auto;margin-right:auto;\n");
            out.write("    width:90%;\n");
            out.write("    border-collapse:collapse;\n");
            out.write(endBracket3);
            out.write("   table, td, th {\n");
            out.write("    border:1px solid black;\n");
            out.write("    padding:0px 10px;\n");
            out.write(endBracket3);
            out.write("   th {\n");
            out.write("    text-align:right;\n");
            out.write(endBracket3);
            out.write("   td {\n");
            out.write("    word-wrap: break-word;\n");
            out.write(endBracket3);
            out.write("   .check {\n");
            out.write("    color:orange;\n");
            out.write(boldFont);
            out.write(endBracket3);
            out.write("   .fail {\n");
            out.write("    color:red;\n");
            out.write(boldFont);
            out.write(endBracket3);
            out.write("   .pass {\n");
            out.write("    color:green;\n");
            out.write(boldFont);
            out.write(endBracket3);
            out.write("  </style>\n");
            out.write("  <script type='text/javascript'>\n");
            out.write("   function toggleImage( imageName ) {\n");
            out.write("    var element = document.getElementById( imageName );\n");
            out.write("    element.src = location.href.match(/^.*\\//) + imageName;\n");
            out.write("    element.style.display = (element.style.display != 'none' ? 'none' : '' );\n");
            out.write(endBracket3);
            out.write("   function displayImage( imageName ) {\n");
            out.write("    window.open( location.href.match(/^.*\\//) + imageName )\n");
            out.write(endBracket3);
            out.write("   function toggleVis(col_no, do_show) {\n");
            out.write("    var stl;\n");
            out.write("    if (do_show) stl = ''\n");
            out.write("    else         stl = 'none';\n");
            out.write("    var tbl  = document.getElementById('all_results');\n");
            out.write("    var rows = tbl.getElementsByTagName('tr');\n");
            out.write("    var cels = rows[0].getElementsByTagName('th')\n");
            out.write("    cels[col_no].style.display=stl;\n");
            out.write("    for (var row=1; row<rows.length;row++) {\n");
            out.write("     var cels = rows[row].getElementsByTagName('td')\n");
            out.write("     cels[col_no].style.display=stl;\n");
            out.write(endBracket4);
            out.write(endBracket3);
            out.write("   function getElementsByClassName(oElm, strTagName, strClassName){\n");
            out.write(
                    "    var arrElements = (strTagName == '*' && document.all)? document.all : oElm" +
                            ".getElementsByTagName(strTagName);\n");
            out.write("    var arrReturnElements = new Array();\n");
            out.write("    strClassName = strClassName.replace(/\\-/g, '\\\\-');\n");
            out.write("    var oRegExp = new RegExp('(^|\\s)' + strClassName + '(\\s|$)');\n");
            out.write("    var oElement;\n");
            out.write("    for(var i=0; i<arrElements.length; i++){\n");
            out.write("     oElement = arrElements[i];\n");
            out.write("     if(oRegExp.test(oElement.className)){\n");
            out.write("      arrReturnElements.push(oElement);\n");
            out.write("     }\n");
            out.write(endBracket4);
            out.write("    return (arrReturnElements)\n");
            out.write(endBracket3);
            out.write("   function fixImages( imageName ) {\n");
            out.write("    top.document.title = document.title;\n");
            out.write("    allImgIcons = getElementsByClassName( document, 'img', 'imgIcon' );\n");
            out.write("    for( var element in allImgIcons ) {\n");
            out.write("     element.src = location.href.match(/^.*\\//) + element.src;\n");
            out.write(endBracket4);
            out.write(endBracket3);
            out.write("  </script>\n");
            out.write(" </head>\n");
            out.write(" <body onLoad='fixImages()'>\n");
            out.write("  <table>\n");
            out.write(START_ROW);
            out.write("    <th bgcolor='lightblue'><font size='5'>Test</font></th>\n");
            out.write("    <td bgcolor='lightblue' colspan='3'><font size='5'>" + test + " </font></td>\n");
            out.write(swapRow);
            out.write("    <th>Tester</th>\n");
            out.write("    <td>Automated</td>\n");
            out.write("    <th>Version</th>\n");
            out.write(START_CELL + this.version + END_CELL);
            out.write(swapRow);
            out.write("    <th>Author</th>\n");
            out.write(START_CELL + this.author + END_CELL);
            out.write("    <th rowspan='2'>Test Run Time</th>\n");
            out.write("    <td rowspan='2'>\n");
            out.write("     Start:\t" + sTime + " <br/>\n");
            out.write("     End:\tTIMEFINISHED <br/>\n");
            out.write("     Run Time:\tRUNTIME \n");
            out.write("    </td>\n ");
            out.write(swapRow);
            out.write("    <th>Date Tested</th>\n");
            out.write(START_CELL + datePart + END_CELL);
            out.write(swapRow);
            out.write("    <th>URL Under Test</th>\n");
            out.write(START_CELL + "<a href='" + url + "'>" + url + "</a>" + END_CELL);
            out.write("    <th>Browser</th>\n");
            out.write(START_CELL + capabilities.getBrowser().getDetails() + END_CELL);
            out.write(swapRow);
            out.write("    <th>Testing Group</th>\n");
            out.write(START_CELL + group + END_CELL);
            out.write("    <th>Testing Suite</th>\n");
            out.write(START_CELL + suite + END_CELL);
            out.write(swapRow);
            out.write("    <th>Test Objectives</th>\n");
            out.write("    <td colspan='3'>" + objectives + END_CELL);
            out.write(swapRow);
            out.write("    <th>Overall Results</th>\n");
            out.write("    <td colspan='3' style='padding: 0px;'>\n");
            out.write("     <table style='width: 100%;'><tr>\n");
            out.write("      <td font-size='big' rowspan='2'>PASSORFAIL</td>\n");
            out.write("      <td><b>Steps Performed</b></td><td><b>Steps Passed</b></td>" +
                    "<td><b>Steps Failed</b></td>\n");
            out.write("     </tr><tr>\n");
            out.write("      <td>STEPSPERFORMED</td><td>STEPSPASSED</td><td>STEPSFAILED</td>\n");
            out.write("     </tr></table>\n");
            out.write("    </td>\n");
            out.write(swapRow);
            out.write("    <th>View Results</th>\n");
            out.write("    <td colspan='3'>\n");
            out.write("     <input type='checkbox' name='step' onclick='toggleVis(0,this.checked)' " +
                    "checked='checked'>Step</input>\n");
            out.write("     <input type='checkbox' name='action' onclick='toggleVis(1,this.checked)' " +
                    "checked='checked'>Action</input>\n");
            out.write(
                    "     <input type='checkbox' name='expected' onclick='toggleVis(2,this.checked)' " +
                            "checked='checked'>Expected Results</input>\n");
            out.write(
                    "     <input type='checkbox' name='actual' onclick='toggleVis(3,this.checked)' " +
                            "checked='checked'>Actual Results</input>\n");
            out.write(
                    "     <input type='checkbox' name='times' onclick='toggleVis(4,this.checked)' " +
                            "checked='checked'>Step Times</input>\n");
            out.write("     <input type='checkbox' name='result' onclick='toggleVis(5,this.checked)' " +
                    "checked='checked'>Results</input>\n");
            out.write("    </td>\n");
            out.write(END_ROW);
            out.write("  </table>\n");
            out.write("  <table id='all_results'>\n");
            out.write(START_ROW);
            out.write("    <th align='center'>Step</th><th style='text-align:center'>Action</th>" +
                    "<th style='text-align:center'>Expected Result</th>" +
                    "<th style='text-align:center'>Actual Result</th>" +
                    "<th style='text-align:center'>Step Times</th><th style='text-align:center'>Pass/Fail</th>\n");
            out.write(END_ROW);
        } catch (IOException e) {
            log.error(e);
        }
    }

    /**
     * Ends and closes the output test file. The HTML is properly ended, and the
     * file is analyzed to determine if the test passed or failed, and that
     * information is updated, along with the overall timing of the test
     */
    public void finalizeOutputFile(int testStatus) {
        // reopen the file
        try (FileWriter fw = new FileWriter(file, true); BufferedWriter out = new BufferedWriter(fw)) {
            out.write("  </table>\n");
            out.write(" </body>\n");
            out.write("</html>\n");
        } catch (IOException e) {
            log.error(e);
        }
        // Record the metrics
        int passes = countInstancesOf("<td class='pass'>Pass</td>");
        int fails = countInstancesOf("<td class='fail'>Fail</td>");
        replaceInFile("STEPSPERFORMED", Integer.toString(fails + passes));
        replaceInFile("STEPSPASSED", Integer.toString(passes));
        replaceInFile("STEPSFAILED", Integer.toString(fails));
        if (fails == 0 && errors == 0 && testStatus == 0) {
            replaceInFile(PASSORFAIL, "<font size='+2' class='pass'><b>PASS</b></font>");
        } else if (fails == 0 && errors == 0) {
            replaceInFile(PASSORFAIL, "<font size='+2' class='check'><b>CHECK</b" +
                    "></font>");
        } else {
            replaceInFile(PASSORFAIL, "<font size='+2' class='fail'><b>FAIL</b></font>");
        }
        addTimeToOutputFile();
        if (System.getProperty("packageResults") != null && "true".equals(System.getProperty("packageResults"))) {
            packageTestResults();
        }
        if (System.getProperty("generatePDF") != null && "true".equals(System.getProperty("generatePDF"))) {
            generatePdf();
        }
    }

    private void addTimeToOutputFile() {
        // record the time
        SimpleDateFormat stf = new SimpleDateFormat("HH:mm:ss");
        String timeNow = stf.format(new Date());
        long totalTime = (new Date()).getTime() - startTime;
        long time = totalTime / 1000;
        StringBuilder seconds = new StringBuilder(Integer.toString((int) (time % 60)));
        StringBuilder minutes = new StringBuilder(Integer.toString((int) ((time % 3600) / 60)));
        StringBuilder hours = new StringBuilder(Integer.toString((int) (time / 3600)));
        for (int i = 0; i < 2; i++) {
            if (seconds.length() < 2) {
                seconds.insert(0, "0");
            }
            if (minutes.length() < 2) {
                minutes.insert(0, "0");
            }
            if (hours.length() < 2) {
                hours.insert(0, "0");
            }
        }
        replaceInFile("RUNTIME", hours + ":" + minutes + ":" + seconds);
        replaceInFile("TIMEFINISHED", timeNow);
    }

    /**
     * Generates a pdf report in the same directory as the html report
     */
    private void generatePdf() {
        File pdfFile = new File(directory, filename + ".pdf");
        try (OutputStream os = new FileOutputStream(pdfFile)) {
            PdfRendererBuilder builder = new PdfRendererBuilder();
            builder.withHtmlContent(getHtmlForPDFConversion(), "file://" + pdfFile.getAbsolutePath()
                    .replaceAll(" ", "%20"));
            builder.toStream(os);
            builder.run();
        } catch (Exception e) {
            log.error(e);
        }
    }

    /**
     * Packages the test result file along with screenshots into a zip file
     */
    private void packageTestResults() {
        File f = new File(directory, filename + "_RESULTS.zip");
        try (ZipOutputStream out = new ZipOutputStream(new FileOutputStream(f))) {
            // Add html results to zip file
            ZipEntry e = new ZipEntry(filename);
            out.putNextEntry(e);
            Path path = FileSystems.getDefault().getPath(directory, filename);
            byte[] data = Files.readAllBytes(path);
            out.write(data, 0, data.length);
            out.closeEntry();

            // Add screenshots to zip file
            for (String screenshot : screenshots) {
                ZipEntry s = new ZipEntry(screenshot.replaceAll(".*/", ""));
                out.putNextEntry(s);
                Path screenPath = FileSystems.getDefault().getPath(screenshot);
                byte[] screenData = Files.readAllBytes(screenPath);
                out.write(screenData, 0, screenData.length);
                out.closeEntry();
            }
        } catch (IOException e) {
            log.error(e);
        }
    }

    /**
     * Generates the HTML friendly link for the image
     *
     * @param imageName the name of the image being embedded
     * @return String: the link for the image which can be written out to the
     * html file
     */
    private String generateImageLink(String imageName) {
        String imageLink = "<br/>";
        if (imageName.length() >= directory.length() + 1) {
            imageLink += "<a href='javascript:void(0)' onclick='toggleImage(\"" +
                    imageName.substring(directory.length() + 1) + "\")'>Toggle Screenshot Thumbnail</a>";
            imageLink += " <a href='javascript:void(0)' onclick='displayImage(\"" +
                    imageName.substring(directory.length() + 1) + "\")'>View Screenshot Fullscreen</a>";
            imageLink += "<br/><img id='" + imageName.substring(directory.length() + 1) + "' border='1px' src='" +
                    imageName.substring(directory.length() + 1) + "' width='" + EMBEDDED_IMAGE_WIDTH +
                    "px' style='display:none;'></img>";
        } else {
            imageLink += "<b><font class='fail'>No Image Preview</font></b>";
        }
        return imageLink;
    }

    /**
     * Generates a unique image name
     *
     * @return String: the name of the image file as a PNG
     */
    private String generateImageName() {
        long timeInSeconds = new Date().getTime();
        String randomChars = TestCase.getRandomString(10);
        return directory + "/" + timeInSeconds + "_" + randomChars + ".png";
    }

    /**
     * Determines the current time and sets the 'last time' to the current time
     */
    private void setStartTime() {
        startTime = (new Date()).getTime();
        lastTime = startTime;
    }

    ///////////////////////////////////////////////////////////////////
    // some comparisons for our services
    ///////////////////////////////////////////////////////////////////

    /**
     * Formats the request parameters to be 'prettily' printed out in HTML
     *
     * @param params - the parameters to be formatted. Either a JSON object, or a
     *               hashmap
     * @return String: a 'prettily' formatted string that is HTML safe to output
     */
    public String outputRequestProperties(Request params, File file) {
        StringBuilder output = new StringBuilder();
        if (params != null && params.isPayload()) {
            output.append("<br/> with parameters: ");
            output.append("<div><i>");
            if (params.getJsonPayload() != null) {
                Gson gson = new GsonBuilder().setPrettyPrinting().create();
                output.append(gson.toJson(params.getJsonPayload()));
            }
            if (params.getMultipartData() != null) {
                for (Map.Entry<String, Object> entry : params.getMultipartData().entrySet()) {
                    output.append("<div>");
                    output.append(entry.getKey());
                    output.append(" : ");
                    output.append(entry.getValue());
                    output.append("</div>");
                }
            }
            output.append(END_IDIV);
        }
        if (file != null) {
            output.append("<div> with file: <i>").append(file.getAbsoluteFile()).append(END_IDIV);
        }
        return formatHTML(output.toString());
    }

    /**
     * Formats the response parameters to be 'prettily' printed out in HTML
     *
     * @param response - the http response to be formatted.
     * @return String: a 'prettily' formatted string that is HTML safe to output
     */
    public String formatResponse(Response response) {
        if (response == null) {
            return "";
        }
        StringBuilder output = new StringBuilder();
        if (response.isData()) {
            output.append("<div><i>");
            Gson gson = new GsonBuilder().setPrettyPrinting().create();
            if (response.getArrayData() != null) {
                output.append(gson.toJson(response.getArrayData()));
            }
            if (response.getObjectData() != null) {
                output.append(gson.toJson(response.getObjectData()));
            }
            output.append(END_IDIV);
        }
        return formatHTML(output.toString());
    }

    /**
     * Takes a generic string and replaces spaces and new lines with HTML
     * friendly pieces for display purposes
     *
     * @param string : the regular string to be formatted into an HTML pretty
     *               rendering string
     * @return String : the replaced result
     */
    public String formatHTML(String string) {
        if (string == null) {
            return "";
        }
        return string.replaceAll(" ", "&nbsp;").replaceAll("\n", "<br/>");
    }

    ///////////////////////////////////////////////////////////////////
    // this enum will be for a pass/fail
    ///////////////////////////////////////////////////////////////////

    /**
     * Determines if the tests pass or fail
     *
     * @author Max Saperstone
     */
    public enum Success {
        PASS, FAIL, CHECK;

        static {
            PASS.errors = 0;
            FAIL.errors = 1;
            CHECK.errors = 0;
        }

        int errors;

        /**
         * Retrieves the errors associated with the enumeration
         *
         * @return Integer: the errors associated with the enumeration
         */
        public int getErrors() {
            return this.errors;
        }
    }
}<|MERGE_RESOLUTION|>--- conflicted
+++ resolved
@@ -341,7 +341,7 @@
      * A simple method to allow posting a screenshot of the app in it's current state into the detailed report
      */
     public void recordScreenshot() {
-        recordAction("", "", "", Success.CHECK);
+        recordStep("", "", "", Success.CHECK);
     }
 
     /**
@@ -354,11 +354,7 @@
      * @param actualResult   - the result that actually occurred
      * @param success        - the result of the action
      */
-<<<<<<< HEAD
-    public void recordStep(String action, String expectedResult, String actualResult, Result result) {
-=======
-    public void recordAction(String action, String expectedResult, String actualResult, Success success) {
->>>>>>> 2a93c06c
+    public void recordStep(String action, String expectedResult, String actualResult, Success success) {
         stepNum++;
         String imageLink = "";
         if (success != Success.PASS && isRealBrowser()) {
