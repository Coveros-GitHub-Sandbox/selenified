/*
 * Copyright 2018 Coveros, Inc.
 *
 * This file is part of Selenified.
 *
 * Selenified is licensed under the Apache License, Version
 * 2.0 (the "License"); you may not use this file except
 * in compliance with the License. You may obtain a copy
 * of the License at
 *
 * http://www.apache.org/licenses/LICENSE-2.0
 *
 * Unless required by applicable law or agreed to in writing,
 * software distributed under the License is distributed on
 * an "AS IS" BASIS, WITHOUT WARRANTIES OR CONDITIONS OF ANY
 * KIND, either express or implied. See the License for the
 * specific language governing permissions and limitations
 * under the License.
 */

package com.coveros.selenified;

import com.coveros.selenified.Browser.BrowserName;
import com.coveros.selenified.application.App;
import com.coveros.selenified.services.Request;
import com.coveros.selenified.services.Response;
import com.coveros.selenified.utilities.TestCase;
import com.google.gson.Gson;
import com.google.gson.GsonBuilder;
import com.openhtmltopdf.pdfboxout.PdfRendererBuilder;
import org.testng.log4testng.Logger;

import java.io.*;
import java.nio.file.FileSystems;
import java.nio.file.Files;
import java.nio.file.Path;
import java.text.SimpleDateFormat;
import java.util.ArrayList;
import java.util.Date;
import java.util.List;
import java.util.Map;
import java.util.zip.ZipEntry;
import java.util.zip.ZipOutputStream;

/**
 * A custom output file, recording all details of every step performed, both
 * actions and app. Actions, expected results, and actual results are captured.
 * All asserts have a screenshot taken for traceability, while all failing
 * actions also have a screenshot taken to assist with debugging purposes
 *
 * @author Max Saperstone
 * @version 3.0.4
 * @lastupdate 1/12/2019
 */
public class OutputFile {

    private static final Logger log = Logger.getLogger(OutputFile.class);
    public static final String PASSORFAIL = "PASSORFAIL";

    private App app = null;

    private final String url;
    private final String suite;
    private final String group;
    private final String version;
    private final String author;
    private final String objectives;

    private final String test;
    private final String directory;
    private final File file;
    private final String filename;
    private Capabilities capabilities;
    private final List<String> screenshots = new ArrayList<>();

    // timing of the test
    private long startTime;
    private long lastTime = 0;
    // this will track the step numbers
    private int stepNum = 0;
    // this will keep track of the errors
    private int errors = 0;

    // constants
    private static final String START_ROW = "   <tr>\n";
    private static final String START_CELL = "    <td>";
    private static final String END_CELL = "</td>\n";
    private static final String END_ROW = "   </tr>\n";
    private static final String END_IDIV = "</i></div>";
    // the image width for reporting
    private static final int EMBEDDED_IMAGE_WIDTH = 300;

    /**
     * Creates a new instance of the OutputFile, which will serve as the
     * detailed log
     *
     * @param directory    - a string of the directory holding the files
     * @param test         - a string value of the test name, typically the method name
     * @param capabilities - the capabilities of the tests that are running
     * @param url          - the url all of the tests are running against
     * @param suite        - the test suite associated with the particular test
     * @param group        - any testng groups associated with the particular test
     * @param author       - the author associated with the particular test
     * @param version      - the version of the test suite associated with the particular
     *                     test
     * @param objectives   - the test objectives, taken from the testng description
     */
    @SuppressWarnings("squid:S00107")
    public OutputFile(String directory, String test, Capabilities capabilities, String url, String suite, String group,
                      String author, String version, String objectives) {
        this.directory = directory;
        this.test = test;
        this.capabilities = capabilities;
        this.url = url;
        this.suite = suite;
        this.group = group;
        this.author = author;
        this.version = version;
        this.objectives = objectives;
<<<<<<< HEAD
        filename = test + browser.getName();
        file = new File(directory, filename + ".html");
=======
        filename = generateFilename();
        file = new File(directory, filename);
>>>>>>> bc8ab57d
        setupFile();
        setStartTime();
        createOutputHeader();
    }

    /**
     * Retrieves the directory in string form of the output files
     *
     * @return String: filename
     */
    public String getDirectory() {
        return directory;
    }

    /**
     * Retrieves the filename in string form of the output file
     *
     * @return String: filename
     */
    public String getFileName() {
        return filename;
    }

    /**
     * Retrieves the current error count of the test
     *
     * @return Integer: the number of errors current encountered on the current
     * test
     */
    public int getErrors() {
        return errors;
    }

    /**
     * Increments the current error count of the test by one
     */
    public void addError() {
        errors++;
    }

    /**
     * Increments the current error count of the test by the provided amount
     *
     * @param errorsToAdd - the number of errors to add
     */
    public void addErrors(int errorsToAdd) {
        errors += errorsToAdd;
    }

    /**
     * Determines if a 'real' browser is being used. If the browser is NONE or
     * HTMLUNIT it is not considered a real browser
     *
     * @return Boolean: is the browser a 'real' browser
     */
    private boolean isRealBrowser() {
        Browser browser = capabilities.getBrowser();
        return browser.getName() != BrowserName.NONE && browser.getName() != BrowserName.HTMLUNIT;
    }

    /**
     * Sets the App class which controls all actions within the browser
     *
     * @param app - the application to be tested, contains all control elements
     */
    public void setApp(App app) {
        this.app = app;
    }

    /**
     * Generates a unique filename, based on the package, class, method name, and invocation count
     *
     * @return String: the filename
     */
    private String generateFilename() {
        String counter = "";
        if (capabilities.getInstance() > 0) {
            counter = "_" + capabilities.getInstance();
        }
        return test + counter + ".html";
    }

    /**
     * Creates the directory and file to hold the test output file
     */
    private void setupFile() {
        if (!new File(directory).exists() && !new File(directory).mkdirs()) {
            try {
                throw new IOException("Unable to create output directory");
            } catch (IOException e) {
                log.error(e);
            }
        }
        if (!file.exists()) {
            try {
                if (!file.createNewFile()) {
                    throw new IOException("Unable to create output file");
                }
            } catch (IOException e) {
                log.error(e);
            }
        }
    }

    /**
     * Counts the number of occurrence of a string within a file
     *
     * @param textToFind - the text to count
     * @return Integer: the number of times the text was found in the file
     * provided
     */
    private int countInstancesOf(String textToFind) {
        int count = 0;
        try (FileReader fr = new FileReader(file); BufferedReader reader = new BufferedReader(fr)) {
            String line;
            while ((line = reader.readLine()) != null) {
                if (line.contains(textToFind)) {
                    count++;
                }
            }
        } catch (IOException ioe) {
            log.error(ioe);
        }
        return count;
    }

    /**
     * Replaces an occurrence of a string within a file
     *
     * @param oldText - the text to be replaced
     * @param newText - the text to be replaced with
     */
    private void replaceInFile(String oldText, String newText) {
        StringBuilder oldContent = new StringBuilder();

        try (FileReader fr = new FileReader(file); BufferedReader reader = new BufferedReader(fr)) {
            String line;
            while ((line = reader.readLine()) != null) {
                oldContent.append(line);
                oldContent.append("\r\n");
            }
        } catch (IOException e) {
            log.error(e);
        }

        // replace a word in a file
        String newContent = oldContent.toString().replaceAll(oldText, newText);

        try (FileWriter writer = new FileWriter(file)) {
            writer.write(newContent);
        } catch (IOException ioe) {
            log.error(ioe);
        }
    }

    /**
     * Removes all elements that cannot be converted to pdf, this method is to be used
     * before converting the html file to pdf with openhtmltopdf.pdfboxout.PdfRendererBuilder
     *
     */
    private String getHtmlForPDFConversion() {
        StringBuilder oldContent = new StringBuilder();

        try (FileReader fr = new FileReader(file); BufferedReader reader = new BufferedReader(fr)) {
            String line;
            while ((line = reader.readLine()) != null) {
                oldContent.append(line);
                oldContent.append("\r\n");
            }
        } catch (IOException e) {
            log.error(e);
        }

        // replace all non convertible elements with empty text or modify for conversion
        String str = oldContent.toString()
                .replaceAll("<script type='text\\/javascript'>(?s).*<\\/script>", "")
                .replaceAll("<tr>\\s*<th>View Results<\\/th>(?s).*?<\\/tr>", "")
                .replaceAll("<a href='javascript:void\\(0\\)'(?s).*?(<img(?s).*? src='(.*?)'(?s).*?) style(?s)" +
                                ".*?<\\/img>",
                        "<a href=\"$2\" target=\"_blank\">$1" + "></img></a>");
        System.out.println(str);
        return str;
    }

    /**
     * Captures the entire page screen shot, and created an HTML file friendly
     * link to place in the output file
     *
     * @return String: the image link string
     */
    public String captureEntirePageScreenshot() {
        String imageName = generateImageName();
        String imageLink = generateImageLink(imageName);
        try {
            app.takeScreenshot(imageName);
            screenshots.add(imageName);
        } catch (Exception e) {
            log.error(e);
            imageLink = "<br/><b><font class='fail'>No Screenshot Available</font></b>";
        }
        return imageLink;
    }

    /**
     * Writes an action that was performed out to the output file. If the action
     * is considered a failure, and a 'real' browser is being used (not NONE or
     * HTMLUNIT), then a screenshot will automatically be taken
     *
     * @param action         - the step that was performed
     * @param expectedResult - the result that was expected to occur
     * @param actualResult   - the result that actually occurred
     * @param result         - the result of the action
     */
    public void recordAction(String action, String expectedResult, String actualResult, Result result) {
        stepNum++;
        String success = "Check";
        String imageLink = "";
        if (result == Result.SUCCESS) {
            success = "Pass";
        }
        if (result == Result.FAILURE) {
            success = "Fail";
        }
        if (!"Pass".equals(success) && isRealBrowser()) {
            // get a screen shot of the action
            imageLink = captureEntirePageScreenshot();
        }
        // determine time differences
        Date currentTime = new Date();
        long dTime = currentTime.getTime() - lastTime;
        long tTime = currentTime.getTime() - startTime;
        lastTime = currentTime.getTime();
        try (
                // Reopen file
                FileWriter fw = new FileWriter(file, true); BufferedWriter out = new BufferedWriter(fw)) {
            // record the action
            out.write(START_ROW);
            out.write("    <td align='center'>" + stepNum + ".</td>\n");
            out.write(START_CELL + action + END_CELL);
            out.write(START_CELL + expectedResult + END_CELL);
            out.write("    <td class='" + result.toString().toLowerCase() + "'>" + actualResult + imageLink + END_CELL);
            out.write(START_CELL + dTime + "ms / " + tTime + "ms</td>\n");
            out.write("    <td class='" + success.toLowerCase() + "'>" + success + END_CELL);
            out.write(END_ROW);
        } catch (IOException e) {
            log.error(e);
        }
    }

    /**
     * Writes to the output file the actual outcome of an event. A screenshot is
     * automatically taken to provide tracability for and proof of success or
     * failure. This method should only be used after first writing the expected
     * result, using the recordExpected method.
     *
     * @param actualOutcome - what the actual outcome was
     * @param result        - whether this result is a pass or a failure
     */
    public void recordActual(String actualOutcome, Success result) {
        try (
                // reopen the log file
                FileWriter fw = new FileWriter(file, true); BufferedWriter out = new BufferedWriter(fw)) {
            // get a screen shot of the action
            String imageLink = "";
            if (isRealBrowser()) {
                imageLink = captureEntirePageScreenshot();
            }
            // determine time differences
            Date currentTime = new Date();
            long dTime = currentTime.getTime() - lastTime;
            long tTime = currentTime.getTime() - startTime;
            lastTime = currentTime.getTime();
            // write out the actual outcome
            out.write(START_CELL + actualOutcome + imageLink + END_CELL);
            out.write(START_CELL + dTime + "ms / " + tTime + "ms</td>\n");
            // write out the pass or fail result
            if (result == Success.PASS) {
                out.write("    <td class='pass'>Pass</td>\n");
            } else {
                out.write("    <td class='fail'>Fail</td>\n");
            }
            // end the row
            out.write(END_ROW);
        } catch (IOException e) {
            log.error(e);
        }
    }

    /**
     * Writes to the output file the expected outcome of an event. This method
     * should always be followed the recordActual method to record what actually
     * happened.
     *
     * @param expectedOutcome - what the expected outcome is
     */
    public void recordExpected(String expectedOutcome) {
        stepNum++;

        try (
                // reopen the log file
                FileWriter fw = new FileWriter(file, true); BufferedWriter out = new BufferedWriter(fw)) {
            // start the row
            out.write(START_ROW);
            // log the step number
            out.write("    <td align='center'>" + stepNum + ".</td>\n");
            // leave the step blank as this is simply a check
            out.write("    <td> </td>\n");
            // write out the expected outcome
            out.write(START_CELL + expectedOutcome + END_CELL);
        } catch (IOException e) {
            log.error(e);
        }
    }

    /**
     * Creates the specially formatted output header for the particular test
     * case
     */
    private void createOutputHeader() {
        // setup some constants
        String endBracket3 = "   }\n";
        String endBracket4 = "    }\n";
        String boldFont = "    font-weight:bold;\n";
        String swapRow = "   </tr><tr>\n";

        // Open file
        SimpleDateFormat sdf = new SimpleDateFormat("EEEE, MMMM d, yyyy");
        SimpleDateFormat stf = new SimpleDateFormat("HH:mm:ss");
        String datePart = sdf.format(new Date());
        String sTime = stf.format(startTime);
        try (FileWriter fw = new FileWriter(file); BufferedWriter out = new BufferedWriter(fw)) {
            out.write("<html>\n");
            out.write(" <head>\n");
            out.write("  <title>" + test + "</title>\n");
            out.write("  <style type='text/css'>\n");
            out.write("   table {\n");
            out.write("    margin-left:auto;margin-right:auto;\n");
            out.write("    width:90%;\n");
            out.write("    border-collapse:collapse;\n");
            out.write(endBracket3);
            out.write("   table, td, th {\n");
            out.write("    border:1px solid black;\n");
            out.write("    padding:0px 10px;\n");
            out.write(endBracket3);
            out.write("   th {\n");
            out.write("    text-align:right;\n");
            out.write(endBracket3);
            out.write("   td {\n");
            out.write("    word-wrap: break-word;\n");
            out.write(endBracket3);
            out.write("   .warning {\n");
            out.write("    color:orange;\n");
            out.write(endBracket3);
            out.write("   .check {\n");
            out.write("    color:orange;\n");
            out.write(boldFont);
            out.write(endBracket3);
            out.write("   .fail {\n");
            out.write("    color:red;\n");
            out.write(boldFont);
            out.write(endBracket3);
            out.write("   .pass {\n");
            out.write("    color:green;\n");
            out.write(boldFont);
            out.write(endBracket3);
            out.write("  </style>\n");
            out.write("  <script type='text/javascript'>\n");
            out.write("   function toggleImage( imageName ) {\n");
            out.write("    var element = document.getElementById( imageName );\n");
            out.write("    element.src = location.href.match(/^.*\\//) + imageName;\n");
            out.write("    element.style.display = (element.style.display != 'none' ? 'none' : '' );\n");
            out.write(endBracket3);
            out.write("   function displayImage( imageName ) {\n");
            out.write("    window.open( location.href.match(/^.*\\//) + imageName )\n");
            out.write(endBracket3);
            out.write("   function toggleVis(col_no, do_show) {\n");
            out.write("    var stl;\n");
            out.write("    if (do_show) stl = ''\n");
            out.write("    else         stl = 'none';\n");
            out.write("    var tbl  = document.getElementById('all_results');\n");
            out.write("    var rows = tbl.getElementsByTagName('tr');\n");
            out.write("    var cels = rows[0].getElementsByTagName('th')\n");
            out.write("    cels[col_no].style.display=stl;\n");
            out.write("    for (var row=1; row<rows.length;row++) {\n");
            out.write("     var cels = rows[row].getElementsByTagName('td')\n");
            out.write("     cels[col_no].style.display=stl;\n");
            out.write(endBracket4);
            out.write(endBracket3);
            out.write("   function getElementsByClassName(oElm, strTagName, strClassName){\n");
            out.write(
                    "    var arrElements = (strTagName == '*' && document.all)? document.all : oElm.getElementsByTagName(strTagName);\n");
            out.write("    var arrReturnElements = new Array();\n");
            out.write("    strClassName = strClassName.replace(/\\-/g, '\\\\-');\n");
            out.write("    var oRegExp = new RegExp('(^|\\s)' + strClassName + '(\\s|$)');\n");
            out.write("    var oElement;\n");
            out.write("    for(var i=0; i<arrElements.length; i++){\n");
            out.write("     oElement = arrElements[i];\n");
            out.write("     if(oRegExp.test(oElement.className)){\n");
            out.write("      arrReturnElements.push(oElement);\n");
            out.write("     }\n");
            out.write(endBracket4);
            out.write("    return (arrReturnElements)\n");
            out.write(endBracket3);
            out.write("   function fixImages( imageName ) {\n");
            out.write("    top.document.title = document.title;\n");
            out.write("    allImgIcons = getElementsByClassName( document, 'img', 'imgIcon' );\n");
            out.write("    for( var element in allImgIcons ) {\n");
            out.write("     element.src = location.href.match(/^.*\\//) + element.src;\n");
            out.write(endBracket4);
            out.write(endBracket3);
            out.write("  </script>\n");
            out.write(" </head>\n");
            out.write(" <body onLoad='fixImages()'>\n");
            out.write("  <table>\n");
            out.write(START_ROW);
            out.write("    <th bgcolor='lightblue'><font size='5'>Test</font></th>\n");
            out.write("    <td bgcolor='lightblue' colspan='3'><font size='5'>" + test + " </font></td>\n");
            out.write(swapRow);
            out.write("    <th>Tester</th>\n");
            out.write("    <td>Automated</td>\n");
            out.write("    <th>Version</th>\n");
            out.write(START_CELL + this.version + END_CELL);
            out.write(swapRow);
            out.write("    <th>Author</th>\n");
            out.write(START_CELL + this.author + END_CELL);
            out.write("    <th rowspan='2'>Test Run Time</th>\n");
            out.write("    <td rowspan='2'>\n");
            out.write("     Start:\t" + sTime + " <br/>\n");
            out.write("     End:\tTIMEFINISHED <br/>\n");
            out.write("     Run Time:\tRUNTIME \n");
            out.write("    </td>\n ");
            out.write(swapRow);
            out.write("    <th>Date Tested</th>\n");
            out.write(START_CELL + datePart + END_CELL);
            out.write(swapRow);
            out.write("    <th>URL Under Test</th>\n");
            out.write(START_CELL + "<a href='" + url + "'>" + url + "</a>" + END_CELL);
            out.write("    <th>Browser</th>\n");
            out.write(START_CELL + capabilities.getBrowser().getDetails() + END_CELL);
            out.write(swapRow);
            out.write("    <th>Testing Group</th>\n");
            out.write(START_CELL + group + END_CELL);
            out.write("    <th>Testing Suite</th>\n");
            out.write(START_CELL + suite + END_CELL);
            out.write(swapRow);
            out.write("    <th>Test Objectives</th>\n");
            out.write("    <td colspan='3'>" + objectives + END_CELL);
            out.write(swapRow);
            out.write("    <th>Overall Results</th>\n");
            out.write("    <td colspan='3' style='padding: 0px;'>\n");
            out.write("     <table style='width: 100%;'><tr>\n");
            out.write("      <td font-size='big' rowspan='2'>PASSORFAIL</td>\n");
            out.write("      <td><b>Steps Performed</b></td><td><b>Steps Passed</b></td>" +
                    "<td><b>Steps Failed</b></td>\n");
            out.write("     </tr><tr>\n");
            out.write("      <td>STEPSPERFORMED</td><td>STEPSPASSED</td><td>STEPSFAILED</td>\n");
            out.write("     </tr></table>\n");
            out.write("    </td>\n");
            out.write(swapRow);
            out.write("    <th>View Results</th>\n");
            out.write("    <td colspan='3'>\n");
            out.write("     <input type='checkbox' name='step' onclick='toggleVis(0,this.checked)' checked='checked'>Step</input>\n");
            out.write("     <input type='checkbox' name='action' onclick='toggleVis(1,this.checked)' checked='checked'>Action</input>\n");
            out.write(
                    "     <input type='checkbox' name='expected' onclick='toggleVis(2,this.checked)' checked='checked'>Expected Results</input>\n");
            out.write(
                    "     <input type='checkbox' name='actual' onclick='toggleVis(3,this.checked)' checked='checked'>Actual Results</input>\n");
            out.write(
                    "     <input type='checkbox' name='times' onclick='toggleVis(4,this.checked)' checked='checked'>Step Times</input>\n");
            out.write("     <input type='checkbox' name='result' onclick='toggleVis(5,this.checked)' checked='checked'>Results</input>\n");
            out.write("    </td>\n");
            out.write(END_ROW);
            out.write("  </table>\n");
            out.write("  <table id='all_results'>\n");
            out.write(START_ROW);
            out.write("    <th align='center'>Step</th><th style='text-align:center'>Action</th>" +
                    "<th style='text-align:center'>Expected Result</th>" +
                    "<th style='text-align:center'>Actual Result</th>" +
                    "<th style='text-align:center'>Step Times</th><th style='text-align:center'>Pass/Fail</th>\n");
            out.write(END_ROW);
        } catch (IOException e) {
            log.error(e);
        }
    }

    /**
     * Ends and closes the output test file. The HTML is properly ended, and the
     * file is analyzed to determine if the test passed or failed, and that
     * information is updated, along with the overall timing of the test
     */
    public void finalizeOutputFile(int testStatus) {
        // reopen the file
        try (FileWriter fw = new FileWriter(file, true); BufferedWriter out = new BufferedWriter(fw)) {
            out.write("  </table>\n");
            out.write(" </body>\n");
            out.write("</html>\n");
        } catch (IOException e) {
            log.error(e);
        }
        // Record the metrics
        int passes = countInstancesOf("<td class='pass'>Pass</td>");
        int fails = countInstancesOf("<td class='fail'>Fail</td>");
        replaceInFile("STEPSPERFORMED", Integer.toString(fails + passes));
        replaceInFile("STEPSPASSED", Integer.toString(passes));
        replaceInFile("STEPSFAILED", Integer.toString(fails));
        if (fails == 0 && errors == 0 && testStatus == 1) {
            replaceInFile(PASSORFAIL, "<font size='+2' class='pass'><b>SUCCESS</b></font>");
        } else if (fails == 0 && errors == 0) {
            replaceInFile(PASSORFAIL, "<font size='+2' class='warning'><b>" + Result.values()[testStatus] + "</b></font>");
        } else {
            replaceInFile(PASSORFAIL, "<font size='+2' class='fail'><b>FAILURE</b></font>");
        }
        // record the time
        SimpleDateFormat stf = new SimpleDateFormat("HH:mm:ss");
        String timeNow = stf.format(new Date());
        long totalTime = (new Date()).getTime() - startTime;
        long time = totalTime / 1000;
        StringBuilder seconds = new StringBuilder(Integer.toString((int) (time % 60)));
        StringBuilder minutes = new StringBuilder(Integer.toString((int) ((time % 3600) / 60)));
        StringBuilder hours = new StringBuilder(Integer.toString((int) (time / 3600)));
        for (int i = 0; i < 2; i++) {
            if (seconds.length() < 2) {
                seconds.insert(0, "0");
            }
            if (minutes.length() < 2) {
                minutes.insert(0, "0");
            }
            if (hours.length() < 2) {
                hours.insert(0, "0");
            }
        }
        replaceInFile("RUNTIME", hours + ":" + minutes + ":" + seconds);
        replaceInFile("TIMEFINISHED", timeNow);
        if (System.getProperty("packageResults") != null && "true".equals(System.getProperty("packageResults"))) {
            packageTestResults();
        }
        if (System.getProperty("generatePDF") != null && "true".equals(System.getProperty("generatePDF"))) {
            generatePdf();
        }
    }

    /**
     * Generates a pdf report in the same directory as the html report
     */
    private void generatePdf() {
        String pdfFilename = directory + "/" + filename + ".pdf";
        try (OutputStream os = new FileOutputStream(pdfFilename)) {
            PdfRendererBuilder builder = new PdfRendererBuilder();
            builder.withHtmlContent(getHtmlForPDFConversion(), "file://" + pdfFilename.replaceAll(" ", "%20"));
            builder.toStream(os);
            builder.run();
        } catch (Exception e) {
            e.printStackTrace();
        }
    }

    /**
     * Packages the test result file along with screenshots into a zip file
     */
    private void packageTestResults() {
        File f = new File(directory, filename + "_RESULTS.zip");
        try (ZipOutputStream out = new ZipOutputStream(new FileOutputStream(f))) {
            // Add html results to zip file
            ZipEntry e = new ZipEntry(filename);
            out.putNextEntry(e);
            Path path = FileSystems.getDefault().getPath(directory, filename);
            byte[] data = Files.readAllBytes(path);
            out.write(data, 0, data.length);
            out.closeEntry();

            // Add screenshots to zip file
            for (String screenshot : screenshots) {
                ZipEntry s = new ZipEntry(screenshot.replaceAll(".*\\/", ""));
                out.putNextEntry(s);
                Path screenPath = FileSystems.getDefault().getPath(screenshot);
                byte[] screenData = Files.readAllBytes(screenPath);
                out.write(screenData, 0, screenData.length);
                out.closeEntry();
            }
        } catch (IOException e) {
            log.error(e);
        }
    }

    /**
     * Generates the HTML friendly link for the image
     *
     * @param imageName the name of the image being embedded
     * @return String: the link for the image which can be written out to the
     * html file
     */
    private String generateImageLink(String imageName) {
        String imageLink = "<br/>";
        if (imageName.length() >= directory.length() + 1) {
            imageLink += "<a href='javascript:void(0)' onclick='toggleImage(\"" +
                    imageName.substring(directory.length() + 1) + "\")'>Toggle Screenshot Thumbnail</a>";
            imageLink += " <a href='javascript:void(0)' onclick='displayImage(\"" +
                    imageName.substring(directory.length() + 1) + "\")'>View Screenshot Fullscreen</a>";
            imageLink += "<br/><img id='" + imageName.substring(directory.length() + 1) + "' border='1px' src='" +
                    imageName.substring(directory.length() + 1) + "' width='" + EMBEDDED_IMAGE_WIDTH +
                    "px' style='display:none;'></img>";
        } else {
            imageLink += "<b><font class='fail'>No Image Preview</font></b>";
        }
        return imageLink;
    }

    /**
     * Generates a unique image name
     *
     * @return String: the name of the image file as a PNG
     */
    private String generateImageName() {
        long timeInSeconds = new Date().getTime();
        String randomChars = TestCase.getRandomString(10);
        return directory + "/" + timeInSeconds + "_" + randomChars + ".png";
    }

    /**
     * Determines the current time and sets the 'last time' to the current time
     */
    private void setStartTime() {
        startTime = (new Date()).getTime();
        lastTime = startTime;
    }

    ///////////////////////////////////////////////////////////////////
    // some comparisons for our services
    ///////////////////////////////////////////////////////////////////

    /**
     * Formats the request parameters to be 'prettily' printed out in HTML
     *
     * @param params - the parameters to be formatted. Either a JSON object, or a
     *               hashmap
     * @return String: a 'prettily' formatted string that is HTML safe to output
     */
    public String outputRequestProperties(Request params, File file) {
        StringBuilder output = new StringBuilder();
        if (params != null && params.isPayload()) {
            output.append("<br/> with parameters: ");
            output.append("<div><i>");
            if (params.getJsonPayload() != null) {
                Gson gson = new GsonBuilder().setPrettyPrinting().create();
                output.append(gson.toJson(params.getJsonPayload()));
            }
            if (params.getMultipartData() != null) {
                for (Map.Entry<String, Object> entry : params.getMultipartData().entrySet()) {
                    output.append("<div>");
                    output.append(String.valueOf(entry.getKey()));
                    output.append(" : ");
                    output.append(String.valueOf(entry.getValue()));
                    output.append("</div>");
                }
            }
            output.append(END_IDIV);
        }
        if (file != null) {
            output.append("<div> with file: <i>").append(file.getAbsoluteFile()).append(END_IDIV);
        }
        return formatHTML(output.toString());
    }

    /**
     * Formats the response parameters to be 'prettily' printed out in HTML
     *
     * @param response - the http response to be formatted.
     * @return String: a 'prettily' formatted string that is HTML safe to output
     */
    public String formatResponse(Response response) {
        if (response == null) {
            return "";
        }
        StringBuilder output = new StringBuilder();
        if (response.isData()) {
            output.append("<div><i>");
            Gson gson = new GsonBuilder().setPrettyPrinting().create();
            if (response.getArrayData() != null) {
                output.append(gson.toJson(response.getArrayData()));
            }
            if (response.getObjectData() != null) {
                output.append(gson.toJson(response.getObjectData()));
            }
            output.append(END_IDIV);
        }
        return formatHTML(output.toString());
    }

    /**
     * Takes a generic string and replaces spaces and new lines with HTML
     * friendly pieces for display purposes
     *
     * @param string : the regular string to be formatted into an HTML pretty
     *               rendering string
     * @return String : the replaced result
     */
    public String formatHTML(String string) {
        if (string == null) {
            return "";
        }
        return string.replaceAll(" ", "&nbsp;").replaceAll("\n", "<br/>");
    }

    ///////////////////////////////////////////////////////////////////
    // this enum will be for a pass/fail
    ///////////////////////////////////////////////////////////////////

    /**
     * Determines if the tests pass or fail
     *
     * @author Max Saperstone
     */
    public enum Success {
        PASS, FAIL;

        int errors;

        static {
            PASS.errors = 0;
            FAIL.errors = 1;
        }

        /**
         * Retrieves the errors associated with the enumeration
         *
         * @return Integer: the errors associated with the enumeration
         */
        public int getErrors() {
            return this.errors;
        }
    }

    /**
     * Gives status for each test step
     *
     * @author Max Saperstone
     */
    public enum Result {
        WARNING, SUCCESS, FAILURE, SKIPPED
    }
}<|MERGE_RESOLUTION|>--- conflicted
+++ resolved
@@ -39,6 +39,8 @@
 import java.util.Date;
 import java.util.List;
 import java.util.Map;
+import java.util.regex.Matcher;
+import java.util.regex.Pattern;
 import java.util.zip.ZipEntry;
 import java.util.zip.ZipOutputStream;
 
@@ -117,13 +119,8 @@
         this.author = author;
         this.version = version;
         this.objectives = objectives;
-<<<<<<< HEAD
-        filename = test + browser.getName();
+        filename = generateFilename();
         file = new File(directory, filename + ".html");
-=======
-        filename = generateFilename();
-        file = new File(directory, filename);
->>>>>>> bc8ab57d
         setupFile();
         setStartTime();
         createOutputHeader();
@@ -203,7 +200,7 @@
         if (capabilities.getInstance() > 0) {
             counter = "_" + capabilities.getInstance();
         }
-        return test + counter + ".html";
+        return test + counter;
     }
 
     /**
@@ -282,7 +279,6 @@
     /**
      * Removes all elements that cannot be converted to pdf, this method is to be used
      * before converting the html file to pdf with openhtmltopdf.pdfboxout.PdfRendererBuilder
-     *
      */
     private String getHtmlForPDFConversion() {
         StringBuilder oldContent = new StringBuilder();
@@ -299,11 +295,20 @@
 
         // replace all non convertible elements with empty text or modify for conversion
         String str = oldContent.toString()
-                .replaceAll("<script type='text\\/javascript'>(?s).*<\\/script>", "")
-                .replaceAll("<tr>\\s*<th>View Results<\\/th>(?s).*?<\\/tr>", "")
-                .replaceAll("<a href='javascript:void\\(0\\)'(?s).*?(<img(?s).*? src='(.*?)'(?s).*?) style(?s)" +
-                                ".*?<\\/img>",
-                        "<a href=\"$2\" target=\"_blank\">$1" + "></img></a>");
+                .replaceAll("<script type='text/javascript'>(?s).*</script>", "")
+                .replaceAll("<tr>\\s*<th>View Results</th>(?s).*?</tr>", "");
+
+        String imagePattern = "(<img(?s).*? src='(.*?)'(?s).*?)</img>";
+        Pattern r = Pattern.compile(imagePattern);
+        Matcher m = r.matcher(str);
+        int imageCount = 0;
+        while (m.find()) {
+            str = str.replaceAll("<a href='javascript:void\\(0\\)'(?s).*?(<img(?s).*? src='(.*?)'(?s).*?)" +
+                            " style(?s).*?</img>",
+                    "$1" + "></img><a href=\"#image-" + imageCount + "\">Link to full size image</a>");
+            str = str.replaceAll("</body>", "<p style='page-break-before: always' id='image-" + imageCount++ + "'></p>" +
+                    m.group().replaceAll("width='300px' style(?s).*?'>", "height='600px' width='1000px'>") + "</body>");
+        }
         System.out.println(str);
         return str;
     }
@@ -459,6 +464,9 @@
             out.write(" <head>\n");
             out.write("  <title>" + test + "</title>\n");
             out.write("  <style type='text/css'>\n");
+            out.write("    @page {\n");
+            out.write("     size: landscape;\n");
+            out.write(endBracket3);
             out.write("   table {\n");
             out.write("    margin-left:auto;margin-right:auto;\n");
             out.write("    width:90%;\n");
@@ -514,7 +522,8 @@
             out.write(endBracket3);
             out.write("   function getElementsByClassName(oElm, strTagName, strClassName){\n");
             out.write(
-                    "    var arrElements = (strTagName == '*' && document.all)? document.all : oElm.getElementsByTagName(strTagName);\n");
+                    "    var arrElements = (strTagName == '*' && document.all)? document.all : oElm" +
+                            ".getElementsByTagName(strTagName);\n");
             out.write("    var arrReturnElements = new Array();\n");
             out.write("    strClassName = strClassName.replace(/\\-/g, '\\\\-');\n");
             out.write("    var oRegExp = new RegExp('(^|\\s)' + strClassName + '(\\s|$)');\n");
@@ -585,15 +594,21 @@
             out.write(swapRow);
             out.write("    <th>View Results</th>\n");
             out.write("    <td colspan='3'>\n");
-            out.write("     <input type='checkbox' name='step' onclick='toggleVis(0,this.checked)' checked='checked'>Step</input>\n");
-            out.write("     <input type='checkbox' name='action' onclick='toggleVis(1,this.checked)' checked='checked'>Action</input>\n");
+            out.write("     <input type='checkbox' name='step' onclick='toggleVis(0,this.checked)' " +
+                    "checked='checked'>Step</input>\n");
+            out.write("     <input type='checkbox' name='action' onclick='toggleVis(1,this.checked)' " +
+                    "checked='checked'>Action</input>\n");
             out.write(
-                    "     <input type='checkbox' name='expected' onclick='toggleVis(2,this.checked)' checked='checked'>Expected Results</input>\n");
+                    "     <input type='checkbox' name='expected' onclick='toggleVis(2,this.checked)' " +
+                            "checked='checked'>Expected Results</input>\n");
             out.write(
-                    "     <input type='checkbox' name='actual' onclick='toggleVis(3,this.checked)' checked='checked'>Actual Results</input>\n");
+                    "     <input type='checkbox' name='actual' onclick='toggleVis(3,this.checked)' " +
+                            "checked='checked'>Actual Results</input>\n");
             out.write(
-                    "     <input type='checkbox' name='times' onclick='toggleVis(4,this.checked)' checked='checked'>Step Times</input>\n");
-            out.write("     <input type='checkbox' name='result' onclick='toggleVis(5,this.checked)' checked='checked'>Results</input>\n");
+                    "     <input type='checkbox' name='times' onclick='toggleVis(4,this.checked)' " +
+                            "checked='checked'>Step Times</input>\n");
+            out.write("     <input type='checkbox' name='result' onclick='toggleVis(5,this.checked)' " +
+                    "checked='checked'>Results</input>\n");
             out.write("    </td>\n");
             out.write(END_ROW);
             out.write("  </table>\n");
@@ -632,7 +647,8 @@
         if (fails == 0 && errors == 0 && testStatus == 1) {
             replaceInFile(PASSORFAIL, "<font size='+2' class='pass'><b>SUCCESS</b></font>");
         } else if (fails == 0 && errors == 0) {
-            replaceInFile(PASSORFAIL, "<font size='+2' class='warning'><b>" + Result.values()[testStatus] + "</b></font>");
+            replaceInFile(PASSORFAIL, "<font size='+2' class='warning'><b>" + Result.values()[testStatus] + "</b" +
+                    "></font>");
         } else {
             replaceInFile(PASSORFAIL, "<font size='+2' class='fail'><b>FAILURE</b></font>");
         }
