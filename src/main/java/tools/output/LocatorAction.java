--- conflicted
+++ resolved
@@ -1023,26 +1023,24 @@
 	 * @param type
 	 *            - the locator type e.g. Locators.id, Locators.xpath
 	 * @param locator
-	 *            - the locator string e.g. login, //input[@id='login']
-<<<<<<< HEAD
+	 *            - the locator string e.g. login, //input[@id='login'] <<<<<<<
+	 *            HEAD
 	 * @param action
 	 *            - what action is occurring
 	 * @param expected
 	 *            - what is the expected result
 	 * @param extra
 	 *            - what actually is occurring
-	 * @return Boolean: is the element present?
-=======
-	 * @param elementMatch
-	 *            - if there are multiple matches of the selector, this is which
-	 *            match (starting at 0) to interact with
-	 * @return Integer - the number of errors encountered while executing these
-	 *         steps
->>>>>>> 0da64034
-	 * @throws IOException
-	 */
-	private boolean isPresent(Locators type, String locator, int elementMatch, String action, String expected, String extra)
-			throws IOException {
+	 * @return Boolean: is the element present? =======
+	 * @param elementMatch
+	 *            - if there are multiple matches of the selector, this is which
+	 *            match (starting at 0) to interact with
+	 * @return Integer - the number of errors encountered while executing these
+	 *         steps >>>>>>> 0da6403478880421bb126c6ffcccf5eccdb2e6ae
+	 * @throws IOException
+	 */
+	private boolean isPresent(Locators type, String locator, int elementMatch, String action, String expected,
+			String extra) throws IOException {
 		// wait for element to be present
 		if (!isElementPresent(type, locator, elementMatch, false)) {
 			waitForElementPresent(type, locator, elementMatch, 5);
@@ -1073,8 +1071,8 @@
 	 * @return Boolean: is the element displayed?
 	 * @throws IOException
 	 */
-	private boolean isDisplayed(Locators type, String locator, int elementMatch, String action, String expected, String extra)
-			throws IOException {
+	private boolean isDisplayed(Locators type, String locator, int elementMatch, String action, String expected,
+			String extra) throws IOException {
 		// wait for element to be displayed
 		if (!isElementDisplayed(type, locator, elementMatch, false)) {
 			waitForElementDisplayed(type, locator, elementMatch, 5);
@@ -1105,8 +1103,8 @@
 	 * @return Boolean: is the element enabled?
 	 * @throws IOException
 	 */
-	private boolean isEnabled(Locators type, String locator, int elementMatch, String action, String expected, String extra)
-			throws IOException {
+	private boolean isEnabled(Locators type, String locator, int elementMatch, String action, String expected,
+			String extra) throws IOException {
 		// wait for element to be displayed
 		if (!isElementEnabled(type, locator, elementMatch, false)) {
 			waitForElementEnabled(type, locator, elementMatch, 5);
@@ -1120,8 +1118,8 @@
 		return true;
 	}
 
-	private boolean isPresentDisplayedEnabled(Locators type, String locator, int elementMatch, String action, String expected,
-			String extra) throws IOException {
+	private boolean isPresentDisplayedEnabled(Locators type, String locator, int elementMatch, String action,
+			String expected, String extra) throws IOException {
 		// wait for element to be present
 		if (!isPresent(type, locator, elementMatch, action, expected, extra)) {
 			return false;
@@ -1252,60 +1250,7 @@
 	}
 
 	/**
-<<<<<<< HEAD
-=======
-	 * generically wait for a field to enter text into
-	 * 
-	 * @param type
-	 *            - the locator type e.g. Locators.id, Locators.xpath
-	 * @param locator
-	 *            - the locator string e.g. login, //input[@id='login']
-	 * @param elementMatch
-	 *            - if there are multiple matches of the selector, this is which
-	 *            match (starting at 0) to interact with
-	 * @param action
-	 *            - the action being performed
-	 * @param expected
-	 *            - the expected outcome of this task
-	 * @return Integer - the number of errors encountered while executing these
-	 *         steps
-	 * @throws IOException
-	 */
-	private int waitForTextField(Locators type, String locator, int elementMatch, String action, String expected)
-			throws IOException {
-		// wait for element to be present
-		if (!isElementPresent(type, locator, elementMatch, false)) {
-			waitForElementPresent(type, locator, elementMatch, 5);
-		}
-		if (!isElementPresent(type, locator, elementMatch, false)) {
-			file.recordAction(action, expected, CANTTYPE + type + " " + locator + NOTPRESENT, Result.FAILURE);
-			file.addError();
-			return 1; // indicates element not present
-		}
-		// wait for element to be displayed
-		if (!isElementDisplayed(type, locator, elementMatch, false)) {
-			waitForElementDisplayed(type, locator, elementMatch, 5);
-		}
-		if (!isElementDisplayed(type, locator, elementMatch, false)) {
-			file.recordAction(action, expected, CANTTYPE + type + " " + locator + NOTDISPLAYED, Result.FAILURE);
-			file.addError();
-			return 1; // indicates element not displayed
-		}
-		// wait for element to be enabled
-		if (!isElementEnabled(type, locator, elementMatch, false)) {
-			waitForElementEnabled(type, locator, elementMatch, 5);
-		}
-		if (!isElementEnabled(type, locator, elementMatch, false)) {
-			file.recordAction(action, expected, CANTTYPE + type + " " + locator + NOTENABLED, Result.FAILURE);
-			file.addError();
-			return 1; // indicates element not enabled
-		}
-		return 0;
-	}
-
-	/**
->>>>>>> 0da64034
-	 * our generic selenium type functionality implemented
+	 * type functionality implemented
 	 *
 	 * @param type
 	 *            - the locator type e.g. Locators.id, Locators.xpath
@@ -1400,7 +1345,7 @@
 	 *            - if there are multiple matches of the selector, this is which
 	 *            match (starting at 0) to interact with
 	 * @param value
-	 *            : the select option to be selected
+	 *            - the select option to be selected
 	 * @return Integer - the number of errors encountered while executing these
 	 *         steps
 	 * @throws IOException
@@ -1465,11 +1410,7 @@
 		file.recordAction(action, expected, type + " " + locator + " is present on visible page", Result.SUCCESS);
 		return 0; // indicates element successfully moved to
 	}
-<<<<<<< HEAD
-
-=======
-	
->>>>>>> 0da64034
+
 	/**
 	 * An extension of the basic Selenium action of 'moveToElement' This will
 	 * scroll or move the page to ensure the element is visible
