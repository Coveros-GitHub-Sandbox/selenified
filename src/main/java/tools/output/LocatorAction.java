--- conflicted
+++ resolved
@@ -151,12 +151,8 @@
 	 *         steps
 	 * @throws IOException
 	 */
-<<<<<<< HEAD
 	public int waitForElementNotPresent(Locators type, String locator, int elementMatch, long seconds)
 			throws IOException {
-=======
-	public int waitForElementNotPresent(Locators type, String locator, int elementMatch, long seconds) throws IOException {
->>>>>>> 15a74697
 		String action = WAIT + seconds + SECONDS + type + " " + locator + " to not be present";
 		String expected = type + " " + locator + " is not present";
 		// wait for up to XX seconds for our error message
@@ -192,12 +188,8 @@
 	 *         steps
 	 * @throws IOException
 	 */
-<<<<<<< HEAD
 	public int waitForElementDisplayed(Locators type, String locator, int elementMatch, long seconds)
 			throws IOException {
-=======
-	public int waitForElementDisplayed(Locators type, String locator, int elementMatch, long seconds) throws IOException {
->>>>>>> 15a74697
 		String action = WAIT + seconds + SECONDS + type + " " + locator + DISPLAYED;
 		String expected = type + " " + locator + " is displayed";
 		double start = System.currentTimeMillis();
@@ -242,12 +234,8 @@
 	 *         steps
 	 * @throws IOException
 	 */
-<<<<<<< HEAD
 	public int waitForElementNotDisplayed(Locators type, String locator, int elementMatch, long seconds)
 			throws IOException {
-=======
-	public int waitForElementNotDisplayed(Locators type, String locator, int elementMatch, long seconds) throws IOException {
->>>>>>> 15a74697
 		// this might fail if the element disappears completely
 		String action = WAIT + seconds + SECONDS + type + " " + locator + " to not be displayed";
 		String expected = type + " " + locator + " is not displayed";
@@ -331,12 +319,8 @@
 	 *         steps
 	 * @throws IOException
 	 */
-<<<<<<< HEAD
 	public int waitForElementNotEnabled(Locators type, String locator, int elementMatch, long seconds)
 			throws IOException {
-=======
-	public int waitForElementNotEnabled(Locators type, String locator, int elementMatch, long seconds) throws IOException {
->>>>>>> 15a74697
 		// this might fail if the element is no longer present
 		String action = WAIT + seconds + SECONDS + type + " " + locator + " to not be enabled";
 		String expected = type + " " + locator + " is not enabled";
@@ -481,12 +465,8 @@
 	 * @return boolean: whether the element is displayed or not
 	 * @throws IOException
 	 */
-<<<<<<< HEAD
 	public boolean isElementDisplayed(Locators type, String locator, int elementMatch, boolean print)
 			throws IOException {
-=======
-	public boolean isElementDisplayed(Locators type, String locator, int elementMatch, boolean print) throws IOException {
->>>>>>> 15a74697
 		boolean isDisplayed = false;
 		try {
 			isDisplayed = getWebElement(type, locator, elementMatch).isDisplayed();
@@ -667,12 +647,8 @@
 	 * @return List: a list of the table cells in the columns as WebElements
 	 * @throws IOException
 	 */
-<<<<<<< HEAD
 	public List<WebElement> getTableColumn(Locators type, String locator, int elementMatch, int colNum)
 			throws IOException {
-=======
-	public List<WebElement> getTableColumn(Locators type, String locator, int elementMatch, int colNum) throws IOException {
->>>>>>> 15a74697
 		// wait for element to be present
 		if (!isElementPresent(type, locator, elementMatch, false)) {
 			waitForElementPresent(type, locator, elementMatch, 5);
@@ -709,12 +685,8 @@
 	 *         with it
 	 * @throws IOException
 	 */
-<<<<<<< HEAD
 	public WebElement getTableCell(Locators type, String locator, int elementMatch, int row, int col)
 			throws IOException {
-=======
-	public WebElement getTableCell(Locators type, String locator, int elementMatch, int row, int col) throws IOException {
->>>>>>> 15a74697
 		// wait for element to be present
 		if (!isElementPresent(type, locator, elementMatch, false)) {
 			waitForElementPresent(type, locator, elementMatch, 5);
@@ -749,12 +721,8 @@
 		if ("input".equalsIgnoreCase(element.getTagName()) && element.isSelected()) {
 			return true;
 		}
-<<<<<<< HEAD
 		return "select".equalsIgnoreCase(element.getTagName())
 				&& getSelectedValues(type, locator, elementMatch).length > 0;
-=======
-		return "select".equalsIgnoreCase(element.getTagName()) && getSelectedValues(type, locator, elementMatch).length > 0;
->>>>>>> 15a74697
 	}
 
 	/**
@@ -903,12 +871,8 @@
 	 * @return String - the value of the css attribute
 	 * @throws InvalidLocatorTypeException
 	 */
-<<<<<<< HEAD
 	public String getCss(Locators type, String locator, int elementMatch, String attribute)
 			throws InvalidLocatorTypeException {
-=======
-	public String getCss(Locators type, String locator, int elementMatch, String attribute) throws InvalidLocatorTypeException {
->>>>>>> 15a74697
 		WebElement element = getWebElement(type, locator, elementMatch);
 		return element.getCssValue(attribute);
 	}
@@ -925,12 +889,8 @@
 	 * @return String - the value of the css attribute
 	 * @throws InvalidLocatorTypeException
 	 */
-<<<<<<< HEAD
 	public String getAttribute(Locators type, String locator, int elementMatch, String attribute)
 			throws InvalidLocatorTypeException {
-=======
-	public String getAttribute(Locators type, String locator, int elementMatch, String attribute) throws InvalidLocatorTypeException {
->>>>>>> 15a74697
 		WebElement element = getWebElement(type, locator, elementMatch);
 		return element.getAttribute(attribute);
 	}
@@ -946,12 +906,8 @@
 	 * @throws InvalidLocatorTypeException
 	 */
 	@SuppressWarnings("unchecked")
-<<<<<<< HEAD
 	public Map<String, String> getAllAttributes(Locators type, String locator, int elementMatch)
 			throws InvalidLocatorTypeException {
-=======
-	public Map<String, String> getAllAttributes(Locators type, String locator, int elementMatch) throws InvalidLocatorTypeException {
->>>>>>> 15a74697
 		WebElement element = getWebElement(type, locator, elementMatch);
 		JavascriptExecutor js = (JavascriptExecutor) driver;
 		return (Map<String, String>) js.executeScript(
@@ -966,12 +922,8 @@
 	 * @return Object: any resultant output from the javascript command
 	 * @throws InvalidLocatorTypeException
 	 */
-<<<<<<< HEAD
 	public Object getEval(Locators type, String locator, int elementMatch, String javascriptFunction)
 			throws InvalidLocatorTypeException {
-=======
-	public Object getEval(Locators type, String locator, int elementMatch, String javascriptFunction) throws InvalidLocatorTypeException {
->>>>>>> 15a74697
 		WebElement element = getWebElement(type, locator, elementMatch);
 		JavascriptExecutor js = (JavascriptExecutor) driver;
 		return js.executeScript(javascriptFunction, element);
@@ -1184,12 +1136,8 @@
 	 *         steps
 	 * @throws IOException
 	 */
-<<<<<<< HEAD
 	private int waitForTextField(Locators type, String locator, int elementMatch, String action, String expected)
 			throws IOException {
-=======
-	private int waitForTextField(Locators type, String locator, int elementMatch, String action, String expected) throws IOException {
->>>>>>> 15a74697
 		// wait for element to be present
 		if (!isElementPresent(type, locator, elementMatch, false)) {
 			waitForElementPresent(type, locator, elementMatch, 5);
@@ -1367,16 +1315,9 @@
 		}
 		// ensure the option exists
 		if (!Arrays.asList(getSelectOptions(type, locator, elementMatch)).contains(value)) {
-<<<<<<< HEAD
 			file.recordAction(action, expected, cantSelect + value + " in " + type + " " + locator
 					+ " as that option isn't present. Available options are:<i><br/>" + "&nbsp;&nbsp;&nbsp;"
 					+ String.join("<br/>&nbsp;&nbsp;&nbsp;", getSelectOptions(type, locator, elementMatch)) + "</i>",
-=======
-			file.recordAction(action, expected,
-					cantSelect + value + " in " + type + " " + locator
-							+ " as that option isn't present. Available options are:<i><br/>" + "&nbsp;&nbsp;&nbsp;"
-							+ String.join("<br/>&nbsp;&nbsp;&nbsp;", getSelectOptions(type, locator, elementMatch)) + "</i>",
->>>>>>> 15a74697
 					Result.FAILURE);
 			file.addError();
 			return 1;
@@ -1571,20 +1512,15 @@
 		}
 		return byElement;
 	}
-	
-	/**
-<<<<<<< HEAD
+
+	/**
 	 * a method to grab the identified matching web element using selenium
 	 * webdriver
-=======
-	 * a method to grab the identified matching web element using selenium webdriver
->>>>>>> 15a74697
-	 *
-	 * @param type
-	 *            - the locator type e.g. Locators.id, Locators.xpath
-	 * @param locator
-	 *            - the locator string e.g. login, //input[@id='login']
-<<<<<<< HEAD
+	 *
+	 * @param type
+	 *            - the locator type e.g. Locators.id, Locators.xpath
+	 * @param locator
+	 *            - the locator string e.g. login, //input[@id='login']
 	 * @param elementMatch
 	 *            - the number of the matching element, starting the count at 0;
 	 * @return WebElement: the element object, and all associated values with it
@@ -1592,13 +1528,6 @@
 	 */
 	private WebElement getWebElement(Locators type, String locator, int elementMatch)
 			throws InvalidLocatorTypeException {
-=======
-	 * @param elementMatch - the number of the matching element, starting the count at 0;
-	 * @return WebElement: the element object, and all associated values with it
-	 * @throws InvalidLocatorTypeException
-	 */
-	private WebElement getWebElement(Locators type, String locator, int elementMatch) throws InvalidLocatorTypeException {
->>>>>>> 15a74697
 		List<WebElement> elements = getWebElements(type, locator);
 		return elements.get(elementMatch);
 	}
@@ -1618,26 +1547,16 @@
 		By byElement = defineByElement(type, locator);
 		return driver.findElements(byElement);
 	}
-<<<<<<< HEAD
-
-	/**
-	 * a method to determine how many elements match the selector
+
+	/**
+	 * a method to determine how many elements match the selector >>>>>>>
 	 * 
-=======
-	
-	/**
-	 * a method to determine how many elements match the selector
->>>>>>> 15a74697
-	 * @param type
-	 *            - the locator type e.g. Locators.id, Locators.xpath
-	 * @param locator
-	 *            - the locator string e.g. login, //input[@id='login']
-	 * @return Integer: how many element match the selector
-<<<<<<< HEAD
+	 * @param type
+	 *            - the locator type e.g. Locators.id, Locators.xpath
+	 * @param locator
+	 *            - the locator string e.g. login, //input[@id='login']
+	 * @return Integer: how many element match the selector <<<<<<< HEAD
 	 * @throws InvalidLocatorTypeException
-=======
-	 * @throws InvalidLocatorTypeException 
->>>>>>> 15a74697
 	 */
 	public int getElementMatchCount(Locators type, String locator) throws InvalidLocatorTypeException {
 		return getWebElements(type, locator).size();
