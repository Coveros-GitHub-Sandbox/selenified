/*
 * Copyright 2017 Coveros, Inc.
 * 
 * This file is part of Selenified.
 * 
 * Selenified is licensed under the Apache License, Version
 * 2.0 (the "License"); you may not use this file except
 * in compliance with the License. You may obtain a copy 
 * of the License at
 * 
 * http://www.apache.org/licenses/LICENSE-2.0
 * 
 * Unless required by applicable law or agreed to in writing, 
 * software distributed under the License is distributed on 
 * an "AS IS" BASIS, WITHOUT WARRANTIES OR CONDITIONS OF ANY 
 * KIND, either express or implied. See the License for the 
 * specific language governing permissions and limitations 
 * under the License.
 */

package tools.output;

import tools.General;
import tools.output.Assert.Success;
import tools.output.Selenium.Locators;

import java.io.IOException;
import java.util.Arrays;
import java.util.List;
import java.util.Map;
import java.util.Set;

import org.openqa.selenium.WebElement;

/**
 * Test Output A custom generated output file outputFile.recording all actions
 * taken
 *
 * @author Max Saperstone
 * @version 2.0.0
 * @lastupdate 5/15/2017
 */
public class LocatorAssert {

	private Action action;
	private OutputFile outputFile;

	// constants
	private static final String EXPECTED = "Expected to find element with ";
	private static final String ELEMENT = "The element with ";
	private static final String CLASS = "class";

	private static final String CHECKED = "</i> is checked on the page";
	private static final String PRESENT = "</i> is not present on the page";

	private static final String NOTCHECKED = "</i> is not checked on the page";
	private static final String NOTINPUT = "</i> is not an input on the page";
	private static final String NOTEDITABLE = "</i> is not editable on the page";

	private static final String VALUE = "</i> has the value of <b>";
	private static final String HASVALUE = "</i> contains the value of <b>";
	private static final String ONLYVALUE = ", only the values <b>";
	private static final String CLASSVALUE = "</i> has a class value of <b>";
	private static final String IS = "</i> is ";

	public LocatorAssert(Action action, OutputFile outputFile) {
		this.action = action;
		this.outputFile = outputFile;
	}

	// /////////////////////////////////////////////////////////////////////////
	// a bunch of methods to negatively check for objects using selenium calls
	// ///////////////////////////////////////////////////////////////////////

	/**
	 * checks to see if an element is visible on the page
	 *
	 * @param type
	 *            - the locator type e.g. Locators.id, Locators.xpath
	 * @param locator
	 *            - the locator string e.g. login, //input[@id='login']
	 * @param elementMatch
	 *            - if there are multiple matches of the selector, this is which
	 *            match (starting at 0) to interact with
	 * @return Integer: 1 if a failure and 0 if a pass
	 * @throws IOException
	 */
	public int checkElementDisplayed(Locators type, String locator, int elementMatch) throws IOException {
		// wait for the element
		if (!action.isElementDisplayed(type, locator, elementMatch)
				&& action.waitForElementDisplayed(type, locator, elementMatch) == 1) {
			return 1;
		}
		// outputFile.record our action
		outputFile.recordExpected(EXPECTED + type + " <i>" + locator + "</i> visible on the page");
		outputFile.recordActual(ELEMENT + type + " <i>" + locator + "</i> is present and visible on the page",
				Success.PASS);
		return 0;
	}

	/**
	 * checks to see if an element is not visible on the page
	 *
	 * @param type
	 *            - the locator type e.g. Locators.id, Locators.xpath
	 * @param locator
	 *            - the locator string e.g. login, //input[@id='login']
	 * @param elementMatch
	 *            - if there are multiple matches of the selector, this is which
	 *            match (starting at 0) to interact with
	 * @return Integer: 1 if a failure and 0 if a pass
	 * @throws IOException
	 */
	public int checkElementNotDisplayed(Locators type, String locator, int elementMatch) throws IOException {
		// wait for the element
		if (action.isElementDisplayed(type, locator, elementMatch)
				&& action.waitForElementNotDisplayed(type, locator, elementMatch) == 1) {
			return 1;
		}
		// outputFile.record our action
		outputFile.recordExpected(EXPECTED + type + " <i>" + locator + "</i> present, but not visible on the page");
		outputFile.recordActual(ELEMENT + type + " <i>" + locator + "</i> is present and not visible on the page",
				Success.PASS);
		return 0;
	}

	/**
	 * checks to see if an object is checked on the page
	 *
	 * @param type
	 *            - the locator type e.g. Locators.id, Locators.xpath
	 * @param locator
	 *            - the locator string e.g. login, //input[@id='login']
	 * @param elementMatch
	 *            - if there are multiple matches of the selector, this is which
	 *            match (starting at 0) to interact with
	 * @return Integer: 1 if a failure and 0 if a pass
	 * @throws IOException
	 */
	public int checkElementChecked(Locators type, String locator, int elementMatch) throws IOException {
		// wait for the element
		if (!action.isElementPresent(type, locator, elementMatch)
				&& action.waitForElementPresent(type, locator, elementMatch) == 1) {
			return 1;
		}
		// outputFile.record our action
		outputFile.recordExpected(EXPECTED + type + " <i>" + locator + CHECKED);
		// check for our object to the visible
		if (!action.isElementChecked(type, locator, elementMatch)) {
			outputFile.recordActual(ELEMENT + type + " <i>" + locator + NOTCHECKED, Success.FAIL);
			return 1;
		}
		outputFile.recordActual(ELEMENT + type + " <i>" + locator + CHECKED, Success.PASS);
		return 0;
	}

	/**
	 * checks to see if an object is not checked on the page
	 *
	 * @param type
	 *            - the locator type e.g. Locators.id, Locators.xpath
	 * @param locator
	 *            - the locator string e.g. login, //input[@id='login']
	 * @param elementMatch
	 *            - if there are multiple matches of the selector, this is which
	 *            match (starting at 0) to interact with
	 * @return Integer: 1 if a failure and 0 if a pass
	 * @throws IOException
	 */
	public int checkElementNotChecked(Locators type, String locator, int elementMatch) throws IOException {
		// wait for the element
		if (!action.isElementPresent(type, locator, elementMatch)
				&& action.waitForElementPresent(type, locator, elementMatch) == 1) {
			return 1;
		}
		// outputFile.record our action
		outputFile.recordExpected(EXPECTED + type + " <i>" + locator + NOTCHECKED);
		// check for our object to the visible
		if (action.isElementChecked(type, locator, elementMatch)) {
			outputFile.recordActual(ELEMENT + type + " <i>" + locator + "</i> checked on the page", Success.FAIL);
			return 1;
		}
		outputFile.recordActual(ELEMENT + type + " <i>" + locator + NOTCHECKED, Success.PASS);
		return 0;
	}

	/**
	 * checks to see if an object is visible and checked on the page
	 *
	 * @param type
	 *            - the locator type e.g. Locators.id, Locators.xpath
	 * @param locator
	 *            - the locator string e.g. login, //input[@id='login']
	 * @param elementMatch
	 *            - if there are multiple matches of the selector, this is which
	 *            match (starting at 0) to interact with
	 * @return Integer: 1 if a failure and 0 if a pass
	 * @throws IOException
	 */
	public int checkElementDisplayedAndChecked(Locators type, String locator, int elementMatch) throws IOException {
		// wait for the element
		if (!action.isElementDisplayed(type, locator, elementMatch)
				&& action.waitForElementDisplayed(type, locator, elementMatch) == 1) {
			return 1;
		}
		// outputFile.record our action
		outputFile.recordExpected(EXPECTED + type + " <i>" + locator + CHECKED);
		// check for our object to the visible
		if (!action.isElementChecked(type, locator, elementMatch)) {
			outputFile.recordActual(ELEMENT + type + " <i>" + locator + NOTCHECKED, Success.FAIL);
			return 1;
		}
		outputFile.recordActual(ELEMENT + type + " <i>" + locator + "</i> is checked and visible on the page",
				Success.PASS);
		return 0;
	}

	/**
	 * checks to see if an object is visible and not checked on the page
	 *
	 * @param type
	 *            - the locator type e.g. Locators.id, Locators.xpath
	 * @param locator
	 *            - the locator string e.g. login, //input[@id='login']
	 * @param elementMatch
	 *            - if there are multiple matches of the selector, this is which
	 *            match (starting at 0) to interact with
	 * @return Integer: 1 if a failure and 0 if a pass
	 * @throws IOException
	 */
	public int checkElementDisplayedAndUnchecked(Locators type, String locator, int elementMatch) throws IOException {
		// wait for the element
		if (!action.isElementDisplayed(type, locator, elementMatch)
				&& action.waitForElementDisplayed(type, locator, elementMatch) == 1) {
			return 1;
		}
		// outputFile.record our action
		outputFile.recordExpected(EXPECTED + type + " <i>" + locator + NOTCHECKED);
		// check for our object to the visible
		if (action.isElementChecked(type, locator, elementMatch)) {
			outputFile.recordActual(ELEMENT + type + " <i>" + locator + CHECKED, Success.FAIL);
			return 1;
		}
		outputFile.recordActual(ELEMENT + type + " <i>" + locator + "</i> is not checked and visible on the page",
				Success.PASS);
		return 0;
	}

	/**
	 * checks to see if the actual element is editable
	 * 
	 * @param type
	 *            - the locator type e.g. Locators.id, Locators.xpath
	 * @param locator
	 *            - the locator string e.g. login, //input[@id='login']
	 * @param elementMatch
	 *            - if there are multiple matches of the selector, this is which
	 *            match (starting at 0) to interact with
	 * @param presence
	 *            - what additional attribute is expected from the element
	 * @return Integer: 1 if a failure and 0 if a pass
	 * @throws IOException
	 */
	private int checkEditable(Locators type, String locator, int elementMatch, String presence) throws IOException {
		// check for our object to the editable
		if (!action.isElementInput(type, locator, elementMatch)) {
			outputFile.recordActual(ELEMENT + type + " <i>" + locator + IS + presence + " but not an input on the page",
					Success.FAIL);
			return 1;
		}
		if (!action.isElementEnabled(type, locator, elementMatch)) {
			outputFile.recordActual(ELEMENT + type + " <i>" + locator + IS + presence + " but not editable on the page",
					Success.FAIL);
			return 1;
		}
		outputFile.recordActual(ELEMENT + type + " <i>" + locator + IS + presence + " and editable on the page",
				Success.PASS);
		return 0;
	}

	/**
	 * checks to see if the actual element is editable
	 * 
	 * @param type
	 *            - the locator type e.g. Locators.id, Locators.xpath
	 * @param locator
	 *            - the locator string e.g. login, //input[@id='login']
	 * @param elementMatch
	 *            - if there are multiple matches of the selector, this is which
	 *            match (starting at 0) to interact with
	 * @param presence
	 *            - what additional attribute is expected from the element
	 * @return Integer: 1 if a failure and 0 if a pass
	 * @throws IOException
	 */
	private int checkNotEditable(Locators type, String locator, int elementMatch, String presence) throws IOException {
		// check for our object to the editable
		boolean isElementEnabled = false;
		if (action.isElementInput(type, locator, elementMatch)) {
			isElementEnabled = action.isElementEnabled(type, locator, elementMatch);
		}
		if (isElementEnabled) {
			outputFile.recordActual(ELEMENT + type + " <i>" + locator + IS + presence + " but editable on the page",
					Success.FAIL);
			return 1;
		}
		outputFile.recordActual(ELEMENT + type + " <i>" + locator + IS + presence + " and not editable on the page",
				Success.PASS);
		return 0;
	}

	/**
	 * checks to see if an element is editable on the page
	 *
	 * @param type
	 *            - the locator type e.g. Locators.id, Locators.xpath
	 * @param locator
	 *            - the locator string e.g. login, //input[@id='login']
	 * @param elementMatch
	 *            - if there are multiple matches of the selector, this is which
	 *            match (starting at 0) to interact with
	 * @return Integer: 1 if a failure and 0 if a pass
	 * @throws IOException
	 */
	public int checkElementEditable(Locators type, String locator, int elementMatch) throws IOException {
		// wait for the element
		if (!action.isElementPresent(type, locator, elementMatch)
				&& action.waitForElementPresent(type, locator, elementMatch) == 1) {
			return 1;
		}
		// outputFile.record our action
		outputFile.recordExpected(EXPECTED + type + " <i>" + locator + "</i> editable on the page");
		return checkEditable(type, locator, elementMatch, "present");
	}

	/**
	 * checks to see if an element is not editable on the page
	 *
	 * @param type
	 *            - the locator type e.g. Locators.id, Locators.xpath
	 * @param locator
	 *            - the locator string e.g. login, //input[@id='login']
	 * @param elementMatch
	 *            - if there are multiple matches of the selector, this is which
	 *            match (starting at 0) to interact with
	 * @return Integer: 1 if a failure and 0 if a pass
	 * @throws IOException
	 */
	public int checkElementNotEditable(Locators type, String locator, int elementMatch) throws IOException {
		// wait for the element
		if (!action.isElementPresent(type, locator, elementMatch)
				&& action.waitForElementPresent(type, locator, elementMatch) == 1) {
			return 1;
		}
		// outputFile.record our action
		outputFile.recordExpected(EXPECTED + type + " <i>" + locator + "</i> not editable on the page");
		return checkNotEditable(type, locator, elementMatch, "present");
	}

	/**
	 * checks to see if an element is visible and editable on the page
	 *
	 * @param type
	 *            - the locator type e.g. Locators.id, Locators.xpath
	 * @param locator
	 *            - the locator string e.g. login, //input[@id='login']
	 * @param elementMatch
	 *            - if there are multiple matches of the selector, this is which
	 *            match (starting at 0) to interact with
	 * @return Integer: 1 if a failure and 0 if a pass
	 * @throws IOException
	 */
	public int checkElementDisplayedAndEditable(Locators type, String locator, int elementMatch) throws IOException {
		// wait for the element
		if (!action.isElementDisplayed(type, locator, elementMatch)
				&& action.waitForElementDisplayed(type, locator, elementMatch) == 1) {
			return 1;
		}
		// outputFile.record our action
		outputFile.recordExpected(EXPECTED + type + " <i>" + locator + "</i> visible and editable on the page");
		return checkEditable(type, locator, elementMatch, "visable");
	}

	/**
	 * checks to see if an element is visible and not editable on the page
	 *
	 * @param type
	 *            - the locator type e.g. Locators.id, Locators.xpath
	 * @param locator
	 *            - the locator string e.g. login, //input[@id='login']
	 * @param elementMatch
	 *            - if there are multiple matches of the selector, this is which
	 *            match (starting at 0) to interact with
	 * @return Integer: 1 if a failure and 0 if a pass
	 * @throws IOException
	 */
	public int checkElementDisplayedAndNotEditable(Locators type, String locator, int elementMatch) throws IOException {
		// wait for the element
		if (!action.isElementDisplayed(type, locator, elementMatch)
				&& action.waitForElementDisplayed(type, locator, elementMatch) == 1) {
			return 1;
		}
		// outputFile.record our action
		outputFile.recordExpected(EXPECTED + type + " <i>" + locator + "</i> visible and not editable on the page");
		return checkNotEditable(type, locator, elementMatch, "visible");
	}

	/**
	 * checks to see if an element has an attribute associated with it
	 *
	 * @param type
	 *            - the locator type e.g. Locators.id, Locators.xpath
	 * @param locator
	 *            - the locator string e.g. login, //input[@id='login']
	 * @param elementMatch
	 *            - if there are multiple matches of the selector, this is which
	 *            match (starting at 0) to interact with
	 * @param attribute
	 *            - the attribute to check for
	 * @return Integer: 1 if a failure and 0 if a pass
	 * @throws IOException
	 */
	public int checkElementHasAttribute(Locators type, String locator, int elementMatch, String attribute)
			throws IOException {
		// wait for the element
		if (!action.isElementPresent(type, locator, elementMatch)
				&& action.waitForElementPresent(type, locator, elementMatch) == 1) {
			return 1;
		}
		outputFile.recordExpected(EXPECTED + type + " <i>" + locator + "</i> with attribute <b>" + attribute + "</b>");
		Map<String, String> attributes = action.getAllAttributes(type, locator, elementMatch);
		Set<String> keys = attributes.keySet();
		String[] array = keys.toArray(new String[keys.size()]);
		// outputFile.record our action
		if (General.doesArrayContain(array, attribute)) {
			outputFile.recordActual(
					ELEMENT + type + " <i>" + locator + "</i> contains the attribute of <b>" + attribute + "</b>",
					Success.PASS);
			return 0;
		}
		outputFile.recordActual(ELEMENT + type + " <i>" + locator + "</i> does not contain the attribute of <b>"
				+ attribute + "</b>" + ONLYVALUE + Arrays.toString(array) + "</b>", Success.FAIL);
		return 1;
	}

	/**
	 * checks to see if an element has an attribute associated with it
	 *
	 * @param type
	 *            - the locator type e.g. Locators.id, Locators.xpath
	 * @param locator
	 *            - the locator string e.g. login, //input[@id='login']
	 * @param elementMatch
	 *            - if there are multiple matches of the selector, this is which
	 *            match (starting at 0) to interact with
	 * @param attribute
	 *            - the attribute to check for
	 * @return Integer: 1 if a failure and 0 if a pass
	 * @throws IOException
	 */
	public int checkElementDoesntHaveAttribute(Locators type, String locator, int elementMatch, String attribute)
			throws IOException {
		// wait for the element
		if (!action.isElementPresent(type, locator, elementMatch)
				&& action.waitForElementPresent(type, locator, elementMatch) == 1) {
			return 1;
		}
		outputFile
				.recordExpected(EXPECTED + type + " <i>" + locator + "</i> without attribute <b>" + attribute + "</b>");
		Map<String, String> attributes = action.getAllAttributes(type, locator, elementMatch);
		Set<String> keys = attributes.keySet();
		String[] array = keys.toArray(new String[keys.size()]);
		// outputFile.record our action
		if (General.doesArrayContain(array, attribute)) {
			outputFile.recordActual(
					ELEMENT + type + " <i>" + locator + "</i> contains the attribute of <b>" + attribute + "</b>",
					Success.FAIL);
			return 1;
		}
		outputFile.recordActual(ELEMENT + type + " <i>" + locator + "</i> does not contain the attribute of <b>"
				+ attribute + "</b>" + ONLYVALUE + Arrays.toString(array) + "</b>", Success.PASS);
		return 0;
	}

	/**
	 * checks to see if an element has a particular class
	 *
	 * @param type
	 *            - the locator type e.g. Locators.id, Locators.xpath
	 * @param locator
	 *            - the locator string e.g. login, //input[@id='login']
	 * @param elementMatch
	 *            - if there are multiple matches of the selector, this is which
	 *            match (starting at 0) to interact with
	 * @param expectedClass
	 *            - the full expected class value
	 * @return Integer: 1 if a failure and 0 if a pass
	 * @throws IOException
	 */
	public int checkElementHasClass(Locators type, String locator, int elementMatch, String expectedClass)
			throws IOException {
		// wait for the element
		if (!action.isElementPresent(type, locator, elementMatch)
				&& action.waitForElementPresent(type, locator, elementMatch) == 1) {
			return 1;
		}
		outputFile.recordExpected(EXPECTED + type + " <i>" + locator + "</i> with class <b>" + expectedClass + "</b>");
		String actualClass = action.getAttribute(type, locator, elementMatch, CLASS);
		// outputFile.record our action
		if (actualClass.equals(expectedClass)) {
			outputFile.recordActual(ELEMENT + type + " <i>" + locator + CLASSVALUE + expectedClass + "</b>",
					Success.PASS);
			return 0;
		}
		outputFile.recordActual(ELEMENT + type + " <i>" + locator + CLASSVALUE + actualClass + "</b>", Success.FAIL);
		return 1;
	}

	/**
	 * checks to see if an element contains a particular class
	 *
	 * @param type
	 *            - the locator type e.g. Locators.id, Locators.xpath
	 * @param locator
	 *            - the locator string e.g. login, //input[@id='login']
	 * @param elementMatch
	 *            - if there are multiple matches of the selector, this is which
	 *            match (starting at 0) to interact with
	 * @param expectedClass
	 *            - the expected class value
	 * @return Integer: 1 if a failure and 0 if a pass
	 * @throws IOException
	 */
	public int checkElementContainsClass(Locators type, String locator, int elementMatch, String expectedClass)
			throws IOException {
		// wait for the element
		if (!action.isElementPresent(type, locator, elementMatch)
				&& action.waitForElementPresent(type, locator, elementMatch) == 1) {
			return 1;
		}
		outputFile.recordExpected(
				EXPECTED + type + " <i>" + locator + "</i> containing class <b>" + expectedClass + "</b>");
		String actualClass = action.getAttribute(type, locator, elementMatch, CLASS);
		// outputFile.record our action
		if (actualClass.contains(expectedClass)) {
			outputFile.recordActual(ELEMENT + type + " <i>" + locator + CLASSVALUE + actualClass
					+ "</b>, which contains <b>" + expectedClass + "</b>", Success.PASS);
			return 0;
		}
		outputFile.recordActual(ELEMENT + type + " <i>" + locator + CLASSVALUE + actualClass + "</b>", Success.FAIL);
		return 1;
	}

	/**
	 * checks to see if an element does not contain a particular class
	 *
	 * @param type
	 *            - the locator type e.g. Locators.id, Locators.xpath
	 * @param locator
	 *            - the locator string e.g. login, //input[@id='login']
	 * @param elementMatch
	 *            - if there are multiple matches of the selector, this is which
	 *            match (starting at 0) to interact with
	 * @param unexpectedClass
	 *            - the unexpected class value
	 * @return Integer: 1 if a failure and 0 if a pass
	 * @throws IOException
	 */
	public int checkElementDoesntContainClass(Locators type, String locator, int elementMatch, String unexpectedClass)
			throws IOException {
		// wait for the element
		if (!action.isElementPresent(type, locator, elementMatch)
				&& action.waitForElementPresent(type, locator, elementMatch) == 1) {
			return 1;
		}
		outputFile.recordExpected(
				EXPECTED + type + " <i>" + locator + "</i> without class <b>" + unexpectedClass + "</b>");
		String actualClass = action.getAttribute(type, locator, elementMatch, CLASS);
		// outputFile.record our action
		if (actualClass.contains(unexpectedClass)) {
			outputFile.recordActual(ELEMENT + type + " <i>" + locator + CLASSVALUE + actualClass
					+ "</b>, which contains <b>" + unexpectedClass + "</b>", Success.FAIL);
			return 1;
		}
		outputFile.recordActual(ELEMENT + type + " <i>" + locator + "</i> does not contain a class value of <b>"
				+ unexpectedClass + "</b>", Success.PASS);
		return 0;
	}

	/**
	 * checks to see if an option is available to be selected on the page
	 *
	 * @param type
	 *            - the locator type e.g. Locators.id, Locators.xpath
	 * @param locator
	 *            - the locator string e.g. login, //input[@id='login']
	 * @param elementMatch
	 *            - if there are multiple matches of the selector, this is which
	 *            match (starting at 0) to interact with
	 * @param option
	 *            the option expected in the list
	 * @return Integer: 1 if a failure and 0 if a pass
	 * @throws IOException
	 */
	public int checkIfOptionInSelect(Locators type, String locator, int elementMatch, String option)
			throws IOException {
		// wait for the element
		if (!action.isElementEnabled(type, locator, elementMatch)
				&& action.waitForElementEnabled(type, locator, elementMatch) == 1) {
			return 1;
		}
		// outputFile.record our action
		outputFile.recordExpected(EXPECTED + type + " <i>" + locator + "</i> with the option <b>" + option
				+ "</b> available to be" + " selected on the page");
		// check for our object to the editable
		String[] allOptions = action.getSelectOptions(type, locator, elementMatch);
		if (!Arrays.asList(allOptions).contains(option)) {
			outputFile.recordActual(ELEMENT + type + " <i>" + locator
					+ "</i> is editable and present but does not contain the option " + "<b>" + option + "</b>",
					Success.FAIL);
			return 1;
		}
		outputFile.recordActual(ELEMENT + type + " <i>" + locator
				+ "</i> is editable and present and contains the option " + "<b>" + option + "</b>", Success.PASS);
		return 0;
	}

	/**
	 * checks to see if an option is not available to be selected on the page
	 *
	 * @param type
	 *            - the locator type e.g. Locators.id, Locators.xpath
	 * @param locator
	 *            - the locator string e.g. login, //input[@id='login']
	 * @param elementMatch
	 *            - if there are multiple matches of the selector, this is which
	 *            match (starting at 0) to interact with
	 * @param option
	 *            the option not expected in the list
	 * @return Integer: 1 if a failure and 0 if a pass
	 * @throws IOException
	 */
	public int checkIfOptionNotInSelect(Locators type, String locator, int elementMatch, String option)
			throws IOException {
		// wait for the element
		if (!action.isElementEnabled(type, locator, elementMatch)
				&& action.waitForElementEnabled(type, locator, elementMatch) == 1) {
			return 1;
		}
		// outputFile.record our action
		outputFile.recordExpected(EXPECTED + type + " <i>" + locator + "</i> without the option <b>" + option
				+ "</b> available to be" + " selected on the page");
		// check for our object to the editable
		String[] allOptions = action.getSelectOptions(type, locator, elementMatch);
		if (Arrays.asList(allOptions).contains(option)) {
			outputFile.recordActual(ELEMENT + type + " <i>" + locator
					+ "</i> is editable and present and contains the option " + "<b>" + option + "</b>", Success.FAIL);
			return 1;
		}
		outputFile.recordActual(ELEMENT + type + " <i>" + locator
				+ "</i> is editable and present but does not contain the option " + "<b>" + option + "</b>",
				Success.PASS);
		return 0;
	}

	/**
	 * Determines if the element is present
	 * 
	 * @param type
	 *            - the locator type e.g. Locators.id, Locators.xpath
	 * @param locator
	 *            - the locator string e.g. login, //input[@id='login']
	 * @param elementMatch
	 *            - if there are multiple matches of the selector, this is which
	 *            match (starting at 0) to interact with
	 * @return Boolean: whether the element is present or not
	 * @throws IOException
	 */
	private boolean isPresent(Locators type, String locator, int elementMatch) throws IOException {
		if (!action.isElementPresent(type, locator, elementMatch)) {
			outputFile.recordActual(ELEMENT + type + " <i>" + locator + PRESENT, Success.FAIL);
			return false;
		}
		return true;
	}

	/**
	 * Determines if the element is an input
	 * 
	 * @param type
	 *            - the locator type e.g. Locators.id, Locators.xpath
	 * @param locator
	 *            - the locator string e.g. login, //input[@id='login']
	 * @param elementMatch
	 *            - if there are multiple matches of the selector, this is which
	 *            match (starting at 0) to interact with
	 * @return Boolean: whether the element is an input or not
	 * @throws IOException
	 */
	private boolean isInput(Locators type, String locator, int elementMatch) throws IOException {
		if (!action.isElementInput(type, locator, elementMatch)) {
			outputFile.recordActual(ELEMENT + type + " <i>" + locator + NOTINPUT, Success.FAIL);
			return false;
		}
		return true;
	}

	/**
	 * Determines if the element is enabled
	 * 
	 * @param type
	 *            - the locator type e.g. Locators.id, Locators.xpath
	 * @param locator
	 *            - the locator string e.g. login, //input[@id='login']
	 * @param elementMatch
	 *            - if there are multiple matches of the selector, this is which
	 *            match (starting at 0) to interact with
	 * @return Boolean: whether the element is enabled or not
	 * @throws IOException
	 */
	private boolean isEnabled(Locators type, String locator, int elementMatch) throws IOException {
		if (!action.isElementEnabled(type, locator, elementMatch)) {
			outputFile.recordActual(ELEMENT + type + " <i>" + locator + NOTEDITABLE, Success.FAIL);
			return false;
		}
		return true;
	}

	/**
	 * Determines if the element is present, an input, and enabled
	 * 
	 * @param type
	 *            - the locator type e.g. Locators.id, Locators.xpath
	 * @param locator
	 *            - the locator string e.g. login, //input[@id='login']
	 * @param elementMatch
	 *            - if there are multiple matches of the selector, this is which
	 *            match (starting at 0) to interact with
	 * @return Boolean: whether the element is present, an input, and enabled or
	 *         not
	 * @throws IOException
	 */
	private boolean isPresentInputEnabled(Locators type, String locator, int elementMatch) throws IOException {
		if (!isPresent(type, locator, elementMatch)) {
			return false;
		}
		if (!isInput(type, locator, elementMatch)) {
			return false;
		}
<<<<<<< HEAD
		return isEnabled(type, locator);
=======
		if (!isEnabled(type, locator, elementMatch)) {
			return false;
		}
		return true;
>>>>>>> 0da64034
	}

	/**
	 * compares the expected element value with the actual value from an element
	 *
	 * @param type
	 *            - the locator type e.g. Locators.id, Locators.xpath
	 * @param locator
	 *            - the locator string e.g. login, //input[@id='login']
	 * @param elementMatch
	 *            - if there are multiple matches of the selector, this is which
	 *            match (starting at 0) to interact with
	 * @param expectedValue
	 *            the expected value of the element
	 * @return Integer: 1 if a failure and 0 if a pass
	 * @throws IOException
	 */
	public int compareTextValue(Locators type, String locator, int elementMatch, String expectedValue)
			throws IOException {
		// outputFile.record our action
		outputFile.recordExpected(
				EXPECTED + type + " <i>" + locator + "</i> having a value of <b>" + expectedValue + "</b>");
		// check for our object to the present on the page
		String elementValue;
		if (!isPresent(type, locator, elementMatch)) {
			return 1;
		} else {
			elementValue = action.getText(type, locator, elementMatch);
		}
		if (!elementValue.equals(expectedValue)) {
			outputFile.recordActual(ELEMENT + type + " <i>" + locator + VALUE + elementValue + "</b>", Success.FAIL);
			return 1;
		}
		outputFile.recordActual(ELEMENT + type + " <i>" + locator + VALUE + elementValue + "</b>", Success.PASS);
		return 0;
	}

	/**
	 * compares the expected element value with the actual value from an element
	 *
	 * @param type
	 *            - the locator type e.g. Locators.id, Locators.xpath
	 * @param locator
	 *            - the locator string e.g. login, //input[@id='login']
	 * @param elementMatch
	 *            - if there are multiple matches of the selector, this is which
	 *            match (starting at 0) to interact with
	 * @param expectedValue
	 *            the expected value of the element
	 * @return Integer: 1 if a failure and 0 if a pass
	 * @throws IOException
	 */
	public int compareTextValueContains(Locators type, String locator, int elementMatch, String expectedValue)
			throws IOException {
		// outputFile.record our action
		outputFile.recordExpected(EXPECTED + type + " <i>" + locator + HASVALUE + expectedValue + "</b>");
		// check for our object to the present on the page
		String elementValue;
		if (!isPresent(type, locator, elementMatch)) {
			return 1;
		} else {
			elementValue = action.getText(type, locator, elementMatch);
		}
		if (!elementValue.contains(expectedValue)) {
			outputFile.recordActual(ELEMENT + type + " <i>" + locator + VALUE + elementValue + "</b>", Success.FAIL);
			return 1;
		}
		outputFile.recordActual(ELEMENT + type + " <i>" + locator + VALUE + elementValue + "</b>", Success.PASS);
		return 0;
	}

	/**
	 * compares the expected element input value with the actual value from an
	 * element
	 *
	 * @param type
	 *            - the locator type e.g. Locators.id, Locators.xpath
	 * @param locator
	 *            - the locator string e.g. login, //input[@id='login']
	 * @param elementMatch
	 *            - if there are multiple matches of the selector, this is which
	 *            match (starting at 0) to interact with
	 * @param expectedValue
	 *            the expected input value of the element
	 * @return Integer: 1 if a failure and 0 if a pass
	 * @throws IOException
	 */
	public int compareInputValue(Locators type, String locator, int elementMatch, String expectedValue)
			throws IOException {
		// outputFile.record our action
		outputFile.recordExpected(
				EXPECTED + type + " <i>" + locator + "</i> having a value of <b>" + expectedValue + "</b>");
		// check for our object to the present on the page
		String elementValue;
		if (!isPresent(type, locator, elementMatch)) {
			return 1;
		} else {
			elementValue = action.getValue(type, locator, elementMatch);
		}
		if (!elementValue.equals(expectedValue)) {
			outputFile.recordActual(ELEMENT + type + " <i>" + locator + VALUE + elementValue + "</b>", Success.FAIL);
			return 1;
		}
		outputFile.recordActual(ELEMENT + type + " <i>" + locator + VALUE + elementValue + "</b>", Success.PASS);
		return 0;
	}

	/**
	 * compares the expected element css attribute value with the actual css
	 * attribute value from an element
	 *
	 * @param type
	 *            - the locator type e.g. Locators.id, Locators.xpath
	 * @param locator
	 *            - the locator string e.g. login, //input[@id='login']
	 * @param elementMatch
	 *            - if there are multiple matches of the selector, this is which
	 *            match (starting at 0) to interact with
	 * @param attribute
	 *            - the css attribute to be checked
	 * @param expectedValue
	 *            the expected css value of the passed attribute of the element
	 * @return Integer: 1 if a failure and 0 if a pass
	 * @throws IOException
	 */
	public int compareCssValue(Locators type, String locator, int elementMatch, String attribute, String expectedValue)
			throws IOException {
		// outputFile.record our action
		outputFile.recordExpected(EXPECTED + type + " <i>" + locator + "</i> having a css attribute of <i>" + attribute
				+ "</i> with a value of <b>" + expectedValue + "</b>");
		// check for our object to the present on the page
		String elementCssValue;
		if (!isPresent(type, locator, elementMatch)) {
			return 1;
		} else {
			elementCssValue = action.getCss(type, locator, elementMatch, attribute);
		}
		if (!elementCssValue.equals(expectedValue)) {
			outputFile.recordActual(ELEMENT + type + " <i>" + locator + "</i> has a css attribute of <i>" + attribute
					+ "</i> with the value of <b>" + elementCssValue + "</b>", Success.FAIL);
			return 1;
		}
		outputFile.recordActual(ELEMENT + type + " <i>" + locator + "</i> has a css attribute of <i>" + attribute
				+ "</i> with the value of <b>" + elementCssValue + "</b>", Success.PASS);
		return 0;
	}

	/**
	 * checks to see if an element select value exists
	 *
	 * @param type
	 *            - the locator type e.g. Locators.id, Locators.xpath
	 * @param locator
	 *            - the locator string e.g. login, //input[@id='login']
	 * @param elementMatch
	 *            - if there are multiple matches of the selector, this is which
	 *            match (starting at 0) to interact with
	 * @param selectValue
	 *            the expected input value of the element
	 * @return Integer: 1 if a failure and 0 if a pass
	 * @throws IOException
	 */
	public int checkSelectValuePresent(Locators type, String locator, int elementMatch, String selectValue)
			throws IOException {
		// outputFile.record our action
		outputFile.recordExpected(
				EXPECTED + type + " <i>" + locator + "</i> having a select value of <b>" + selectValue + "</b>");
		// check for our object to the present on the page
		String[] elementValues;
		if (!isPresentInputEnabled(type, locator, elementMatch)) {
			return 1;
		} else {
			elementValues = action.getSelectedValues(type, locator, elementMatch);
		}
		if (General.doesArrayContain(elementValues, selectValue)) {
			outputFile.recordActual(ELEMENT + type + " <i>" + locator + HASVALUE + selectValue + "</b>", Success.PASS);
			return 0;
		}
		outputFile.recordActual(ELEMENT + type + " <i>" + locator + "</i> does not contain the value of <b>"
				+ selectValue + "</b>" + ONLYVALUE + Arrays.toString(elementValues) + "</b>", Success.FAIL);
		return 1;
	}

	/**
	 * checks to see if an element select value does not exist
	 *
	 * @param type
	 *            - the locator type e.g. Locators.id, Locators.xpath
	 * @param locator
	 *            - the locator string e.g. login, //input[@id='login']
	 * @param elementMatch
	 *            - if there are multiple matches of the selector, this is which
	 *            match (starting at 0) to interact with
	 * @param selectValue
	 *            the unexpected input value of the element
	 * @return Integer: 1 if a failure and 0 if a pass
	 * @throws IOException
	 */
	public int checkSelectValueNotPresent(Locators type, String locator, int elementMatch, String selectValue)
			throws IOException {
		// outputFile.record our action
		outputFile.recordExpected(
				EXPECTED + type + " <i>" + locator + "</i> without a select value of <b>" + selectValue + "</b>");
		// check for our object to the present on the page
		String[] elementValues;
		if (!isPresentInputEnabled(type, locator, elementMatch)) {
			return 1;
		} else {
			elementValues = action.getSelectedValues(type, locator, elementMatch);
		}
		if (General.doesArrayContain(elementValues, selectValue)) {
			outputFile.recordActual(ELEMENT + type + " <i>" + locator + HASVALUE + selectValue + "</b>", Success.FAIL);
			return 1;
		}
		outputFile.recordActual(ELEMENT + type + " <i>" + locator + "</i> does not contain the value of <b>"
				+ selectValue + "</b>, only the values <b>" + Arrays.toString(elementValues) + "</b>", Success.PASS);
		return 0;
	}

	/**
	 * compares the expected element select value with the actual value from an
	 * element
	 *
	 * @param type
	 *            - the locator type e.g. Locators.id, Locators.xpath
	 * @param locator
	 *            - the locator string e.g. login, //input[@id='login']
	 * @param elementMatch
	 *            - if there are multiple matches of the selector, this is which
	 *            match (starting at 0) to interact with
	 * @param expectedValue
	 *            the expected input value of the element
	 * @return Integer: 1 if a failure and 0 if a pass
	 * @throws IOException
	 */
	public int compareSelectedValue(Locators type, String locator, int elementMatch, String expectedValue)
			throws IOException {
		// outputFile.record our action
		outputFile.recordExpected(
				EXPECTED + type + " <i>" + locator + "</i> having a selected value of <b>" + expectedValue + "</b>");
		// check for our object to the present on the page
		String elementValue;
		if (!isPresentInputEnabled(type, locator, elementMatch)) {
			return 1;
		} else {
			elementValue = action.getSelectedValue(type, locator, elementMatch);
		}
		if (!elementValue.equals(expectedValue)) {
			outputFile.recordActual(ELEMENT + type + " <i>" + locator + VALUE + elementValue + "</b>", Success.FAIL);
			return 1;
		}
		outputFile.recordActual(ELEMENT + type + " <i>" + locator + VALUE + elementValue + "</b>", Success.PASS);
		return 0;
	}

	/**
	 * compares the expected element select test with the actual value from an
	 * element
	 *
	 * @param type
	 *            - the locator type e.g. Locators.id, Locators.xpath
	 * @param locator
	 *            - the locator string e.g. login, //input[@id='login']
	 * @param elementMatch
	 *            - if there are multiple matches of the selector, this is which
	 *            match (starting at 0) to interact with
	 * @param expectedText
	 *            the expected input text of the element
	 * @return Integer: 1 if a failure and 0 if a pass
	 * @throws IOException
	 */
	public int compareSelectedText(Locators type, String locator, int elementMatch, String expectedText)
			throws IOException {
		// outputFile.record our action
		outputFile.recordExpected(
				EXPECTED + type + " <i>" + locator + "</i> having a selected text of <b>" + expectedText + "</b>");
		// check for our object to the present on the page
		String elementText;
		if (!isPresentInputEnabled(type, locator, elementMatch)) {
			return 1;
		} else {
			elementText = action.getSelectedText(type, locator, elementMatch);
		}
		if (!elementText.equals(expectedText)) {
			outputFile.recordActual(ELEMENT + type + " <i>" + locator + VALUE + elementText + "</b>", Success.FAIL);
			return 1;
		}
		outputFile.recordActual(ELEMENT + type + " <i>" + locator + VALUE + elementText + "</b>", Success.PASS);
		return 0;
	}

	/**
	 * compares the expected element select value with the actual value from an
	 * element
	 *
	 * @param type
	 *            - the locator type e.g. Locators.id, Locators.xpath
	 * @param locator
	 *            - the locator string e.g. login, //input[@id='login']
	 * @param elementMatch
	 *            - if there are multiple matches of the selector, this is which
	 *            match (starting at 0) to interact with
	 * @param expectedValue
	 *            the expected input value of the element
	 * @return Integer: 1 if a failure and 0 if a pass
	 * @throws IOException
	 */
	public int compareSelectedValueNotEqual(Locators type, String locator, int elementMatch, String expectedValue)
			throws IOException {
		// outputFile.record our action
		outputFile.recordExpected(EXPECTED + type + " <i>" + locator + "</i> not having a selected value of <b>"
				+ expectedValue + "</b>");
		// check for our object to the present on the page
		String elementValue;
		if (!isPresentInputEnabled(type, locator, elementMatch)) {
			return 1;
		} else {
			elementValue = action.getSelectedValue(type, locator, elementMatch);
		}
		if (elementValue.equals(expectedValue)) {
			outputFile.recordActual(ELEMENT + type + " <i>" + locator + VALUE + elementValue + "</b>", Success.FAIL);
			return 1;
		}
		outputFile.recordActual(ELEMENT + type + " <i>" + locator + VALUE + elementValue + "</b>", Success.PASS);
		return 0;
	}

	/**
	 * compares the expected attributes from a select value with the actual
	 * attributes from the element
	 *
	 * @param type
	 *            - the locator type e.g. Locators.id, Locators.xpath
	 * @param locator
	 *            - the locator string e.g. login, //input[@id='login']
	 * @param elementMatch
	 *            - if there are multiple matches of the selector, this is which
	 *            match (starting at 0) to interact with
	 * @param expectedValues
	 *            the expected input value of the element
	 * @return Integer: 1 if a failure and 0 if a pass
	 * @throws IOException
	 */
	public int compareSelectValues(Locators type, String locator, int elementMatch, String... expectedValues)
			throws IOException {
		// outputFile.record our action
		outputFile.recordExpected(
				EXPECTED + type + " <i>" + locator + "</i> with select values of <b>" + expectedValues + "</b>");
		// check for our object to the present on the page
		String[] elementValues;
		if (!isPresentInputEnabled(type, locator, elementMatch)) {
			return 1;
		} else {
			elementValues = action.getSelectOptions(type, locator, elementMatch);
		}
		for (String entry : expectedValues) {
			if (!Arrays.asList(elementValues).contains(entry)) {
				outputFile.recordActual(ELEMENT + type + " <i>" + locator + "</i> does not have the select value of <b>"
						+ entry + "</b>", Success.FAIL);
				return 1;
			}
		}
		for (String entry : elementValues) {
			if (!Arrays.asList(expectedValues).contains(entry)) {
				outputFile.recordActual(
						ELEMENT + type + " <i>" + locator + VALUE + entry + "</b> which was not expected",
						Success.FAIL);
				return 1;
			}
		}
		outputFile.recordActual(ELEMENT + type + " <i>" + locator + VALUE + elementValues + "</b>", Success.PASS);
		return 0;
	}

	/**
	 * compares the number of expected attributes from a select value with the
	 * actual number of attributes from the element
	 *
	 * @param type
	 *            - the locator type e.g. Locators.id, Locators.xpath
	 * @param locator
	 *            - the locator string e.g. login, //input[@id='login']
	 * @param elementMatch
	 *            - if there are multiple matches of the selector, this is which
	 *            match (starting at 0) to interact with
	 * @param numOfOptions
	 *            the expected number of options in the select element
	 * @return Integer: 1 if a failure and 0 if a pass
	 * @throws IOException
	 */
	public int compareNumOfSelectOptions(Locators type, String locator, int elementMatch, int numOfOptions)
			throws IOException {
		// outputFile.record our action
		outputFile.recordExpected(EXPECTED + type + " <i>" + locator + "</i> with number of select values equal to <b>"
				+ numOfOptions + "</b>");
		// check for our object to the present on the page
		int elementValues;
		if (!isPresentInputEnabled(type, locator, elementMatch)) {
			return 1;
		} else {
			elementValues = action.getNumOfSelectOptions(type, locator, elementMatch);
		}
		if (elementValues != numOfOptions) {
			outputFile.recordActual(
					ELEMENT + type + " <i>" + locator + "</i> has <b>" + numOfOptions + "</b>" + " select options",
					Success.FAIL);
			return 1;
		}
		outputFile.recordActual(
				ELEMENT + type + " <i>" + locator + "</i> has <b>" + numOfOptions + "</b>" + " select options",
				Success.PASS);
		return 0;
	}

	/**
	 * compares the number of expected rows with the actual number of rows of a
	 * table with from a table element
	 *
	 * @param type
	 *            - the locator type e.g. Locators.id, Locators.xpath
	 * @param locator
	 *            - the locator string e.g. login, //input[@id='login']
	 * @param elementMatch
	 *            - if there are multiple matches of the selector, this is which
	 *            match (starting at 0) to interact with
	 * @param numOfRows
	 *            the expected number of row elements of a table
	 * @return Integer: 1 if a failure and 0 if a pass
	 * @throws IOException
	 */
	public int compareNumOfTableRows(Locators type, String locator, int elementMatch, int numOfRows)
			throws IOException {
		// outputFile.record our action
		outputFile.recordExpected(EXPECTED + type + " <i>" + locator + "</i> with the number of table rows equal to <b>"
				+ numOfRows + "</b>");
		// check for our object to the present on the page
		List<WebElement> elementValues;
		if (!isPresent(type, locator, elementMatch)) {
			return 1;
		} else {
			elementValues = action.getTableRows(type, locator, elementMatch);
		}
		if (elementValues.size() != numOfRows) {
			outputFile.recordActual(ELEMENT + type + " <i>" + locator + "</i> does not have the number of rows <b>"
					+ numOfRows + "</b> Instead, " + elementValues.size() + " rows were found", Success.FAIL);
			return 1;
		}
		outputFile.recordActual(ELEMENT + type + " <i>" + locator + "has " + elementValues.size() + "</b> rows",
				Success.PASS);
		return 0;
	}

	/**
	 * compares the number of expected columns with the actual number of columns
	 * of a table with from a table element
	 *
	 * @param type
	 *            - the locator type e.g. Locators.id, Locators.xpath
	 * @param locator
	 *            - the locator string e.g. login, //input[@id='login']
	 * @param elementMatch
	 *            - if there are multiple matches of the selector, this is which
	 *            match (starting at 0) to interact with
	 * @param numOfColumns
	 *            the expected number of column elements of a table
	 * @return Integer: 1 if a failure and 0 if a pass
	 * @throws IOException
	 */
	public int compareNumOfTableColumns(Locators type, String locator, int elementMatch, int numOfColumns)
			throws IOException {
		// outputFile.record our action
		outputFile.recordExpected(EXPECTED + type + " <i>" + locator
				+ "</i> with the number of table columns equal to <b>" + numOfColumns + "</b>");
		// check for our object to the present on the page
		List<WebElement> elementValues;
		if (!isPresent(type, locator, elementMatch)) {
			return 1;
		} else {
			elementValues = action.getTableColumns(type, locator, elementMatch);
		}
		if (elementValues.size() != numOfColumns) {
			outputFile.recordActual(ELEMENT + type + " <i>" + locator + "</i> does not have the number of columns <b>"
					+ numOfColumns + "</b> Instead, " + elementValues.size() + " columns were found", Success.FAIL);
			return 1;
		}
		outputFile.recordActual(ELEMENT + type + " <i>" + locator + "has " + elementValues.size() + "</b> columns",
				Success.PASS);
		return 0;
	}

	/**
	 * compares the expected index of row with header to the actual index of row
	 * with header from a table element
	 *
	 * @param type
	 *            - the locator type e.g. Locators.id, Locators.xpath
	 * @param locator
	 *            - the locator string e.g. login, //input[@id='login']
	 * @param elementMatch
	 *            - if there are multiple matches of the selector, this is which
	 *            match (starting at 0) to interact with
	 * @param header
	 *            the full text value expected in a th cell
	 * @param expectedIndex
	 *            the expected index of the row with header value
	 * @return Integer: 1 if a failure and 0 if a pass
	 * @throws IOException
	 */
	public int compareRowHeader(Locators type, String locator, int elementMatch, String header, int expectedIndex)
			throws IOException {
		// outputFile.record our action
		outputFile.recordExpected(EXPECTED + type + " <i>" + locator + "</i> with the row with header " + header
				+ " at index <b>" + expectedIndex + "</b>");
		// check for our object to the present on the page
		int rowIndex;
		if (!isPresent(type, locator, elementMatch)) {
			return 1;
		} else {
			rowIndex = action.getTableRowHeader(type, locator, elementMatch, header);
		}
		if (rowIndex != expectedIndex) {
			outputFile.recordActual(ELEMENT + type + " <i>" + locator + "</i> and table row with header " + header
					+ " was not found at the index <b>" + expectedIndex, Success.FAIL);

			return 1;
		}
		outputFile.recordActual(ELEMENT + type + " <i>" + locator
				+ "</i> and table row with header was found at the index <b>" + expectedIndex + "</b>", Success.PASS);
		return 0;
	}
}<|MERGE_RESOLUTION|>--- conflicted
+++ resolved
@@ -1,1288 +1,1281 @@
-/*
- * Copyright 2017 Coveros, Inc.
- * 
- * This file is part of Selenified.
- * 
- * Selenified is licensed under the Apache License, Version
- * 2.0 (the "License"); you may not use this file except
- * in compliance with the License. You may obtain a copy 
- * of the License at
- * 
- * http://www.apache.org/licenses/LICENSE-2.0
- * 
- * Unless required by applicable law or agreed to in writing, 
- * software distributed under the License is distributed on 
- * an "AS IS" BASIS, WITHOUT WARRANTIES OR CONDITIONS OF ANY 
- * KIND, either express or implied. See the License for the 
- * specific language governing permissions and limitations 
- * under the License.
- */
-
-package tools.output;
-
-import tools.General;
-import tools.output.Assert.Success;
-import tools.output.Selenium.Locators;
-
-import java.io.IOException;
-import java.util.Arrays;
-import java.util.List;
-import java.util.Map;
-import java.util.Set;
-
-import org.openqa.selenium.WebElement;
-
-/**
- * Test Output A custom generated output file outputFile.recording all actions
- * taken
- *
- * @author Max Saperstone
- * @version 2.0.0
- * @lastupdate 5/15/2017
- */
-public class LocatorAssert {
-
-	private Action action;
-	private OutputFile outputFile;
-
-	// constants
-	private static final String EXPECTED = "Expected to find element with ";
-	private static final String ELEMENT = "The element with ";
-	private static final String CLASS = "class";
-
-	private static final String CHECKED = "</i> is checked on the page";
-	private static final String PRESENT = "</i> is not present on the page";
-
-	private static final String NOTCHECKED = "</i> is not checked on the page";
-	private static final String NOTINPUT = "</i> is not an input on the page";
-	private static final String NOTEDITABLE = "</i> is not editable on the page";
-
-	private static final String VALUE = "</i> has the value of <b>";
-	private static final String HASVALUE = "</i> contains the value of <b>";
-	private static final String ONLYVALUE = ", only the values <b>";
-	private static final String CLASSVALUE = "</i> has a class value of <b>";
-	private static final String IS = "</i> is ";
-
-	public LocatorAssert(Action action, OutputFile outputFile) {
-		this.action = action;
-		this.outputFile = outputFile;
-	}
-
-	// /////////////////////////////////////////////////////////////////////////
-	// a bunch of methods to negatively check for objects using selenium calls
-	// ///////////////////////////////////////////////////////////////////////
-
-	/**
-	 * checks to see if an element is visible on the page
-	 *
-	 * @param type
-	 *            - the locator type e.g. Locators.id, Locators.xpath
-	 * @param locator
-	 *            - the locator string e.g. login, //input[@id='login']
-	 * @param elementMatch
-	 *            - if there are multiple matches of the selector, this is which
-	 *            match (starting at 0) to interact with
-	 * @return Integer: 1 if a failure and 0 if a pass
-	 * @throws IOException
-	 */
-	public int checkElementDisplayed(Locators type, String locator, int elementMatch) throws IOException {
-		// wait for the element
-		if (!action.isElementDisplayed(type, locator, elementMatch)
-				&& action.waitForElementDisplayed(type, locator, elementMatch) == 1) {
-			return 1;
-		}
-		// outputFile.record our action
-		outputFile.recordExpected(EXPECTED + type + " <i>" + locator + "</i> visible on the page");
-		outputFile.recordActual(ELEMENT + type + " <i>" + locator + "</i> is present and visible on the page",
-				Success.PASS);
-		return 0;
-	}
-
-	/**
-	 * checks to see if an element is not visible on the page
-	 *
-	 * @param type
-	 *            - the locator type e.g. Locators.id, Locators.xpath
-	 * @param locator
-	 *            - the locator string e.g. login, //input[@id='login']
-	 * @param elementMatch
-	 *            - if there are multiple matches of the selector, this is which
-	 *            match (starting at 0) to interact with
-	 * @return Integer: 1 if a failure and 0 if a pass
-	 * @throws IOException
-	 */
-	public int checkElementNotDisplayed(Locators type, String locator, int elementMatch) throws IOException {
-		// wait for the element
-		if (action.isElementDisplayed(type, locator, elementMatch)
-				&& action.waitForElementNotDisplayed(type, locator, elementMatch) == 1) {
-			return 1;
-		}
-		// outputFile.record our action
-		outputFile.recordExpected(EXPECTED + type + " <i>" + locator + "</i> present, but not visible on the page");
-		outputFile.recordActual(ELEMENT + type + " <i>" + locator + "</i> is present and not visible on the page",
-				Success.PASS);
-		return 0;
-	}
-
-	/**
-	 * checks to see if an object is checked on the page
-	 *
-	 * @param type
-	 *            - the locator type e.g. Locators.id, Locators.xpath
-	 * @param locator
-	 *            - the locator string e.g. login, //input[@id='login']
-	 * @param elementMatch
-	 *            - if there are multiple matches of the selector, this is which
-	 *            match (starting at 0) to interact with
-	 * @return Integer: 1 if a failure and 0 if a pass
-	 * @throws IOException
-	 */
-	public int checkElementChecked(Locators type, String locator, int elementMatch) throws IOException {
-		// wait for the element
-		if (!action.isElementPresent(type, locator, elementMatch)
-				&& action.waitForElementPresent(type, locator, elementMatch) == 1) {
-			return 1;
-		}
-		// outputFile.record our action
-		outputFile.recordExpected(EXPECTED + type + " <i>" + locator + CHECKED);
-		// check for our object to the visible
-		if (!action.isElementChecked(type, locator, elementMatch)) {
-			outputFile.recordActual(ELEMENT + type + " <i>" + locator + NOTCHECKED, Success.FAIL);
-			return 1;
-		}
-		outputFile.recordActual(ELEMENT + type + " <i>" + locator + CHECKED, Success.PASS);
-		return 0;
-	}
-
-	/**
-	 * checks to see if an object is not checked on the page
-	 *
-	 * @param type
-	 *            - the locator type e.g. Locators.id, Locators.xpath
-	 * @param locator
-	 *            - the locator string e.g. login, //input[@id='login']
-	 * @param elementMatch
-	 *            - if there are multiple matches of the selector, this is which
-	 *            match (starting at 0) to interact with
-	 * @return Integer: 1 if a failure and 0 if a pass
-	 * @throws IOException
-	 */
-	public int checkElementNotChecked(Locators type, String locator, int elementMatch) throws IOException {
-		// wait for the element
-		if (!action.isElementPresent(type, locator, elementMatch)
-				&& action.waitForElementPresent(type, locator, elementMatch) == 1) {
-			return 1;
-		}
-		// outputFile.record our action
-		outputFile.recordExpected(EXPECTED + type + " <i>" + locator + NOTCHECKED);
-		// check for our object to the visible
-		if (action.isElementChecked(type, locator, elementMatch)) {
-			outputFile.recordActual(ELEMENT + type + " <i>" + locator + "</i> checked on the page", Success.FAIL);
-			return 1;
-		}
-		outputFile.recordActual(ELEMENT + type + " <i>" + locator + NOTCHECKED, Success.PASS);
-		return 0;
-	}
-
-	/**
-	 * checks to see if an object is visible and checked on the page
-	 *
-	 * @param type
-	 *            - the locator type e.g. Locators.id, Locators.xpath
-	 * @param locator
-	 *            - the locator string e.g. login, //input[@id='login']
-	 * @param elementMatch
-	 *            - if there are multiple matches of the selector, this is which
-	 *            match (starting at 0) to interact with
-	 * @return Integer: 1 if a failure and 0 if a pass
-	 * @throws IOException
-	 */
-	public int checkElementDisplayedAndChecked(Locators type, String locator, int elementMatch) throws IOException {
-		// wait for the element
-		if (!action.isElementDisplayed(type, locator, elementMatch)
-				&& action.waitForElementDisplayed(type, locator, elementMatch) == 1) {
-			return 1;
-		}
-		// outputFile.record our action
-		outputFile.recordExpected(EXPECTED + type + " <i>" + locator + CHECKED);
-		// check for our object to the visible
-		if (!action.isElementChecked(type, locator, elementMatch)) {
-			outputFile.recordActual(ELEMENT + type + " <i>" + locator + NOTCHECKED, Success.FAIL);
-			return 1;
-		}
-		outputFile.recordActual(ELEMENT + type + " <i>" + locator + "</i> is checked and visible on the page",
-				Success.PASS);
-		return 0;
-	}
-
-	/**
-	 * checks to see if an object is visible and not checked on the page
-	 *
-	 * @param type
-	 *            - the locator type e.g. Locators.id, Locators.xpath
-	 * @param locator
-	 *            - the locator string e.g. login, //input[@id='login']
-	 * @param elementMatch
-	 *            - if there are multiple matches of the selector, this is which
-	 *            match (starting at 0) to interact with
-	 * @return Integer: 1 if a failure and 0 if a pass
-	 * @throws IOException
-	 */
-	public int checkElementDisplayedAndUnchecked(Locators type, String locator, int elementMatch) throws IOException {
-		// wait for the element
-		if (!action.isElementDisplayed(type, locator, elementMatch)
-				&& action.waitForElementDisplayed(type, locator, elementMatch) == 1) {
-			return 1;
-		}
-		// outputFile.record our action
-		outputFile.recordExpected(EXPECTED + type + " <i>" + locator + NOTCHECKED);
-		// check for our object to the visible
-		if (action.isElementChecked(type, locator, elementMatch)) {
-			outputFile.recordActual(ELEMENT + type + " <i>" + locator + CHECKED, Success.FAIL);
-			return 1;
-		}
-		outputFile.recordActual(ELEMENT + type + " <i>" + locator + "</i> is not checked and visible on the page",
-				Success.PASS);
-		return 0;
-	}
-
-	/**
-	 * checks to see if the actual element is editable
-	 * 
-	 * @param type
-	 *            - the locator type e.g. Locators.id, Locators.xpath
-	 * @param locator
-	 *            - the locator string e.g. login, //input[@id='login']
-	 * @param elementMatch
-	 *            - if there are multiple matches of the selector, this is which
-	 *            match (starting at 0) to interact with
-	 * @param presence
-	 *            - what additional attribute is expected from the element
-	 * @return Integer: 1 if a failure and 0 if a pass
-	 * @throws IOException
-	 */
-	private int checkEditable(Locators type, String locator, int elementMatch, String presence) throws IOException {
-		// check for our object to the editable
-		if (!action.isElementInput(type, locator, elementMatch)) {
-			outputFile.recordActual(ELEMENT + type + " <i>" + locator + IS + presence + " but not an input on the page",
-					Success.FAIL);
-			return 1;
-		}
-		if (!action.isElementEnabled(type, locator, elementMatch)) {
-			outputFile.recordActual(ELEMENT + type + " <i>" + locator + IS + presence + " but not editable on the page",
-					Success.FAIL);
-			return 1;
-		}
-		outputFile.recordActual(ELEMENT + type + " <i>" + locator + IS + presence + " and editable on the page",
-				Success.PASS);
-		return 0;
-	}
-
-	/**
-	 * checks to see if the actual element is editable
-	 * 
-	 * @param type
-	 *            - the locator type e.g. Locators.id, Locators.xpath
-	 * @param locator
-	 *            - the locator string e.g. login, //input[@id='login']
-	 * @param elementMatch
-	 *            - if there are multiple matches of the selector, this is which
-	 *            match (starting at 0) to interact with
-	 * @param presence
-	 *            - what additional attribute is expected from the element
-	 * @return Integer: 1 if a failure and 0 if a pass
-	 * @throws IOException
-	 */
-	private int checkNotEditable(Locators type, String locator, int elementMatch, String presence) throws IOException {
-		// check for our object to the editable
-		boolean isElementEnabled = false;
-		if (action.isElementInput(type, locator, elementMatch)) {
-			isElementEnabled = action.isElementEnabled(type, locator, elementMatch);
-		}
-		if (isElementEnabled) {
-			outputFile.recordActual(ELEMENT + type + " <i>" + locator + IS + presence + " but editable on the page",
-					Success.FAIL);
-			return 1;
-		}
-		outputFile.recordActual(ELEMENT + type + " <i>" + locator + IS + presence + " and not editable on the page",
-				Success.PASS);
-		return 0;
-	}
-
-	/**
-	 * checks to see if an element is editable on the page
-	 *
-	 * @param type
-	 *            - the locator type e.g. Locators.id, Locators.xpath
-	 * @param locator
-	 *            - the locator string e.g. login, //input[@id='login']
-	 * @param elementMatch
-	 *            - if there are multiple matches of the selector, this is which
-	 *            match (starting at 0) to interact with
-	 * @return Integer: 1 if a failure and 0 if a pass
-	 * @throws IOException
-	 */
-	public int checkElementEditable(Locators type, String locator, int elementMatch) throws IOException {
-		// wait for the element
-		if (!action.isElementPresent(type, locator, elementMatch)
-				&& action.waitForElementPresent(type, locator, elementMatch) == 1) {
-			return 1;
-		}
-		// outputFile.record our action
-		outputFile.recordExpected(EXPECTED + type + " <i>" + locator + "</i> editable on the page");
-		return checkEditable(type, locator, elementMatch, "present");
-	}
-
-	/**
-	 * checks to see if an element is not editable on the page
-	 *
-	 * @param type
-	 *            - the locator type e.g. Locators.id, Locators.xpath
-	 * @param locator
-	 *            - the locator string e.g. login, //input[@id='login']
-	 * @param elementMatch
-	 *            - if there are multiple matches of the selector, this is which
-	 *            match (starting at 0) to interact with
-	 * @return Integer: 1 if a failure and 0 if a pass
-	 * @throws IOException
-	 */
-	public int checkElementNotEditable(Locators type, String locator, int elementMatch) throws IOException {
-		// wait for the element
-		if (!action.isElementPresent(type, locator, elementMatch)
-				&& action.waitForElementPresent(type, locator, elementMatch) == 1) {
-			return 1;
-		}
-		// outputFile.record our action
-		outputFile.recordExpected(EXPECTED + type + " <i>" + locator + "</i> not editable on the page");
-		return checkNotEditable(type, locator, elementMatch, "present");
-	}
-
-	/**
-	 * checks to see if an element is visible and editable on the page
-	 *
-	 * @param type
-	 *            - the locator type e.g. Locators.id, Locators.xpath
-	 * @param locator
-	 *            - the locator string e.g. login, //input[@id='login']
-	 * @param elementMatch
-	 *            - if there are multiple matches of the selector, this is which
-	 *            match (starting at 0) to interact with
-	 * @return Integer: 1 if a failure and 0 if a pass
-	 * @throws IOException
-	 */
-	public int checkElementDisplayedAndEditable(Locators type, String locator, int elementMatch) throws IOException {
-		// wait for the element
-		if (!action.isElementDisplayed(type, locator, elementMatch)
-				&& action.waitForElementDisplayed(type, locator, elementMatch) == 1) {
-			return 1;
-		}
-		// outputFile.record our action
-		outputFile.recordExpected(EXPECTED + type + " <i>" + locator + "</i> visible and editable on the page");
-		return checkEditable(type, locator, elementMatch, "visable");
-	}
-
-	/**
-	 * checks to see if an element is visible and not editable on the page
-	 *
-	 * @param type
-	 *            - the locator type e.g. Locators.id, Locators.xpath
-	 * @param locator
-	 *            - the locator string e.g. login, //input[@id='login']
-	 * @param elementMatch
-	 *            - if there are multiple matches of the selector, this is which
-	 *            match (starting at 0) to interact with
-	 * @return Integer: 1 if a failure and 0 if a pass
-	 * @throws IOException
-	 */
-	public int checkElementDisplayedAndNotEditable(Locators type, String locator, int elementMatch) throws IOException {
-		// wait for the element
-		if (!action.isElementDisplayed(type, locator, elementMatch)
-				&& action.waitForElementDisplayed(type, locator, elementMatch) == 1) {
-			return 1;
-		}
-		// outputFile.record our action
-		outputFile.recordExpected(EXPECTED + type + " <i>" + locator + "</i> visible and not editable on the page");
-		return checkNotEditable(type, locator, elementMatch, "visible");
-	}
-
-	/**
-	 * checks to see if an element has an attribute associated with it
-	 *
-	 * @param type
-	 *            - the locator type e.g. Locators.id, Locators.xpath
-	 * @param locator
-	 *            - the locator string e.g. login, //input[@id='login']
-	 * @param elementMatch
-	 *            - if there are multiple matches of the selector, this is which
-	 *            match (starting at 0) to interact with
-	 * @param attribute
-	 *            - the attribute to check for
-	 * @return Integer: 1 if a failure and 0 if a pass
-	 * @throws IOException
-	 */
-	public int checkElementHasAttribute(Locators type, String locator, int elementMatch, String attribute)
-			throws IOException {
-		// wait for the element
-		if (!action.isElementPresent(type, locator, elementMatch)
-				&& action.waitForElementPresent(type, locator, elementMatch) == 1) {
-			return 1;
-		}
-		outputFile.recordExpected(EXPECTED + type + " <i>" + locator + "</i> with attribute <b>" + attribute + "</b>");
-		Map<String, String> attributes = action.getAllAttributes(type, locator, elementMatch);
-		Set<String> keys = attributes.keySet();
-		String[] array = keys.toArray(new String[keys.size()]);
-		// outputFile.record our action
-		if (General.doesArrayContain(array, attribute)) {
-			outputFile.recordActual(
-					ELEMENT + type + " <i>" + locator + "</i> contains the attribute of <b>" + attribute + "</b>",
-					Success.PASS);
-			return 0;
-		}
-		outputFile.recordActual(ELEMENT + type + " <i>" + locator + "</i> does not contain the attribute of <b>"
-				+ attribute + "</b>" + ONLYVALUE + Arrays.toString(array) + "</b>", Success.FAIL);
-		return 1;
-	}
-
-	/**
-	 * checks to see if an element has an attribute associated with it
-	 *
-	 * @param type
-	 *            - the locator type e.g. Locators.id, Locators.xpath
-	 * @param locator
-	 *            - the locator string e.g. login, //input[@id='login']
-	 * @param elementMatch
-	 *            - if there are multiple matches of the selector, this is which
-	 *            match (starting at 0) to interact with
-	 * @param attribute
-	 *            - the attribute to check for
-	 * @return Integer: 1 if a failure and 0 if a pass
-	 * @throws IOException
-	 */
-	public int checkElementDoesntHaveAttribute(Locators type, String locator, int elementMatch, String attribute)
-			throws IOException {
-		// wait for the element
-		if (!action.isElementPresent(type, locator, elementMatch)
-				&& action.waitForElementPresent(type, locator, elementMatch) == 1) {
-			return 1;
-		}
-		outputFile
-				.recordExpected(EXPECTED + type + " <i>" + locator + "</i> without attribute <b>" + attribute + "</b>");
-		Map<String, String> attributes = action.getAllAttributes(type, locator, elementMatch);
-		Set<String> keys = attributes.keySet();
-		String[] array = keys.toArray(new String[keys.size()]);
-		// outputFile.record our action
-		if (General.doesArrayContain(array, attribute)) {
-			outputFile.recordActual(
-					ELEMENT + type + " <i>" + locator + "</i> contains the attribute of <b>" + attribute + "</b>",
-					Success.FAIL);
-			return 1;
-		}
-		outputFile.recordActual(ELEMENT + type + " <i>" + locator + "</i> does not contain the attribute of <b>"
-				+ attribute + "</b>" + ONLYVALUE + Arrays.toString(array) + "</b>", Success.PASS);
-		return 0;
-	}
-
-	/**
-	 * checks to see if an element has a particular class
-	 *
-	 * @param type
-	 *            - the locator type e.g. Locators.id, Locators.xpath
-	 * @param locator
-	 *            - the locator string e.g. login, //input[@id='login']
-	 * @param elementMatch
-	 *            - if there are multiple matches of the selector, this is which
-	 *            match (starting at 0) to interact with
-	 * @param expectedClass
-	 *            - the full expected class value
-	 * @return Integer: 1 if a failure and 0 if a pass
-	 * @throws IOException
-	 */
-	public int checkElementHasClass(Locators type, String locator, int elementMatch, String expectedClass)
-			throws IOException {
-		// wait for the element
-		if (!action.isElementPresent(type, locator, elementMatch)
-				&& action.waitForElementPresent(type, locator, elementMatch) == 1) {
-			return 1;
-		}
-		outputFile.recordExpected(EXPECTED + type + " <i>" + locator + "</i> with class <b>" + expectedClass + "</b>");
-		String actualClass = action.getAttribute(type, locator, elementMatch, CLASS);
-		// outputFile.record our action
-		if (actualClass.equals(expectedClass)) {
-			outputFile.recordActual(ELEMENT + type + " <i>" + locator + CLASSVALUE + expectedClass + "</b>",
-					Success.PASS);
-			return 0;
-		}
-		outputFile.recordActual(ELEMENT + type + " <i>" + locator + CLASSVALUE + actualClass + "</b>", Success.FAIL);
-		return 1;
-	}
-
-	/**
-	 * checks to see if an element contains a particular class
-	 *
-	 * @param type
-	 *            - the locator type e.g. Locators.id, Locators.xpath
-	 * @param locator
-	 *            - the locator string e.g. login, //input[@id='login']
-	 * @param elementMatch
-	 *            - if there are multiple matches of the selector, this is which
-	 *            match (starting at 0) to interact with
-	 * @param expectedClass
-	 *            - the expected class value
-	 * @return Integer: 1 if a failure and 0 if a pass
-	 * @throws IOException
-	 */
-	public int checkElementContainsClass(Locators type, String locator, int elementMatch, String expectedClass)
-			throws IOException {
-		// wait for the element
-		if (!action.isElementPresent(type, locator, elementMatch)
-				&& action.waitForElementPresent(type, locator, elementMatch) == 1) {
-			return 1;
-		}
-		outputFile.recordExpected(
-				EXPECTED + type + " <i>" + locator + "</i> containing class <b>" + expectedClass + "</b>");
-		String actualClass = action.getAttribute(type, locator, elementMatch, CLASS);
-		// outputFile.record our action
-		if (actualClass.contains(expectedClass)) {
-			outputFile.recordActual(ELEMENT + type + " <i>" + locator + CLASSVALUE + actualClass
-					+ "</b>, which contains <b>" + expectedClass + "</b>", Success.PASS);
-			return 0;
-		}
-		outputFile.recordActual(ELEMENT + type + " <i>" + locator + CLASSVALUE + actualClass + "</b>", Success.FAIL);
-		return 1;
-	}
-
-	/**
-	 * checks to see if an element does not contain a particular class
-	 *
-	 * @param type
-	 *            - the locator type e.g. Locators.id, Locators.xpath
-	 * @param locator
-	 *            - the locator string e.g. login, //input[@id='login']
-	 * @param elementMatch
-	 *            - if there are multiple matches of the selector, this is which
-	 *            match (starting at 0) to interact with
-	 * @param unexpectedClass
-	 *            - the unexpected class value
-	 * @return Integer: 1 if a failure and 0 if a pass
-	 * @throws IOException
-	 */
-	public int checkElementDoesntContainClass(Locators type, String locator, int elementMatch, String unexpectedClass)
-			throws IOException {
-		// wait for the element
-		if (!action.isElementPresent(type, locator, elementMatch)
-				&& action.waitForElementPresent(type, locator, elementMatch) == 1) {
-			return 1;
-		}
-		outputFile.recordExpected(
-				EXPECTED + type + " <i>" + locator + "</i> without class <b>" + unexpectedClass + "</b>");
-		String actualClass = action.getAttribute(type, locator, elementMatch, CLASS);
-		// outputFile.record our action
-		if (actualClass.contains(unexpectedClass)) {
-			outputFile.recordActual(ELEMENT + type + " <i>" + locator + CLASSVALUE + actualClass
-					+ "</b>, which contains <b>" + unexpectedClass + "</b>", Success.FAIL);
-			return 1;
-		}
-		outputFile.recordActual(ELEMENT + type + " <i>" + locator + "</i> does not contain a class value of <b>"
-				+ unexpectedClass + "</b>", Success.PASS);
-		return 0;
-	}
-
-	/**
-	 * checks to see if an option is available to be selected on the page
-	 *
-	 * @param type
-	 *            - the locator type e.g. Locators.id, Locators.xpath
-	 * @param locator
-	 *            - the locator string e.g. login, //input[@id='login']
-	 * @param elementMatch
-	 *            - if there are multiple matches of the selector, this is which
-	 *            match (starting at 0) to interact with
-	 * @param option
-	 *            the option expected in the list
-	 * @return Integer: 1 if a failure and 0 if a pass
-	 * @throws IOException
-	 */
-	public int checkIfOptionInSelect(Locators type, String locator, int elementMatch, String option)
-			throws IOException {
-		// wait for the element
-		if (!action.isElementEnabled(type, locator, elementMatch)
-				&& action.waitForElementEnabled(type, locator, elementMatch) == 1) {
-			return 1;
-		}
-		// outputFile.record our action
-		outputFile.recordExpected(EXPECTED + type + " <i>" + locator + "</i> with the option <b>" + option
-				+ "</b> available to be" + " selected on the page");
-		// check for our object to the editable
-		String[] allOptions = action.getSelectOptions(type, locator, elementMatch);
-		if (!Arrays.asList(allOptions).contains(option)) {
-			outputFile.recordActual(ELEMENT + type + " <i>" + locator
-					+ "</i> is editable and present but does not contain the option " + "<b>" + option + "</b>",
-					Success.FAIL);
-			return 1;
-		}
-		outputFile.recordActual(ELEMENT + type + " <i>" + locator
-				+ "</i> is editable and present and contains the option " + "<b>" + option + "</b>", Success.PASS);
-		return 0;
-	}
-
-	/**
-	 * checks to see if an option is not available to be selected on the page
-	 *
-	 * @param type
-	 *            - the locator type e.g. Locators.id, Locators.xpath
-	 * @param locator
-	 *            - the locator string e.g. login, //input[@id='login']
-	 * @param elementMatch
-	 *            - if there are multiple matches of the selector, this is which
-	 *            match (starting at 0) to interact with
-	 * @param option
-	 *            the option not expected in the list
-	 * @return Integer: 1 if a failure and 0 if a pass
-	 * @throws IOException
-	 */
-	public int checkIfOptionNotInSelect(Locators type, String locator, int elementMatch, String option)
-			throws IOException {
-		// wait for the element
-		if (!action.isElementEnabled(type, locator, elementMatch)
-				&& action.waitForElementEnabled(type, locator, elementMatch) == 1) {
-			return 1;
-		}
-		// outputFile.record our action
-		outputFile.recordExpected(EXPECTED + type + " <i>" + locator + "</i> without the option <b>" + option
-				+ "</b> available to be" + " selected on the page");
-		// check for our object to the editable
-		String[] allOptions = action.getSelectOptions(type, locator, elementMatch);
-		if (Arrays.asList(allOptions).contains(option)) {
-			outputFile.recordActual(ELEMENT + type + " <i>" + locator
-					+ "</i> is editable and present and contains the option " + "<b>" + option + "</b>", Success.FAIL);
-			return 1;
-		}
-		outputFile.recordActual(ELEMENT + type + " <i>" + locator
-				+ "</i> is editable and present but does not contain the option " + "<b>" + option + "</b>",
-				Success.PASS);
-		return 0;
-	}
-
-	/**
-	 * Determines if the element is present
-	 * 
-	 * @param type
-	 *            - the locator type e.g. Locators.id, Locators.xpath
-	 * @param locator
-	 *            - the locator string e.g. login, //input[@id='login']
-	 * @param elementMatch
-	 *            - if there are multiple matches of the selector, this is which
-	 *            match (starting at 0) to interact with
-	 * @return Boolean: whether the element is present or not
-	 * @throws IOException
-	 */
-	private boolean isPresent(Locators type, String locator, int elementMatch) throws IOException {
-		if (!action.isElementPresent(type, locator, elementMatch)) {
-			outputFile.recordActual(ELEMENT + type + " <i>" + locator + PRESENT, Success.FAIL);
-			return false;
-		}
-		return true;
-	}
-
-	/**
-	 * Determines if the element is an input
-	 * 
-	 * @param type
-	 *            - the locator type e.g. Locators.id, Locators.xpath
-	 * @param locator
-	 *            - the locator string e.g. login, //input[@id='login']
-	 * @param elementMatch
-	 *            - if there are multiple matches of the selector, this is which
-	 *            match (starting at 0) to interact with
-	 * @return Boolean: whether the element is an input or not
-	 * @throws IOException
-	 */
-	private boolean isInput(Locators type, String locator, int elementMatch) throws IOException {
-		if (!action.isElementInput(type, locator, elementMatch)) {
-			outputFile.recordActual(ELEMENT + type + " <i>" + locator + NOTINPUT, Success.FAIL);
-			return false;
-		}
-		return true;
-	}
-
-	/**
-	 * Determines if the element is enabled
-	 * 
-	 * @param type
-	 *            - the locator type e.g. Locators.id, Locators.xpath
-	 * @param locator
-	 *            - the locator string e.g. login, //input[@id='login']
-	 * @param elementMatch
-	 *            - if there are multiple matches of the selector, this is which
-	 *            match (starting at 0) to interact with
-	 * @return Boolean: whether the element is enabled or not
-	 * @throws IOException
-	 */
-	private boolean isEnabled(Locators type, String locator, int elementMatch) throws IOException {
-		if (!action.isElementEnabled(type, locator, elementMatch)) {
-			outputFile.recordActual(ELEMENT + type + " <i>" + locator + NOTEDITABLE, Success.FAIL);
-			return false;
-		}
-		return true;
-	}
-
-	/**
-	 * Determines if the element is present, an input, and enabled
-	 * 
-	 * @param type
-	 *            - the locator type e.g. Locators.id, Locators.xpath
-	 * @param locator
-	 *            - the locator string e.g. login, //input[@id='login']
-	 * @param elementMatch
-	 *            - if there are multiple matches of the selector, this is which
-	 *            match (starting at 0) to interact with
-	 * @return Boolean: whether the element is present, an input, and enabled or
-	 *         not
-	 * @throws IOException
-	 */
-	private boolean isPresentInputEnabled(Locators type, String locator, int elementMatch) throws IOException {
-		if (!isPresent(type, locator, elementMatch)) {
-			return false;
-		}
-		if (!isInput(type, locator, elementMatch)) {
-			return false;
-		}
-<<<<<<< HEAD
-		return isEnabled(type, locator);
-=======
-		if (!isEnabled(type, locator, elementMatch)) {
-			return false;
-		}
-		return true;
->>>>>>> 0da64034
-	}
-
-	/**
-	 * compares the expected element value with the actual value from an element
-	 *
-	 * @param type
-	 *            - the locator type e.g. Locators.id, Locators.xpath
-	 * @param locator
-	 *            - the locator string e.g. login, //input[@id='login']
-	 * @param elementMatch
-	 *            - if there are multiple matches of the selector, this is which
-	 *            match (starting at 0) to interact with
-	 * @param expectedValue
-	 *            the expected value of the element
-	 * @return Integer: 1 if a failure and 0 if a pass
-	 * @throws IOException
-	 */
-	public int compareTextValue(Locators type, String locator, int elementMatch, String expectedValue)
-			throws IOException {
-		// outputFile.record our action
-		outputFile.recordExpected(
-				EXPECTED + type + " <i>" + locator + "</i> having a value of <b>" + expectedValue + "</b>");
-		// check for our object to the present on the page
-		String elementValue;
-		if (!isPresent(type, locator, elementMatch)) {
-			return 1;
-		} else {
-			elementValue = action.getText(type, locator, elementMatch);
-		}
-		if (!elementValue.equals(expectedValue)) {
-			outputFile.recordActual(ELEMENT + type + " <i>" + locator + VALUE + elementValue + "</b>", Success.FAIL);
-			return 1;
-		}
-		outputFile.recordActual(ELEMENT + type + " <i>" + locator + VALUE + elementValue + "</b>", Success.PASS);
-		return 0;
-	}
-
-	/**
-	 * compares the expected element value with the actual value from an element
-	 *
-	 * @param type
-	 *            - the locator type e.g. Locators.id, Locators.xpath
-	 * @param locator
-	 *            - the locator string e.g. login, //input[@id='login']
-	 * @param elementMatch
-	 *            - if there are multiple matches of the selector, this is which
-	 *            match (starting at 0) to interact with
-	 * @param expectedValue
-	 *            the expected value of the element
-	 * @return Integer: 1 if a failure and 0 if a pass
-	 * @throws IOException
-	 */
-	public int compareTextValueContains(Locators type, String locator, int elementMatch, String expectedValue)
-			throws IOException {
-		// outputFile.record our action
-		outputFile.recordExpected(EXPECTED + type + " <i>" + locator + HASVALUE + expectedValue + "</b>");
-		// check for our object to the present on the page
-		String elementValue;
-		if (!isPresent(type, locator, elementMatch)) {
-			return 1;
-		} else {
-			elementValue = action.getText(type, locator, elementMatch);
-		}
-		if (!elementValue.contains(expectedValue)) {
-			outputFile.recordActual(ELEMENT + type + " <i>" + locator + VALUE + elementValue + "</b>", Success.FAIL);
-			return 1;
-		}
-		outputFile.recordActual(ELEMENT + type + " <i>" + locator + VALUE + elementValue + "</b>", Success.PASS);
-		return 0;
-	}
-
-	/**
-	 * compares the expected element input value with the actual value from an
-	 * element
-	 *
-	 * @param type
-	 *            - the locator type e.g. Locators.id, Locators.xpath
-	 * @param locator
-	 *            - the locator string e.g. login, //input[@id='login']
-	 * @param elementMatch
-	 *            - if there are multiple matches of the selector, this is which
-	 *            match (starting at 0) to interact with
-	 * @param expectedValue
-	 *            the expected input value of the element
-	 * @return Integer: 1 if a failure and 0 if a pass
-	 * @throws IOException
-	 */
-	public int compareInputValue(Locators type, String locator, int elementMatch, String expectedValue)
-			throws IOException {
-		// outputFile.record our action
-		outputFile.recordExpected(
-				EXPECTED + type + " <i>" + locator + "</i> having a value of <b>" + expectedValue + "</b>");
-		// check for our object to the present on the page
-		String elementValue;
-		if (!isPresent(type, locator, elementMatch)) {
-			return 1;
-		} else {
-			elementValue = action.getValue(type, locator, elementMatch);
-		}
-		if (!elementValue.equals(expectedValue)) {
-			outputFile.recordActual(ELEMENT + type + " <i>" + locator + VALUE + elementValue + "</b>", Success.FAIL);
-			return 1;
-		}
-		outputFile.recordActual(ELEMENT + type + " <i>" + locator + VALUE + elementValue + "</b>", Success.PASS);
-		return 0;
-	}
-
-	/**
-	 * compares the expected element css attribute value with the actual css
-	 * attribute value from an element
-	 *
-	 * @param type
-	 *            - the locator type e.g. Locators.id, Locators.xpath
-	 * @param locator
-	 *            - the locator string e.g. login, //input[@id='login']
-	 * @param elementMatch
-	 *            - if there are multiple matches of the selector, this is which
-	 *            match (starting at 0) to interact with
-	 * @param attribute
-	 *            - the css attribute to be checked
-	 * @param expectedValue
-	 *            the expected css value of the passed attribute of the element
-	 * @return Integer: 1 if a failure and 0 if a pass
-	 * @throws IOException
-	 */
-	public int compareCssValue(Locators type, String locator, int elementMatch, String attribute, String expectedValue)
-			throws IOException {
-		// outputFile.record our action
-		outputFile.recordExpected(EXPECTED + type + " <i>" + locator + "</i> having a css attribute of <i>" + attribute
-				+ "</i> with a value of <b>" + expectedValue + "</b>");
-		// check for our object to the present on the page
-		String elementCssValue;
-		if (!isPresent(type, locator, elementMatch)) {
-			return 1;
-		} else {
-			elementCssValue = action.getCss(type, locator, elementMatch, attribute);
-		}
-		if (!elementCssValue.equals(expectedValue)) {
-			outputFile.recordActual(ELEMENT + type + " <i>" + locator + "</i> has a css attribute of <i>" + attribute
-					+ "</i> with the value of <b>" + elementCssValue + "</b>", Success.FAIL);
-			return 1;
-		}
-		outputFile.recordActual(ELEMENT + type + " <i>" + locator + "</i> has a css attribute of <i>" + attribute
-				+ "</i> with the value of <b>" + elementCssValue + "</b>", Success.PASS);
-		return 0;
-	}
-
-	/**
-	 * checks to see if an element select value exists
-	 *
-	 * @param type
-	 *            - the locator type e.g. Locators.id, Locators.xpath
-	 * @param locator
-	 *            - the locator string e.g. login, //input[@id='login']
-	 * @param elementMatch
-	 *            - if there are multiple matches of the selector, this is which
-	 *            match (starting at 0) to interact with
-	 * @param selectValue
-	 *            the expected input value of the element
-	 * @return Integer: 1 if a failure and 0 if a pass
-	 * @throws IOException
-	 */
-	public int checkSelectValuePresent(Locators type, String locator, int elementMatch, String selectValue)
-			throws IOException {
-		// outputFile.record our action
-		outputFile.recordExpected(
-				EXPECTED + type + " <i>" + locator + "</i> having a select value of <b>" + selectValue + "</b>");
-		// check for our object to the present on the page
-		String[] elementValues;
-		if (!isPresentInputEnabled(type, locator, elementMatch)) {
-			return 1;
-		} else {
-			elementValues = action.getSelectedValues(type, locator, elementMatch);
-		}
-		if (General.doesArrayContain(elementValues, selectValue)) {
-			outputFile.recordActual(ELEMENT + type + " <i>" + locator + HASVALUE + selectValue + "</b>", Success.PASS);
-			return 0;
-		}
-		outputFile.recordActual(ELEMENT + type + " <i>" + locator + "</i> does not contain the value of <b>"
-				+ selectValue + "</b>" + ONLYVALUE + Arrays.toString(elementValues) + "</b>", Success.FAIL);
-		return 1;
-	}
-
-	/**
-	 * checks to see if an element select value does not exist
-	 *
-	 * @param type
-	 *            - the locator type e.g. Locators.id, Locators.xpath
-	 * @param locator
-	 *            - the locator string e.g. login, //input[@id='login']
-	 * @param elementMatch
-	 *            - if there are multiple matches of the selector, this is which
-	 *            match (starting at 0) to interact with
-	 * @param selectValue
-	 *            the unexpected input value of the element
-	 * @return Integer: 1 if a failure and 0 if a pass
-	 * @throws IOException
-	 */
-	public int checkSelectValueNotPresent(Locators type, String locator, int elementMatch, String selectValue)
-			throws IOException {
-		// outputFile.record our action
-		outputFile.recordExpected(
-				EXPECTED + type + " <i>" + locator + "</i> without a select value of <b>" + selectValue + "</b>");
-		// check for our object to the present on the page
-		String[] elementValues;
-		if (!isPresentInputEnabled(type, locator, elementMatch)) {
-			return 1;
-		} else {
-			elementValues = action.getSelectedValues(type, locator, elementMatch);
-		}
-		if (General.doesArrayContain(elementValues, selectValue)) {
-			outputFile.recordActual(ELEMENT + type + " <i>" + locator + HASVALUE + selectValue + "</b>", Success.FAIL);
-			return 1;
-		}
-		outputFile.recordActual(ELEMENT + type + " <i>" + locator + "</i> does not contain the value of <b>"
-				+ selectValue + "</b>, only the values <b>" + Arrays.toString(elementValues) + "</b>", Success.PASS);
-		return 0;
-	}
-
-	/**
-	 * compares the expected element select value with the actual value from an
-	 * element
-	 *
-	 * @param type
-	 *            - the locator type e.g. Locators.id, Locators.xpath
-	 * @param locator
-	 *            - the locator string e.g. login, //input[@id='login']
-	 * @param elementMatch
-	 *            - if there are multiple matches of the selector, this is which
-	 *            match (starting at 0) to interact with
-	 * @param expectedValue
-	 *            the expected input value of the element
-	 * @return Integer: 1 if a failure and 0 if a pass
-	 * @throws IOException
-	 */
-	public int compareSelectedValue(Locators type, String locator, int elementMatch, String expectedValue)
-			throws IOException {
-		// outputFile.record our action
-		outputFile.recordExpected(
-				EXPECTED + type + " <i>" + locator + "</i> having a selected value of <b>" + expectedValue + "</b>");
-		// check for our object to the present on the page
-		String elementValue;
-		if (!isPresentInputEnabled(type, locator, elementMatch)) {
-			return 1;
-		} else {
-			elementValue = action.getSelectedValue(type, locator, elementMatch);
-		}
-		if (!elementValue.equals(expectedValue)) {
-			outputFile.recordActual(ELEMENT + type + " <i>" + locator + VALUE + elementValue + "</b>", Success.FAIL);
-			return 1;
-		}
-		outputFile.recordActual(ELEMENT + type + " <i>" + locator + VALUE + elementValue + "</b>", Success.PASS);
-		return 0;
-	}
-
-	/**
-	 * compares the expected element select test with the actual value from an
-	 * element
-	 *
-	 * @param type
-	 *            - the locator type e.g. Locators.id, Locators.xpath
-	 * @param locator
-	 *            - the locator string e.g. login, //input[@id='login']
-	 * @param elementMatch
-	 *            - if there are multiple matches of the selector, this is which
-	 *            match (starting at 0) to interact with
-	 * @param expectedText
-	 *            the expected input text of the element
-	 * @return Integer: 1 if a failure and 0 if a pass
-	 * @throws IOException
-	 */
-	public int compareSelectedText(Locators type, String locator, int elementMatch, String expectedText)
-			throws IOException {
-		// outputFile.record our action
-		outputFile.recordExpected(
-				EXPECTED + type + " <i>" + locator + "</i> having a selected text of <b>" + expectedText + "</b>");
-		// check for our object to the present on the page
-		String elementText;
-		if (!isPresentInputEnabled(type, locator, elementMatch)) {
-			return 1;
-		} else {
-			elementText = action.getSelectedText(type, locator, elementMatch);
-		}
-		if (!elementText.equals(expectedText)) {
-			outputFile.recordActual(ELEMENT + type + " <i>" + locator + VALUE + elementText + "</b>", Success.FAIL);
-			return 1;
-		}
-		outputFile.recordActual(ELEMENT + type + " <i>" + locator + VALUE + elementText + "</b>", Success.PASS);
-		return 0;
-	}
-
-	/**
-	 * compares the expected element select value with the actual value from an
-	 * element
-	 *
-	 * @param type
-	 *            - the locator type e.g. Locators.id, Locators.xpath
-	 * @param locator
-	 *            - the locator string e.g. login, //input[@id='login']
-	 * @param elementMatch
-	 *            - if there are multiple matches of the selector, this is which
-	 *            match (starting at 0) to interact with
-	 * @param expectedValue
-	 *            the expected input value of the element
-	 * @return Integer: 1 if a failure and 0 if a pass
-	 * @throws IOException
-	 */
-	public int compareSelectedValueNotEqual(Locators type, String locator, int elementMatch, String expectedValue)
-			throws IOException {
-		// outputFile.record our action
-		outputFile.recordExpected(EXPECTED + type + " <i>" + locator + "</i> not having a selected value of <b>"
-				+ expectedValue + "</b>");
-		// check for our object to the present on the page
-		String elementValue;
-		if (!isPresentInputEnabled(type, locator, elementMatch)) {
-			return 1;
-		} else {
-			elementValue = action.getSelectedValue(type, locator, elementMatch);
-		}
-		if (elementValue.equals(expectedValue)) {
-			outputFile.recordActual(ELEMENT + type + " <i>" + locator + VALUE + elementValue + "</b>", Success.FAIL);
-			return 1;
-		}
-		outputFile.recordActual(ELEMENT + type + " <i>" + locator + VALUE + elementValue + "</b>", Success.PASS);
-		return 0;
-	}
-
-	/**
-	 * compares the expected attributes from a select value with the actual
-	 * attributes from the element
-	 *
-	 * @param type
-	 *            - the locator type e.g. Locators.id, Locators.xpath
-	 * @param locator
-	 *            - the locator string e.g. login, //input[@id='login']
-	 * @param elementMatch
-	 *            - if there are multiple matches of the selector, this is which
-	 *            match (starting at 0) to interact with
-	 * @param expectedValues
-	 *            the expected input value of the element
-	 * @return Integer: 1 if a failure and 0 if a pass
-	 * @throws IOException
-	 */
-	public int compareSelectValues(Locators type, String locator, int elementMatch, String... expectedValues)
-			throws IOException {
-		// outputFile.record our action
-		outputFile.recordExpected(
-				EXPECTED + type + " <i>" + locator + "</i> with select values of <b>" + expectedValues + "</b>");
-		// check for our object to the present on the page
-		String[] elementValues;
-		if (!isPresentInputEnabled(type, locator, elementMatch)) {
-			return 1;
-		} else {
-			elementValues = action.getSelectOptions(type, locator, elementMatch);
-		}
-		for (String entry : expectedValues) {
-			if (!Arrays.asList(elementValues).contains(entry)) {
-				outputFile.recordActual(ELEMENT + type + " <i>" + locator + "</i> does not have the select value of <b>"
-						+ entry + "</b>", Success.FAIL);
-				return 1;
-			}
-		}
-		for (String entry : elementValues) {
-			if (!Arrays.asList(expectedValues).contains(entry)) {
-				outputFile.recordActual(
-						ELEMENT + type + " <i>" + locator + VALUE + entry + "</b> which was not expected",
-						Success.FAIL);
-				return 1;
-			}
-		}
-		outputFile.recordActual(ELEMENT + type + " <i>" + locator + VALUE + elementValues + "</b>", Success.PASS);
-		return 0;
-	}
-
-	/**
-	 * compares the number of expected attributes from a select value with the
-	 * actual number of attributes from the element
-	 *
-	 * @param type
-	 *            - the locator type e.g. Locators.id, Locators.xpath
-	 * @param locator
-	 *            - the locator string e.g. login, //input[@id='login']
-	 * @param elementMatch
-	 *            - if there are multiple matches of the selector, this is which
-	 *            match (starting at 0) to interact with
-	 * @param numOfOptions
-	 *            the expected number of options in the select element
-	 * @return Integer: 1 if a failure and 0 if a pass
-	 * @throws IOException
-	 */
-	public int compareNumOfSelectOptions(Locators type, String locator, int elementMatch, int numOfOptions)
-			throws IOException {
-		// outputFile.record our action
-		outputFile.recordExpected(EXPECTED + type + " <i>" + locator + "</i> with number of select values equal to <b>"
-				+ numOfOptions + "</b>");
-		// check for our object to the present on the page
-		int elementValues;
-		if (!isPresentInputEnabled(type, locator, elementMatch)) {
-			return 1;
-		} else {
-			elementValues = action.getNumOfSelectOptions(type, locator, elementMatch);
-		}
-		if (elementValues != numOfOptions) {
-			outputFile.recordActual(
-					ELEMENT + type + " <i>" + locator + "</i> has <b>" + numOfOptions + "</b>" + " select options",
-					Success.FAIL);
-			return 1;
-		}
-		outputFile.recordActual(
-				ELEMENT + type + " <i>" + locator + "</i> has <b>" + numOfOptions + "</b>" + " select options",
-				Success.PASS);
-		return 0;
-	}
-
-	/**
-	 * compares the number of expected rows with the actual number of rows of a
-	 * table with from a table element
-	 *
-	 * @param type
-	 *            - the locator type e.g. Locators.id, Locators.xpath
-	 * @param locator
-	 *            - the locator string e.g. login, //input[@id='login']
-	 * @param elementMatch
-	 *            - if there are multiple matches of the selector, this is which
-	 *            match (starting at 0) to interact with
-	 * @param numOfRows
-	 *            the expected number of row elements of a table
-	 * @return Integer: 1 if a failure and 0 if a pass
-	 * @throws IOException
-	 */
-	public int compareNumOfTableRows(Locators type, String locator, int elementMatch, int numOfRows)
-			throws IOException {
-		// outputFile.record our action
-		outputFile.recordExpected(EXPECTED + type + " <i>" + locator + "</i> with the number of table rows equal to <b>"
-				+ numOfRows + "</b>");
-		// check for our object to the present on the page
-		List<WebElement> elementValues;
-		if (!isPresent(type, locator, elementMatch)) {
-			return 1;
-		} else {
-			elementValues = action.getTableRows(type, locator, elementMatch);
-		}
-		if (elementValues.size() != numOfRows) {
-			outputFile.recordActual(ELEMENT + type + " <i>" + locator + "</i> does not have the number of rows <b>"
-					+ numOfRows + "</b> Instead, " + elementValues.size() + " rows were found", Success.FAIL);
-			return 1;
-		}
-		outputFile.recordActual(ELEMENT + type + " <i>" + locator + "has " + elementValues.size() + "</b> rows",
-				Success.PASS);
-		return 0;
-	}
-
-	/**
-	 * compares the number of expected columns with the actual number of columns
-	 * of a table with from a table element
-	 *
-	 * @param type
-	 *            - the locator type e.g. Locators.id, Locators.xpath
-	 * @param locator
-	 *            - the locator string e.g. login, //input[@id='login']
-	 * @param elementMatch
-	 *            - if there are multiple matches of the selector, this is which
-	 *            match (starting at 0) to interact with
-	 * @param numOfColumns
-	 *            the expected number of column elements of a table
-	 * @return Integer: 1 if a failure and 0 if a pass
-	 * @throws IOException
-	 */
-	public int compareNumOfTableColumns(Locators type, String locator, int elementMatch, int numOfColumns)
-			throws IOException {
-		// outputFile.record our action
-		outputFile.recordExpected(EXPECTED + type + " <i>" + locator
-				+ "</i> with the number of table columns equal to <b>" + numOfColumns + "</b>");
-		// check for our object to the present on the page
-		List<WebElement> elementValues;
-		if (!isPresent(type, locator, elementMatch)) {
-			return 1;
-		} else {
-			elementValues = action.getTableColumns(type, locator, elementMatch);
-		}
-		if (elementValues.size() != numOfColumns) {
-			outputFile.recordActual(ELEMENT + type + " <i>" + locator + "</i> does not have the number of columns <b>"
-					+ numOfColumns + "</b> Instead, " + elementValues.size() + " columns were found", Success.FAIL);
-			return 1;
-		}
-		outputFile.recordActual(ELEMENT + type + " <i>" + locator + "has " + elementValues.size() + "</b> columns",
-				Success.PASS);
-		return 0;
-	}
-
-	/**
-	 * compares the expected index of row with header to the actual index of row
-	 * with header from a table element
-	 *
-	 * @param type
-	 *            - the locator type e.g. Locators.id, Locators.xpath
-	 * @param locator
-	 *            - the locator string e.g. login, //input[@id='login']
-	 * @param elementMatch
-	 *            - if there are multiple matches of the selector, this is which
-	 *            match (starting at 0) to interact with
-	 * @param header
-	 *            the full text value expected in a th cell
-	 * @param expectedIndex
-	 *            the expected index of the row with header value
-	 * @return Integer: 1 if a failure and 0 if a pass
-	 * @throws IOException
-	 */
-	public int compareRowHeader(Locators type, String locator, int elementMatch, String header, int expectedIndex)
-			throws IOException {
-		// outputFile.record our action
-		outputFile.recordExpected(EXPECTED + type + " <i>" + locator + "</i> with the row with header " + header
-				+ " at index <b>" + expectedIndex + "</b>");
-		// check for our object to the present on the page
-		int rowIndex;
-		if (!isPresent(type, locator, elementMatch)) {
-			return 1;
-		} else {
-			rowIndex = action.getTableRowHeader(type, locator, elementMatch, header);
-		}
-		if (rowIndex != expectedIndex) {
-			outputFile.recordActual(ELEMENT + type + " <i>" + locator + "</i> and table row with header " + header
-					+ " was not found at the index <b>" + expectedIndex, Success.FAIL);
-
-			return 1;
-		}
-		outputFile.recordActual(ELEMENT + type + " <i>" + locator
-				+ "</i> and table row with header was found at the index <b>" + expectedIndex + "</b>", Success.PASS);
-		return 0;
-	}
+/*
+ * Copyright 2017 Coveros, Inc.
+ * 
+ * This file is part of Selenified.
+ * 
+ * Selenified is licensed under the Apache License, Version
+ * 2.0 (the "License"); you may not use this file except
+ * in compliance with the License. You may obtain a copy 
+ * of the License at
+ * 
+ * http://www.apache.org/licenses/LICENSE-2.0
+ * 
+ * Unless required by applicable law or agreed to in writing, 
+ * software distributed under the License is distributed on 
+ * an "AS IS" BASIS, WITHOUT WARRANTIES OR CONDITIONS OF ANY 
+ * KIND, either express or implied. See the License for the 
+ * specific language governing permissions and limitations 
+ * under the License.
+ */
+
+package tools.output;
+
+import tools.General;
+import tools.output.Assert.Success;
+import tools.output.Selenium.Locators;
+
+import java.io.IOException;
+import java.util.Arrays;
+import java.util.List;
+import java.util.Map;
+import java.util.Set;
+
+import org.openqa.selenium.WebElement;
+
+/**
+ * Test Output A custom generated output file outputFile.recording all actions
+ * taken
+ *
+ * @author Max Saperstone
+ * @version 2.0.0
+ * @lastupdate 5/15/2017
+ */
+public class LocatorAssert {
+
+	private Action action;
+	private OutputFile outputFile;
+
+	// constants
+	private static final String EXPECTED = "Expected to find element with ";
+	private static final String ELEMENT = "The element with ";
+	private static final String CLASS = "class";
+
+	private static final String CHECKED = "</i> is checked on the page";
+	private static final String PRESENT = "</i> is not present on the page";
+
+	private static final String NOTCHECKED = "</i> is not checked on the page";
+	private static final String NOTINPUT = "</i> is not an input on the page";
+	private static final String NOTEDITABLE = "</i> is not editable on the page";
+
+	private static final String VALUE = "</i> has the value of <b>";
+	private static final String HASVALUE = "</i> contains the value of <b>";
+	private static final String ONLYVALUE = ", only the values <b>";
+	private static final String CLASSVALUE = "</i> has a class value of <b>";
+	private static final String IS = "</i> is ";
+
+	public LocatorAssert(Action action, OutputFile outputFile) {
+		this.action = action;
+		this.outputFile = outputFile;
+	}
+
+	// /////////////////////////////////////////////////////////////////////////
+	// a bunch of methods to negatively check for objects using selenium calls
+	// ///////////////////////////////////////////////////////////////////////
+
+	/**
+	 * checks to see if an element is visible on the page
+	 *
+	 * @param type
+	 *            - the locator type e.g. Locators.id, Locators.xpath
+	 * @param locator
+	 *            - the locator string e.g. login, //input[@id='login']
+	 * @param elementMatch
+	 *            - if there are multiple matches of the selector, this is which
+	 *            match (starting at 0) to interact with
+	 * @return Integer: 1 if a failure and 0 if a pass
+	 * @throws IOException
+	 */
+	public int checkElementDisplayed(Locators type, String locator, int elementMatch) throws IOException {
+		// wait for the element
+		if (!action.isElementDisplayed(type, locator, elementMatch)
+				&& action.waitForElementDisplayed(type, locator, elementMatch) == 1) {
+			return 1;
+		}
+		// outputFile.record our action
+		outputFile.recordExpected(EXPECTED + type + " <i>" + locator + "</i> visible on the page");
+		outputFile.recordActual(ELEMENT + type + " <i>" + locator + "</i> is present and visible on the page",
+				Success.PASS);
+		return 0;
+	}
+
+	/**
+	 * checks to see if an element is not visible on the page
+	 *
+	 * @param type
+	 *            - the locator type e.g. Locators.id, Locators.xpath
+	 * @param locator
+	 *            - the locator string e.g. login, //input[@id='login']
+	 * @param elementMatch
+	 *            - if there are multiple matches of the selector, this is which
+	 *            match (starting at 0) to interact with
+	 * @return Integer: 1 if a failure and 0 if a pass
+	 * @throws IOException
+	 */
+	public int checkElementNotDisplayed(Locators type, String locator, int elementMatch) throws IOException {
+		// wait for the element
+		if (action.isElementDisplayed(type, locator, elementMatch)
+				&& action.waitForElementNotDisplayed(type, locator, elementMatch) == 1) {
+			return 1;
+		}
+		// outputFile.record our action
+		outputFile.recordExpected(EXPECTED + type + " <i>" + locator + "</i> present, but not visible on the page");
+		outputFile.recordActual(ELEMENT + type + " <i>" + locator + "</i> is present and not visible on the page",
+				Success.PASS);
+		return 0;
+	}
+
+	/**
+	 * checks to see if an object is checked on the page
+	 *
+	 * @param type
+	 *            - the locator type e.g. Locators.id, Locators.xpath
+	 * @param locator
+	 *            - the locator string e.g. login, //input[@id='login']
+	 * @param elementMatch
+	 *            - if there are multiple matches of the selector, this is which
+	 *            match (starting at 0) to interact with
+	 * @return Integer: 1 if a failure and 0 if a pass
+	 * @throws IOException
+	 */
+	public int checkElementChecked(Locators type, String locator, int elementMatch) throws IOException {
+		// wait for the element
+		if (!action.isElementPresent(type, locator, elementMatch)
+				&& action.waitForElementPresent(type, locator, elementMatch) == 1) {
+			return 1;
+		}
+		// outputFile.record our action
+		outputFile.recordExpected(EXPECTED + type + " <i>" + locator + CHECKED);
+		// check for our object to the visible
+		if (!action.isElementChecked(type, locator, elementMatch)) {
+			outputFile.recordActual(ELEMENT + type + " <i>" + locator + NOTCHECKED, Success.FAIL);
+			return 1;
+		}
+		outputFile.recordActual(ELEMENT + type + " <i>" + locator + CHECKED, Success.PASS);
+		return 0;
+	}
+
+	/**
+	 * checks to see if an object is not checked on the page
+	 *
+	 * @param type
+	 *            - the locator type e.g. Locators.id, Locators.xpath
+	 * @param locator
+	 *            - the locator string e.g. login, //input[@id='login']
+	 * @param elementMatch
+	 *            - if there are multiple matches of the selector, this is which
+	 *            match (starting at 0) to interact with
+	 * @return Integer: 1 if a failure and 0 if a pass
+	 * @throws IOException
+	 */
+	public int checkElementNotChecked(Locators type, String locator, int elementMatch) throws IOException {
+		// wait for the element
+		if (!action.isElementPresent(type, locator, elementMatch)
+				&& action.waitForElementPresent(type, locator, elementMatch) == 1) {
+			return 1;
+		}
+		// outputFile.record our action
+		outputFile.recordExpected(EXPECTED + type + " <i>" + locator + NOTCHECKED);
+		// check for our object to the visible
+		if (action.isElementChecked(type, locator, elementMatch)) {
+			outputFile.recordActual(ELEMENT + type + " <i>" + locator + "</i> checked on the page", Success.FAIL);
+			return 1;
+		}
+		outputFile.recordActual(ELEMENT + type + " <i>" + locator + NOTCHECKED, Success.PASS);
+		return 0;
+	}
+
+	/**
+	 * checks to see if an object is visible and checked on the page
+	 *
+	 * @param type
+	 *            - the locator type e.g. Locators.id, Locators.xpath
+	 * @param locator
+	 *            - the locator string e.g. login, //input[@id='login']
+	 * @param elementMatch
+	 *            - if there are multiple matches of the selector, this is which
+	 *            match (starting at 0) to interact with
+	 * @return Integer: 1 if a failure and 0 if a pass
+	 * @throws IOException
+	 */
+	public int checkElementDisplayedAndChecked(Locators type, String locator, int elementMatch) throws IOException {
+		// wait for the element
+		if (!action.isElementDisplayed(type, locator, elementMatch)
+				&& action.waitForElementDisplayed(type, locator, elementMatch) == 1) {
+			return 1;
+		}
+		// outputFile.record our action
+		outputFile.recordExpected(EXPECTED + type + " <i>" + locator + CHECKED);
+		// check for our object to the visible
+		if (!action.isElementChecked(type, locator, elementMatch)) {
+			outputFile.recordActual(ELEMENT + type + " <i>" + locator + NOTCHECKED, Success.FAIL);
+			return 1;
+		}
+		outputFile.recordActual(ELEMENT + type + " <i>" + locator + "</i> is checked and visible on the page",
+				Success.PASS);
+		return 0;
+	}
+
+	/**
+	 * checks to see if an object is visible and not checked on the page
+	 *
+	 * @param type
+	 *            - the locator type e.g. Locators.id, Locators.xpath
+	 * @param locator
+	 *            - the locator string e.g. login, //input[@id='login']
+	 * @param elementMatch
+	 *            - if there are multiple matches of the selector, this is which
+	 *            match (starting at 0) to interact with
+	 * @return Integer: 1 if a failure and 0 if a pass
+	 * @throws IOException
+	 */
+	public int checkElementDisplayedAndUnchecked(Locators type, String locator, int elementMatch) throws IOException {
+		// wait for the element
+		if (!action.isElementDisplayed(type, locator, elementMatch)
+				&& action.waitForElementDisplayed(type, locator, elementMatch) == 1) {
+			return 1;
+		}
+		// outputFile.record our action
+		outputFile.recordExpected(EXPECTED + type + " <i>" + locator + NOTCHECKED);
+		// check for our object to the visible
+		if (action.isElementChecked(type, locator, elementMatch)) {
+			outputFile.recordActual(ELEMENT + type + " <i>" + locator + CHECKED, Success.FAIL);
+			return 1;
+		}
+		outputFile.recordActual(ELEMENT + type + " <i>" + locator + "</i> is not checked and visible on the page",
+				Success.PASS);
+		return 0;
+	}
+
+	/**
+	 * checks to see if the actual element is editable
+	 * 
+	 * @param type
+	 *            - the locator type e.g. Locators.id, Locators.xpath
+	 * @param locator
+	 *            - the locator string e.g. login, //input[@id='login']
+	 * @param elementMatch
+	 *            - if there are multiple matches of the selector, this is which
+	 *            match (starting at 0) to interact with
+	 * @param presence
+	 *            - what additional attribute is expected from the element
+	 * @return Integer: 1 if a failure and 0 if a pass
+	 * @throws IOException
+	 */
+	private int checkEditable(Locators type, String locator, int elementMatch, String presence) throws IOException {
+		// check for our object to the editable
+		if (!action.isElementInput(type, locator, elementMatch)) {
+			outputFile.recordActual(ELEMENT + type + " <i>" + locator + IS + presence + " but not an input on the page",
+					Success.FAIL);
+			return 1;
+		}
+		if (!action.isElementEnabled(type, locator, elementMatch)) {
+			outputFile.recordActual(ELEMENT + type + " <i>" + locator + IS + presence + " but not editable on the page",
+					Success.FAIL);
+			return 1;
+		}
+		outputFile.recordActual(ELEMENT + type + " <i>" + locator + IS + presence + " and editable on the page",
+				Success.PASS);
+		return 0;
+	}
+
+	/**
+	 * checks to see if the actual element is editable
+	 * 
+	 * @param type
+	 *            - the locator type e.g. Locators.id, Locators.xpath
+	 * @param locator
+	 *            - the locator string e.g. login, //input[@id='login']
+	 * @param elementMatch
+	 *            - if there are multiple matches of the selector, this is which
+	 *            match (starting at 0) to interact with
+	 * @param presence
+	 *            - what additional attribute is expected from the element
+	 * @return Integer: 1 if a failure and 0 if a pass
+	 * @throws IOException
+	 */
+	private int checkNotEditable(Locators type, String locator, int elementMatch, String presence) throws IOException {
+		// check for our object to the editable
+		boolean isElementEnabled = false;
+		if (action.isElementInput(type, locator, elementMatch)) {
+			isElementEnabled = action.isElementEnabled(type, locator, elementMatch);
+		}
+		if (isElementEnabled) {
+			outputFile.recordActual(ELEMENT + type + " <i>" + locator + IS + presence + " but editable on the page",
+					Success.FAIL);
+			return 1;
+		}
+		outputFile.recordActual(ELEMENT + type + " <i>" + locator + IS + presence + " and not editable on the page",
+				Success.PASS);
+		return 0;
+	}
+
+	/**
+	 * checks to see if an element is editable on the page
+	 *
+	 * @param type
+	 *            - the locator type e.g. Locators.id, Locators.xpath
+	 * @param locator
+	 *            - the locator string e.g. login, //input[@id='login']
+	 * @param elementMatch
+	 *            - if there are multiple matches of the selector, this is which
+	 *            match (starting at 0) to interact with
+	 * @return Integer: 1 if a failure and 0 if a pass
+	 * @throws IOException
+	 */
+	public int checkElementEditable(Locators type, String locator, int elementMatch) throws IOException {
+		// wait for the element
+		if (!action.isElementPresent(type, locator, elementMatch)
+				&& action.waitForElementPresent(type, locator, elementMatch) == 1) {
+			return 1;
+		}
+		// outputFile.record our action
+		outputFile.recordExpected(EXPECTED + type + " <i>" + locator + "</i> editable on the page");
+		return checkEditable(type, locator, elementMatch, "present");
+	}
+
+	/**
+	 * checks to see if an element is not editable on the page
+	 *
+	 * @param type
+	 *            - the locator type e.g. Locators.id, Locators.xpath
+	 * @param locator
+	 *            - the locator string e.g. login, //input[@id='login']
+	 * @param elementMatch
+	 *            - if there are multiple matches of the selector, this is which
+	 *            match (starting at 0) to interact with
+	 * @return Integer: 1 if a failure and 0 if a pass
+	 * @throws IOException
+	 */
+	public int checkElementNotEditable(Locators type, String locator, int elementMatch) throws IOException {
+		// wait for the element
+		if (!action.isElementPresent(type, locator, elementMatch)
+				&& action.waitForElementPresent(type, locator, elementMatch) == 1) {
+			return 1;
+		}
+		// outputFile.record our action
+		outputFile.recordExpected(EXPECTED + type + " <i>" + locator + "</i> not editable on the page");
+		return checkNotEditable(type, locator, elementMatch, "present");
+	}
+
+	/**
+	 * checks to see if an element is visible and editable on the page
+	 *
+	 * @param type
+	 *            - the locator type e.g. Locators.id, Locators.xpath
+	 * @param locator
+	 *            - the locator string e.g. login, //input[@id='login']
+	 * @param elementMatch
+	 *            - if there are multiple matches of the selector, this is which
+	 *            match (starting at 0) to interact with
+	 * @return Integer: 1 if a failure and 0 if a pass
+	 * @throws IOException
+	 */
+	public int checkElementDisplayedAndEditable(Locators type, String locator, int elementMatch) throws IOException {
+		// wait for the element
+		if (!action.isElementDisplayed(type, locator, elementMatch)
+				&& action.waitForElementDisplayed(type, locator, elementMatch) == 1) {
+			return 1;
+		}
+		// outputFile.record our action
+		outputFile.recordExpected(EXPECTED + type + " <i>" + locator + "</i> visible and editable on the page");
+		return checkEditable(type, locator, elementMatch, "visable");
+	}
+
+	/**
+	 * checks to see if an element is visible and not editable on the page
+	 *
+	 * @param type
+	 *            - the locator type e.g. Locators.id, Locators.xpath
+	 * @param locator
+	 *            - the locator string e.g. login, //input[@id='login']
+	 * @param elementMatch
+	 *            - if there are multiple matches of the selector, this is which
+	 *            match (starting at 0) to interact with
+	 * @return Integer: 1 if a failure and 0 if a pass
+	 * @throws IOException
+	 */
+	public int checkElementDisplayedAndNotEditable(Locators type, String locator, int elementMatch) throws IOException {
+		// wait for the element
+		if (!action.isElementDisplayed(type, locator, elementMatch)
+				&& action.waitForElementDisplayed(type, locator, elementMatch) == 1) {
+			return 1;
+		}
+		// outputFile.record our action
+		outputFile.recordExpected(EXPECTED + type + " <i>" + locator + "</i> visible and not editable on the page");
+		return checkNotEditable(type, locator, elementMatch, "visible");
+	}
+
+	/**
+	 * checks to see if an element has an attribute associated with it
+	 *
+	 * @param type
+	 *            - the locator type e.g. Locators.id, Locators.xpath
+	 * @param locator
+	 *            - the locator string e.g. login, //input[@id='login']
+	 * @param elementMatch
+	 *            - if there are multiple matches of the selector, this is which
+	 *            match (starting at 0) to interact with
+	 * @param attribute
+	 *            - the attribute to check for
+	 * @return Integer: 1 if a failure and 0 if a pass
+	 * @throws IOException
+	 */
+	public int checkElementHasAttribute(Locators type, String locator, int elementMatch, String attribute)
+			throws IOException {
+		// wait for the element
+		if (!action.isElementPresent(type, locator, elementMatch)
+				&& action.waitForElementPresent(type, locator, elementMatch) == 1) {
+			return 1;
+		}
+		outputFile.recordExpected(EXPECTED + type + " <i>" + locator + "</i> with attribute <b>" + attribute + "</b>");
+		Map<String, String> attributes = action.getAllAttributes(type, locator, elementMatch);
+		Set<String> keys = attributes.keySet();
+		String[] array = keys.toArray(new String[keys.size()]);
+		// outputFile.record our action
+		if (General.doesArrayContain(array, attribute)) {
+			outputFile.recordActual(
+					ELEMENT + type + " <i>" + locator + "</i> contains the attribute of <b>" + attribute + "</b>",
+					Success.PASS);
+			return 0;
+		}
+		outputFile.recordActual(ELEMENT + type + " <i>" + locator + "</i> does not contain the attribute of <b>"
+				+ attribute + "</b>" + ONLYVALUE + Arrays.toString(array) + "</b>", Success.FAIL);
+		return 1;
+	}
+
+	/**
+	 * checks to see if an element has an attribute associated with it
+	 *
+	 * @param type
+	 *            - the locator type e.g. Locators.id, Locators.xpath
+	 * @param locator
+	 *            - the locator string e.g. login, //input[@id='login']
+	 * @param elementMatch
+	 *            - if there are multiple matches of the selector, this is which
+	 *            match (starting at 0) to interact with
+	 * @param attribute
+	 *            - the attribute to check for
+	 * @return Integer: 1 if a failure and 0 if a pass
+	 * @throws IOException
+	 */
+	public int checkElementDoesntHaveAttribute(Locators type, String locator, int elementMatch, String attribute)
+			throws IOException {
+		// wait for the element
+		if (!action.isElementPresent(type, locator, elementMatch)
+				&& action.waitForElementPresent(type, locator, elementMatch) == 1) {
+			return 1;
+		}
+		outputFile
+				.recordExpected(EXPECTED + type + " <i>" + locator + "</i> without attribute <b>" + attribute + "</b>");
+		Map<String, String> attributes = action.getAllAttributes(type, locator, elementMatch);
+		Set<String> keys = attributes.keySet();
+		String[] array = keys.toArray(new String[keys.size()]);
+		// outputFile.record our action
+		if (General.doesArrayContain(array, attribute)) {
+			outputFile.recordActual(
+					ELEMENT + type + " <i>" + locator + "</i> contains the attribute of <b>" + attribute + "</b>",
+					Success.FAIL);
+			return 1;
+		}
+		outputFile.recordActual(ELEMENT + type + " <i>" + locator + "</i> does not contain the attribute of <b>"
+				+ attribute + "</b>" + ONLYVALUE + Arrays.toString(array) + "</b>", Success.PASS);
+		return 0;
+	}
+
+	/**
+	 * checks to see if an element has a particular class
+	 *
+	 * @param type
+	 *            - the locator type e.g. Locators.id, Locators.xpath
+	 * @param locator
+	 *            - the locator string e.g. login, //input[@id='login']
+	 * @param elementMatch
+	 *            - if there are multiple matches of the selector, this is which
+	 *            match (starting at 0) to interact with
+	 * @param expectedClass
+	 *            - the full expected class value
+	 * @return Integer: 1 if a failure and 0 if a pass
+	 * @throws IOException
+	 */
+	public int checkElementHasClass(Locators type, String locator, int elementMatch, String expectedClass)
+			throws IOException {
+		// wait for the element
+		if (!action.isElementPresent(type, locator, elementMatch)
+				&& action.waitForElementPresent(type, locator, elementMatch) == 1) {
+			return 1;
+		}
+		outputFile.recordExpected(EXPECTED + type + " <i>" + locator + "</i> with class <b>" + expectedClass + "</b>");
+		String actualClass = action.getAttribute(type, locator, elementMatch, CLASS);
+		// outputFile.record our action
+		if (actualClass.equals(expectedClass)) {
+			outputFile.recordActual(ELEMENT + type + " <i>" + locator + CLASSVALUE + expectedClass + "</b>",
+					Success.PASS);
+			return 0;
+		}
+		outputFile.recordActual(ELEMENT + type + " <i>" + locator + CLASSVALUE + actualClass + "</b>", Success.FAIL);
+		return 1;
+	}
+
+	/**
+	 * checks to see if an element contains a particular class
+	 *
+	 * @param type
+	 *            - the locator type e.g. Locators.id, Locators.xpath
+	 * @param locator
+	 *            - the locator string e.g. login, //input[@id='login']
+	 * @param elementMatch
+	 *            - if there are multiple matches of the selector, this is which
+	 *            match (starting at 0) to interact with
+	 * @param expectedClass
+	 *            - the expected class value
+	 * @return Integer: 1 if a failure and 0 if a pass
+	 * @throws IOException
+	 */
+	public int checkElementContainsClass(Locators type, String locator, int elementMatch, String expectedClass)
+			throws IOException {
+		// wait for the element
+		if (!action.isElementPresent(type, locator, elementMatch)
+				&& action.waitForElementPresent(type, locator, elementMatch) == 1) {
+			return 1;
+		}
+		outputFile.recordExpected(
+				EXPECTED + type + " <i>" + locator + "</i> containing class <b>" + expectedClass + "</b>");
+		String actualClass = action.getAttribute(type, locator, elementMatch, CLASS);
+		// outputFile.record our action
+		if (actualClass.contains(expectedClass)) {
+			outputFile.recordActual(ELEMENT + type + " <i>" + locator + CLASSVALUE + actualClass
+					+ "</b>, which contains <b>" + expectedClass + "</b>", Success.PASS);
+			return 0;
+		}
+		outputFile.recordActual(ELEMENT + type + " <i>" + locator + CLASSVALUE + actualClass + "</b>", Success.FAIL);
+		return 1;
+	}
+
+	/**
+	 * checks to see if an element does not contain a particular class
+	 *
+	 * @param type
+	 *            - the locator type e.g. Locators.id, Locators.xpath
+	 * @param locator
+	 *            - the locator string e.g. login, //input[@id='login']
+	 * @param elementMatch
+	 *            - if there are multiple matches of the selector, this is which
+	 *            match (starting at 0) to interact with
+	 * @param unexpectedClass
+	 *            - the unexpected class value
+	 * @return Integer: 1 if a failure and 0 if a pass
+	 * @throws IOException
+	 */
+	public int checkElementDoesntContainClass(Locators type, String locator, int elementMatch, String unexpectedClass)
+			throws IOException {
+		// wait for the element
+		if (!action.isElementPresent(type, locator, elementMatch)
+				&& action.waitForElementPresent(type, locator, elementMatch) == 1) {
+			return 1;
+		}
+		outputFile.recordExpected(
+				EXPECTED + type + " <i>" + locator + "</i> without class <b>" + unexpectedClass + "</b>");
+		String actualClass = action.getAttribute(type, locator, elementMatch, CLASS);
+		// outputFile.record our action
+		if (actualClass.contains(unexpectedClass)) {
+			outputFile.recordActual(ELEMENT + type + " <i>" + locator + CLASSVALUE + actualClass
+					+ "</b>, which contains <b>" + unexpectedClass + "</b>", Success.FAIL);
+			return 1;
+		}
+		outputFile.recordActual(ELEMENT + type + " <i>" + locator + "</i> does not contain a class value of <b>"
+				+ unexpectedClass + "</b>", Success.PASS);
+		return 0;
+	}
+
+	/**
+	 * checks to see if an option is available to be selected on the page
+	 *
+	 * @param type
+	 *            - the locator type e.g. Locators.id, Locators.xpath
+	 * @param locator
+	 *            - the locator string e.g. login, //input[@id='login']
+	 * @param elementMatch
+	 *            - if there are multiple matches of the selector, this is which
+	 *            match (starting at 0) to interact with
+	 * @param option
+	 *            the option expected in the list
+	 * @return Integer: 1 if a failure and 0 if a pass
+	 * @throws IOException
+	 */
+	public int checkIfOptionInSelect(Locators type, String locator, int elementMatch, String option)
+			throws IOException {
+		// wait for the element
+		if (!action.isElementEnabled(type, locator, elementMatch)
+				&& action.waitForElementEnabled(type, locator, elementMatch) == 1) {
+			return 1;
+		}
+		// outputFile.record our action
+		outputFile.recordExpected(EXPECTED + type + " <i>" + locator + "</i> with the option <b>" + option
+				+ "</b> available to be" + " selected on the page");
+		// check for our object to the editable
+		String[] allOptions = action.getSelectOptions(type, locator, elementMatch);
+		if (!Arrays.asList(allOptions).contains(option)) {
+			outputFile.recordActual(ELEMENT + type + " <i>" + locator
+					+ "</i> is editable and present but does not contain the option " + "<b>" + option + "</b>",
+					Success.FAIL);
+			return 1;
+		}
+		outputFile.recordActual(ELEMENT + type + " <i>" + locator
+				+ "</i> is editable and present and contains the option " + "<b>" + option + "</b>", Success.PASS);
+		return 0;
+	}
+
+	/**
+	 * checks to see if an option is not available to be selected on the page
+	 *
+	 * @param type
+	 *            - the locator type e.g. Locators.id, Locators.xpath
+	 * @param locator
+	 *            - the locator string e.g. login, //input[@id='login']
+	 * @param elementMatch
+	 *            - if there are multiple matches of the selector, this is which
+	 *            match (starting at 0) to interact with
+	 * @param option
+	 *            the option not expected in the list
+	 * @return Integer: 1 if a failure and 0 if a pass
+	 * @throws IOException
+	 */
+	public int checkIfOptionNotInSelect(Locators type, String locator, int elementMatch, String option)
+			throws IOException {
+		// wait for the element
+		if (!action.isElementEnabled(type, locator, elementMatch)
+				&& action.waitForElementEnabled(type, locator, elementMatch) == 1) {
+			return 1;
+		}
+		// outputFile.record our action
+		outputFile.recordExpected(EXPECTED + type + " <i>" + locator + "</i> without the option <b>" + option
+				+ "</b> available to be" + " selected on the page");
+		// check for our object to the editable
+		String[] allOptions = action.getSelectOptions(type, locator, elementMatch);
+		if (Arrays.asList(allOptions).contains(option)) {
+			outputFile.recordActual(ELEMENT + type + " <i>" + locator
+					+ "</i> is editable and present and contains the option " + "<b>" + option + "</b>", Success.FAIL);
+			return 1;
+		}
+		outputFile.recordActual(ELEMENT + type + " <i>" + locator
+				+ "</i> is editable and present but does not contain the option " + "<b>" + option + "</b>",
+				Success.PASS);
+		return 0;
+	}
+
+	/**
+	 * Determines if the element is present
+	 * 
+	 * @param type
+	 *            - the locator type e.g. Locators.id, Locators.xpath
+	 * @param locator
+	 *            - the locator string e.g. login, //input[@id='login']
+	 * @param elementMatch
+	 *            - if there are multiple matches of the selector, this is which
+	 *            match (starting at 0) to interact with
+	 * @return Boolean: whether the element is present or not
+	 * @throws IOException
+	 */
+	private boolean isPresent(Locators type, String locator, int elementMatch) throws IOException {
+		if (!action.isElementPresent(type, locator, elementMatch)) {
+			outputFile.recordActual(ELEMENT + type + " <i>" + locator + PRESENT, Success.FAIL);
+			return false;
+		}
+		return true;
+	}
+
+	/**
+	 * Determines if the element is an input
+	 * 
+	 * @param type
+	 *            - the locator type e.g. Locators.id, Locators.xpath
+	 * @param locator
+	 *            - the locator string e.g. login, //input[@id='login']
+	 * @param elementMatch
+	 *            - if there are multiple matches of the selector, this is which
+	 *            match (starting at 0) to interact with
+	 * @return Boolean: whether the element is an input or not
+	 * @throws IOException
+	 */
+	private boolean isInput(Locators type, String locator, int elementMatch) throws IOException {
+		if (!action.isElementInput(type, locator, elementMatch)) {
+			outputFile.recordActual(ELEMENT + type + " <i>" + locator + NOTINPUT, Success.FAIL);
+			return false;
+		}
+		return true;
+	}
+
+	/**
+	 * Determines if the element is enabled
+	 * 
+	 * @param type
+	 *            - the locator type e.g. Locators.id, Locators.xpath
+	 * @param locator
+	 *            - the locator string e.g. login, //input[@id='login']
+	 * @param elementMatch
+	 *            - if there are multiple matches of the selector, this is which
+	 *            match (starting at 0) to interact with
+	 * @return Boolean: whether the element is enabled or not
+	 * @throws IOException
+	 */
+	private boolean isEnabled(Locators type, String locator, int elementMatch) throws IOException {
+		if (!action.isElementEnabled(type, locator, elementMatch)) {
+			outputFile.recordActual(ELEMENT + type + " <i>" + locator + NOTEDITABLE, Success.FAIL);
+			return false;
+		}
+		return true;
+	}
+
+	/**
+	 * Determines if the element is present, an input, and enabled
+	 * 
+	 * @param type
+	 *            - the locator type e.g. Locators.id, Locators.xpath
+	 * @param locator
+	 *            - the locator string e.g. login, //input[@id='login']
+	 * @param elementMatch
+	 *            - if there are multiple matches of the selector, this is which
+	 *            match (starting at 0) to interact with
+	 * @return Boolean: whether the element is present, an input, and enabled or
+	 *         not
+	 * @throws IOException
+	 */
+	private boolean isPresentInputEnabled(Locators type, String locator, int elementMatch) throws IOException {
+		if (!isPresent(type, locator, elementMatch)) {
+			return false;
+		}
+		if (!isInput(type, locator, elementMatch)) {
+			return false;
+		}
+		return isEnabled(type, locator, elementMatch);
+	}
+
+	/**
+	 * compares the expected element value with the actual value from an element
+	 *
+	 * @param type
+	 *            - the locator type e.g. Locators.id, Locators.xpath
+	 * @param locator
+	 *            - the locator string e.g. login, //input[@id='login']
+	 * @param elementMatch
+	 *            - if there are multiple matches of the selector, this is which
+	 *            match (starting at 0) to interact with
+	 * @param expectedValue
+	 *            the expected value of the element
+	 * @return Integer: 1 if a failure and 0 if a pass
+	 * @throws IOException
+	 */
+	public int compareTextValue(Locators type, String locator, int elementMatch, String expectedValue)
+			throws IOException {
+		// outputFile.record our action
+		outputFile.recordExpected(
+				EXPECTED + type + " <i>" + locator + "</i> having a value of <b>" + expectedValue + "</b>");
+		// check for our object to the present on the page
+		String elementValue;
+		if (!isPresent(type, locator, elementMatch)) {
+			return 1;
+		} else {
+			elementValue = action.getText(type, locator, elementMatch);
+		}
+		if (!elementValue.equals(expectedValue)) {
+			outputFile.recordActual(ELEMENT + type + " <i>" + locator + VALUE + elementValue + "</b>", Success.FAIL);
+			return 1;
+		}
+		outputFile.recordActual(ELEMENT + type + " <i>" + locator + VALUE + elementValue + "</b>", Success.PASS);
+		return 0;
+	}
+
+	/**
+	 * compares the expected element value with the actual value from an element
+	 *
+	 * @param type
+	 *            - the locator type e.g. Locators.id, Locators.xpath
+	 * @param locator
+	 *            - the locator string e.g. login, //input[@id='login']
+	 * @param elementMatch
+	 *            - if there are multiple matches of the selector, this is which
+	 *            match (starting at 0) to interact with
+	 * @param expectedValue
+	 *            the expected value of the element
+	 * @return Integer: 1 if a failure and 0 if a pass
+	 * @throws IOException
+	 */
+	public int compareTextValueContains(Locators type, String locator, int elementMatch, String expectedValue)
+			throws IOException {
+		// outputFile.record our action
+		outputFile.recordExpected(EXPECTED + type + " <i>" + locator + HASVALUE + expectedValue + "</b>");
+		// check for our object to the present on the page
+		String elementValue;
+		if (!isPresent(type, locator, elementMatch)) {
+			return 1;
+		} else {
+			elementValue = action.getText(type, locator, elementMatch);
+		}
+		if (!elementValue.contains(expectedValue)) {
+			outputFile.recordActual(ELEMENT + type + " <i>" + locator + VALUE + elementValue + "</b>", Success.FAIL);
+			return 1;
+		}
+		outputFile.recordActual(ELEMENT + type + " <i>" + locator + VALUE + elementValue + "</b>", Success.PASS);
+		return 0;
+	}
+
+	/**
+	 * compares the expected element input value with the actual value from an
+	 * element
+	 *
+	 * @param type
+	 *            - the locator type e.g. Locators.id, Locators.xpath
+	 * @param locator
+	 *            - the locator string e.g. login, //input[@id='login']
+	 * @param elementMatch
+	 *            - if there are multiple matches of the selector, this is which
+	 *            match (starting at 0) to interact with
+	 * @param expectedValue
+	 *            the expected input value of the element
+	 * @return Integer: 1 if a failure and 0 if a pass
+	 * @throws IOException
+	 */
+	public int compareInputValue(Locators type, String locator, int elementMatch, String expectedValue)
+			throws IOException {
+		// outputFile.record our action
+		outputFile.recordExpected(
+				EXPECTED + type + " <i>" + locator + "</i> having a value of <b>" + expectedValue + "</b>");
+		// check for our object to the present on the page
+		String elementValue;
+		if (!isPresent(type, locator, elementMatch)) {
+			return 1;
+		} else {
+			elementValue = action.getValue(type, locator, elementMatch);
+		}
+		if (!elementValue.equals(expectedValue)) {
+			outputFile.recordActual(ELEMENT + type + " <i>" + locator + VALUE + elementValue + "</b>", Success.FAIL);
+			return 1;
+		}
+		outputFile.recordActual(ELEMENT + type + " <i>" + locator + VALUE + elementValue + "</b>", Success.PASS);
+		return 0;
+	}
+
+	/**
+	 * compares the expected element css attribute value with the actual css
+	 * attribute value from an element
+	 *
+	 * @param type
+	 *            - the locator type e.g. Locators.id, Locators.xpath
+	 * @param locator
+	 *            - the locator string e.g. login, //input[@id='login']
+	 * @param elementMatch
+	 *            - if there are multiple matches of the selector, this is which
+	 *            match (starting at 0) to interact with
+	 * @param attribute
+	 *            - the css attribute to be checked
+	 * @param expectedValue
+	 *            the expected css value of the passed attribute of the element
+	 * @return Integer: 1 if a failure and 0 if a pass
+	 * @throws IOException
+	 */
+	public int compareCssValue(Locators type, String locator, int elementMatch, String attribute, String expectedValue)
+			throws IOException {
+		// outputFile.record our action
+		outputFile.recordExpected(EXPECTED + type + " <i>" + locator + "</i> having a css attribute of <i>" + attribute
+				+ "</i> with a value of <b>" + expectedValue + "</b>");
+		// check for our object to the present on the page
+		String elementCssValue;
+		if (!isPresent(type, locator, elementMatch)) {
+			return 1;
+		} else {
+			elementCssValue = action.getCss(type, locator, elementMatch, attribute);
+		}
+		if (!elementCssValue.equals(expectedValue)) {
+			outputFile.recordActual(ELEMENT + type + " <i>" + locator + "</i> has a css attribute of <i>" + attribute
+					+ "</i> with the value of <b>" + elementCssValue + "</b>", Success.FAIL);
+			return 1;
+		}
+		outputFile.recordActual(ELEMENT + type + " <i>" + locator + "</i> has a css attribute of <i>" + attribute
+				+ "</i> with the value of <b>" + elementCssValue + "</b>", Success.PASS);
+		return 0;
+	}
+
+	/**
+	 * checks to see if an element select value exists
+	 *
+	 * @param type
+	 *            - the locator type e.g. Locators.id, Locators.xpath
+	 * @param locator
+	 *            - the locator string e.g. login, //input[@id='login']
+	 * @param elementMatch
+	 *            - if there are multiple matches of the selector, this is which
+	 *            match (starting at 0) to interact with
+	 * @param selectValue
+	 *            the expected input value of the element
+	 * @return Integer: 1 if a failure and 0 if a pass
+	 * @throws IOException
+	 */
+	public int checkSelectValuePresent(Locators type, String locator, int elementMatch, String selectValue)
+			throws IOException {
+		// outputFile.record our action
+		outputFile.recordExpected(
+				EXPECTED + type + " <i>" + locator + "</i> having a select value of <b>" + selectValue + "</b>");
+		// check for our object to the present on the page
+		String[] elementValues;
+		if (!isPresentInputEnabled(type, locator, elementMatch)) {
+			return 1;
+		} else {
+			elementValues = action.getSelectedValues(type, locator, elementMatch);
+		}
+		if (General.doesArrayContain(elementValues, selectValue)) {
+			outputFile.recordActual(ELEMENT + type + " <i>" + locator + HASVALUE + selectValue + "</b>", Success.PASS);
+			return 0;
+		}
+		outputFile.recordActual(ELEMENT + type + " <i>" + locator + "</i> does not contain the value of <b>"
+				+ selectValue + "</b>" + ONLYVALUE + Arrays.toString(elementValues) + "</b>", Success.FAIL);
+		return 1;
+	}
+
+	/**
+	 * checks to see if an element select value does not exist
+	 *
+	 * @param type
+	 *            - the locator type e.g. Locators.id, Locators.xpath
+	 * @param locator
+	 *            - the locator string e.g. login, //input[@id='login']
+	 * @param elementMatch
+	 *            - if there are multiple matches of the selector, this is which
+	 *            match (starting at 0) to interact with
+	 * @param selectValue
+	 *            the unexpected input value of the element
+	 * @return Integer: 1 if a failure and 0 if a pass
+	 * @throws IOException
+	 */
+	public int checkSelectValueNotPresent(Locators type, String locator, int elementMatch, String selectValue)
+			throws IOException {
+		// outputFile.record our action
+		outputFile.recordExpected(
+				EXPECTED + type + " <i>" + locator + "</i> without a select value of <b>" + selectValue + "</b>");
+		// check for our object to the present on the page
+		String[] elementValues;
+		if (!isPresentInputEnabled(type, locator, elementMatch)) {
+			return 1;
+		} else {
+			elementValues = action.getSelectedValues(type, locator, elementMatch);
+		}
+		if (General.doesArrayContain(elementValues, selectValue)) {
+			outputFile.recordActual(ELEMENT + type + " <i>" + locator + HASVALUE + selectValue + "</b>", Success.FAIL);
+			return 1;
+		}
+		outputFile.recordActual(ELEMENT + type + " <i>" + locator + "</i> does not contain the value of <b>"
+				+ selectValue + "</b>, only the values <b>" + Arrays.toString(elementValues) + "</b>", Success.PASS);
+		return 0;
+	}
+
+	/**
+	 * compares the expected element select value with the actual value from an
+	 * element
+	 *
+	 * @param type
+	 *            - the locator type e.g. Locators.id, Locators.xpath
+	 * @param locator
+	 *            - the locator string e.g. login, //input[@id='login']
+	 * @param elementMatch
+	 *            - if there are multiple matches of the selector, this is which
+	 *            match (starting at 0) to interact with
+	 * @param expectedValue
+	 *            the expected input value of the element
+	 * @return Integer: 1 if a failure and 0 if a pass
+	 * @throws IOException
+	 */
+	public int compareSelectedValue(Locators type, String locator, int elementMatch, String expectedValue)
+			throws IOException {
+		// outputFile.record our action
+		outputFile.recordExpected(
+				EXPECTED + type + " <i>" + locator + "</i> having a selected value of <b>" + expectedValue + "</b>");
+		// check for our object to the present on the page
+		String elementValue;
+		if (!isPresentInputEnabled(type, locator, elementMatch)) {
+			return 1;
+		} else {
+			elementValue = action.getSelectedValue(type, locator, elementMatch);
+		}
+		if (!elementValue.equals(expectedValue)) {
+			outputFile.recordActual(ELEMENT + type + " <i>" + locator + VALUE + elementValue + "</b>", Success.FAIL);
+			return 1;
+		}
+		outputFile.recordActual(ELEMENT + type + " <i>" + locator + VALUE + elementValue + "</b>", Success.PASS);
+		return 0;
+	}
+
+	/**
+	 * compares the expected element select test with the actual value from an
+	 * element
+	 *
+	 * @param type
+	 *            - the locator type e.g. Locators.id, Locators.xpath
+	 * @param locator
+	 *            - the locator string e.g. login, //input[@id='login']
+	 * @param elementMatch
+	 *            - if there are multiple matches of the selector, this is which
+	 *            match (starting at 0) to interact with
+	 * @param expectedText
+	 *            the expected input text of the element
+	 * @return Integer: 1 if a failure and 0 if a pass
+	 * @throws IOException
+	 */
+	public int compareSelectedText(Locators type, String locator, int elementMatch, String expectedText)
+			throws IOException {
+		// outputFile.record our action
+		outputFile.recordExpected(
+				EXPECTED + type + " <i>" + locator + "</i> having a selected text of <b>" + expectedText + "</b>");
+		// check for our object to the present on the page
+		String elementText;
+		if (!isPresentInputEnabled(type, locator, elementMatch)) {
+			return 1;
+		} else {
+			elementText = action.getSelectedText(type, locator, elementMatch);
+		}
+		if (!elementText.equals(expectedText)) {
+			outputFile.recordActual(ELEMENT + type + " <i>" + locator + VALUE + elementText + "</b>", Success.FAIL);
+			return 1;
+		}
+		outputFile.recordActual(ELEMENT + type + " <i>" + locator + VALUE + elementText + "</b>", Success.PASS);
+		return 0;
+	}
+
+	/**
+	 * compares the expected element select value with the actual value from an
+	 * element
+	 *
+	 * @param type
+	 *            - the locator type e.g. Locators.id, Locators.xpath
+	 * @param locator
+	 *            - the locator string e.g. login, //input[@id='login']
+	 * @param elementMatch
+	 *            - if there are multiple matches of the selector, this is which
+	 *            match (starting at 0) to interact with
+	 * @param expectedValue
+	 *            the expected input value of the element
+	 * @return Integer: 1 if a failure and 0 if a pass
+	 * @throws IOException
+	 */
+	public int compareSelectedValueNotEqual(Locators type, String locator, int elementMatch, String expectedValue)
+			throws IOException {
+		// outputFile.record our action
+		outputFile.recordExpected(EXPECTED + type + " <i>" + locator + "</i> not having a selected value of <b>"
+				+ expectedValue + "</b>");
+		// check for our object to the present on the page
+		String elementValue;
+		if (!isPresentInputEnabled(type, locator, elementMatch)) {
+			return 1;
+		} else {
+			elementValue = action.getSelectedValue(type, locator, elementMatch);
+		}
+		if (elementValue.equals(expectedValue)) {
+			outputFile.recordActual(ELEMENT + type + " <i>" + locator + VALUE + elementValue + "</b>", Success.FAIL);
+			return 1;
+		}
+		outputFile.recordActual(ELEMENT + type + " <i>" + locator + VALUE + elementValue + "</b>", Success.PASS);
+		return 0;
+	}
+
+	/**
+	 * compares the expected attributes from a select value with the actual
+	 * attributes from the element
+	 *
+	 * @param type
+	 *            - the locator type e.g. Locators.id, Locators.xpath
+	 * @param locator
+	 *            - the locator string e.g. login, //input[@id='login']
+	 * @param elementMatch
+	 *            - if there are multiple matches of the selector, this is which
+	 *            match (starting at 0) to interact with
+	 * @param expectedValues
+	 *            the expected input value of the element
+	 * @return Integer: 1 if a failure and 0 if a pass
+	 * @throws IOException
+	 */
+	public int compareSelectValues(Locators type, String locator, int elementMatch, String... expectedValues)
+			throws IOException {
+		// outputFile.record our action
+		outputFile.recordExpected(
+				EXPECTED + type + " <i>" + locator + "</i> with select values of <b>" + expectedValues + "</b>");
+		// check for our object to the present on the page
+		String[] elementValues;
+		if (!isPresentInputEnabled(type, locator, elementMatch)) {
+			return 1;
+		} else {
+			elementValues = action.getSelectOptions(type, locator, elementMatch);
+		}
+		for (String entry : expectedValues) {
+			if (!Arrays.asList(elementValues).contains(entry)) {
+				outputFile.recordActual(ELEMENT + type + " <i>" + locator + "</i> does not have the select value of <b>"
+						+ entry + "</b>", Success.FAIL);
+				return 1;
+			}
+		}
+		for (String entry : elementValues) {
+			if (!Arrays.asList(expectedValues).contains(entry)) {
+				outputFile.recordActual(
+						ELEMENT + type + " <i>" + locator + VALUE + entry + "</b> which was not expected",
+						Success.FAIL);
+				return 1;
+			}
+		}
+		outputFile.recordActual(ELEMENT + type + " <i>" + locator + VALUE + elementValues + "</b>", Success.PASS);
+		return 0;
+	}
+
+	/**
+	 * compares the number of expected attributes from a select value with the
+	 * actual number of attributes from the element
+	 *
+	 * @param type
+	 *            - the locator type e.g. Locators.id, Locators.xpath
+	 * @param locator
+	 *            - the locator string e.g. login, //input[@id='login']
+	 * @param elementMatch
+	 *            - if there are multiple matches of the selector, this is which
+	 *            match (starting at 0) to interact with
+	 * @param numOfOptions
+	 *            the expected number of options in the select element
+	 * @return Integer: 1 if a failure and 0 if a pass
+	 * @throws IOException
+	 */
+	public int compareNumOfSelectOptions(Locators type, String locator, int elementMatch, int numOfOptions)
+			throws IOException {
+		// outputFile.record our action
+		outputFile.recordExpected(EXPECTED + type + " <i>" + locator + "</i> with number of select values equal to <b>"
+				+ numOfOptions + "</b>");
+		// check for our object to the present on the page
+		int elementValues;
+		if (!isPresentInputEnabled(type, locator, elementMatch)) {
+			return 1;
+		} else {
+			elementValues = action.getNumOfSelectOptions(type, locator, elementMatch);
+		}
+		if (elementValues != numOfOptions) {
+			outputFile.recordActual(
+					ELEMENT + type + " <i>" + locator + "</i> has <b>" + numOfOptions + "</b>" + " select options",
+					Success.FAIL);
+			return 1;
+		}
+		outputFile.recordActual(
+				ELEMENT + type + " <i>" + locator + "</i> has <b>" + numOfOptions + "</b>" + " select options",
+				Success.PASS);
+		return 0;
+	}
+
+	/**
+	 * compares the number of expected rows with the actual number of rows of a
+	 * table with from a table element
+	 *
+	 * @param type
+	 *            - the locator type e.g. Locators.id, Locators.xpath
+	 * @param locator
+	 *            - the locator string e.g. login, //input[@id='login']
+	 * @param elementMatch
+	 *            - if there are multiple matches of the selector, this is which
+	 *            match (starting at 0) to interact with
+	 * @param numOfRows
+	 *            the expected number of row elements of a table
+	 * @return Integer: 1 if a failure and 0 if a pass
+	 * @throws IOException
+	 */
+	public int compareNumOfTableRows(Locators type, String locator, int elementMatch, int numOfRows)
+			throws IOException {
+		// outputFile.record our action
+		outputFile.recordExpected(EXPECTED + type + " <i>" + locator + "</i> with the number of table rows equal to <b>"
+				+ numOfRows + "</b>");
+		// check for our object to the present on the page
+		List<WebElement> elementValues;
+		if (!isPresent(type, locator, elementMatch)) {
+			return 1;
+		} else {
+			elementValues = action.getTableRows(type, locator, elementMatch);
+		}
+		if (elementValues.size() != numOfRows) {
+			outputFile.recordActual(ELEMENT + type + " <i>" + locator + "</i> does not have the number of rows <b>"
+					+ numOfRows + "</b> Instead, " + elementValues.size() + " rows were found", Success.FAIL);
+			return 1;
+		}
+		outputFile.recordActual(ELEMENT + type + " <i>" + locator + "has " + elementValues.size() + "</b> rows",
+				Success.PASS);
+		return 0;
+	}
+
+	/**
+	 * compares the number of expected columns with the actual number of columns
+	 * of a table with from a table element
+	 *
+	 * @param type
+	 *            - the locator type e.g. Locators.id, Locators.xpath
+	 * @param locator
+	 *            - the locator string e.g. login, //input[@id='login']
+	 * @param elementMatch
+	 *            - if there are multiple matches of the selector, this is which
+	 *            match (starting at 0) to interact with
+	 * @param numOfColumns
+	 *            the expected number of column elements of a table
+	 * @return Integer: 1 if a failure and 0 if a pass
+	 * @throws IOException
+	 */
+	public int compareNumOfTableColumns(Locators type, String locator, int elementMatch, int numOfColumns)
+			throws IOException {
+		// outputFile.record our action
+		outputFile.recordExpected(EXPECTED + type + " <i>" + locator
+				+ "</i> with the number of table columns equal to <b>" + numOfColumns + "</b>");
+		// check for our object to the present on the page
+		List<WebElement> elementValues;
+		if (!isPresent(type, locator, elementMatch)) {
+			return 1;
+		} else {
+			elementValues = action.getTableColumns(type, locator, elementMatch);
+		}
+		if (elementValues.size() != numOfColumns) {
+			outputFile.recordActual(ELEMENT + type + " <i>" + locator + "</i> does not have the number of columns <b>"
+					+ numOfColumns + "</b> Instead, " + elementValues.size() + " columns were found", Success.FAIL);
+			return 1;
+		}
+		outputFile.recordActual(ELEMENT + type + " <i>" + locator + "has " + elementValues.size() + "</b> columns",
+				Success.PASS);
+		return 0;
+	}
+
+	/**
+	 * compares the expected index of row with header to the actual index of row
+	 * with header from a table element
+	 *
+	 * @param type
+	 *            - the locator type e.g. Locators.id, Locators.xpath
+	 * @param locator
+	 *            - the locator string e.g. login, //input[@id='login']
+	 * @param elementMatch
+	 *            - if there are multiple matches of the selector, this is which
+	 *            match (starting at 0) to interact with
+	 * @param header
+	 *            the full text value expected in a th cell
+	 * @param expectedIndex
+	 *            the expected index of the row with header value
+	 * @return Integer: 1 if a failure and 0 if a pass
+	 * @throws IOException
+	 */
+	public int compareRowHeader(Locators type, String locator, int elementMatch, String header, int expectedIndex)
+			throws IOException {
+		// outputFile.record our action
+		outputFile.recordExpected(EXPECTED + type + " <i>" + locator + "</i> with the row with header " + header
+				+ " at index <b>" + expectedIndex + "</b>");
+		// check for our object to the present on the page
+		int rowIndex;
+		if (!isPresent(type, locator, elementMatch)) {
+			return 1;
+		} else {
+			rowIndex = action.getTableRowHeader(type, locator, elementMatch, header);
+		}
+		if (rowIndex != expectedIndex) {
+			outputFile.recordActual(ELEMENT + type + " <i>" + locator + "</i> and table row with header " + header
+					+ " was not found at the index <b>" + expectedIndex, Success.FAIL);
+
+			return 1;
+		}
+		outputFile.recordActual(ELEMENT + type + " <i>" + locator
+				+ "</i> and table row with header was found at the index <b>" + expectedIndex + "</b>", Success.PASS);
+		return 0;
+	}
 }