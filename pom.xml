<project xmlns="http://maven.apache.org/POM/4.0.0" xmlns:xsi="http://www.w3.org/2001/XMLSchema-instance"
         xsi:schemaLocation="http://maven.apache.org/POM/4.0.0 http://maven.apache.org/xsd/maven-4.0.0.xsd">
    <modelVersion>4.0.0</modelVersion>
    <groupId>com.coveros</groupId>
    <artifactId>selenified</artifactId>
<<<<<<< HEAD
    <version>3.0.1</version>
=======
    <version>3.0.2-SNAPSHOT</version>
>>>>>>> ac51cebd

    <prerequisites>
        <maven>3.0.4</maven>
    </prerequisites>

    <properties>
        <!-- General Java properties -->
        <java.version>1.8</java.version>
        <project.build.sourceEncoding>UTF-8</project.build.sourceEncoding>
        <project.reporting.outputEncoding>UTF-8</project.reporting.outputEncoding>

        <!-- Test run information -->
        <failsafe.threads>5</failsafe.threads>
        <failsafe.verbosity>0</failsafe.verbosity>
        <failsafe.groups.include>integration</failsafe.groups.include>
        <failsafe.groups.exclude>browser</failsafe.groups.exclude>
        <failsafe.files.include>**/*IT.java</failsafe.files.include>
        <failsafe.files.exclude></failsafe.files.exclude>

        <skip.unit.tests>false</skip.unit.tests>
        <skip.integration.tests>false</skip.integration.tests>

        <!-- General Selenium run versions -->
        <selenium.version>3.8.0</selenium.version>
        <webdrivermanager.version>2.1.0</webdrivermanager.version>
        <phantomjsdriver.version>2.0.0</phantomjsdriver.version>
        <slf4j.version>1.7.23</slf4j.version>
        <testng.version>6.9.9</testng.version>

        <!-- Additional plugin versions -->
        <maven.compiler.plugin.version>2.3.2</maven.compiler.plugin.version>
        <maven.failsafe.plugin.version>2.21.0</maven.failsafe.plugin.version>
        <maven.gpg.plugin.version>1.5</maven.gpg.plugin.version>
        <maven.javadoc.plugin.version>2.10.4</maven.javadoc.plugin.version>
        <maven.source.plugin.version>2.2.1</maven.source.plugin.version>
        <maven.surefire.plugin.version>2.19.1</maven.surefire.plugin.version>
        <clirr.maven.plugin.version>2.8</clirr.maven.plugin.version>
        <dependency.check.maven.version>3.0.2</dependency.check.maven.version>
        <jacoco.maven.plugin.version>0.7.9</jacoco.maven.plugin.version>
        <lint.maven.plugin.version>0.0.11</lint.maven.plugin.version>
        <nexus.staging.maven.plugin.version>1.6.7</nexus.staging.maven.plugin.version>

        <!-- SonarQube properties -->
        <sonar.host.url>https://172.31.2.202/sonar</sonar.host.url>
        <sonar.sources>src/main/java</sonar.sources>
        <sonar.test>src/test/java</sonar.test>
        <sonar.junit.reportPaths>target/surefire-reports,target/failsafe-reports</sonar.junit.reportPaths>
        <sonar.jacoco.reportPath>target/coverage-reports/jacoco-ut.exec</sonar.jacoco.reportPath>
        <sonar.jacoco.itReportPath>target/coverage-reports/jacoco-it.exec</sonar.jacoco.itReportPath>
    </properties>

    <name>Selenified Testing Framework</name>
    <description>Selenified provides traceable reporting for both web and API testing, wraps and extends Selenium calls
        to more appropriately handle testing errors, and supports testing over multiple browsers locally, or in the
        cloud (Selenium Grid or SauceLabs) in parallel.
    </description>
    <url>https://github.com/Coveros/selenified</url>

    <licenses>
        <license>
            <name>The Apache Software License, Version 2.0</name>
            <url>http://www.apache.org/licenses/LICENSE-2.0.txt</url>
        </license>
    </licenses>

    <developers>
        <developer>
            <name>Max Saperstone</name>
            <email>max.saperstone@coveros.com</email>
            <organization>Coveros, Inc.</organization>
            <organizationUrl>http://coveros.com</organizationUrl>
        </developer>
        <developer>
            <name>Matt Grasberger</name>
            <email>matt.grasberger@coveros.com</email>
            <organization>Coveros, Inc.</organization>
            <organizationUrl>http://coveros.com</organizationUrl>
        </developer>
    </developers>

    <scm>
        <connection>scm:git:git://github.com/Coveros/selenified.git</connection>
        <developerConnection>scm:git:ssh://github.com:Coveros/selenified.git</developerConnection>
        <url>https://github.com/Coveros/selenified/tree/master</url>
    </scm>

    <dependencies>
        <!-- https://mvnrepository.com/artifact/org.seleniumhq.selenium/selenium-java -->
        <dependency>
            <groupId>org.seleniumhq.selenium</groupId>
            <artifactId>selenium-java</artifactId>
            <version>${selenium.version}</version>
        </dependency>
        <!-- https://mvnrepository.com/artifact/org.seleniumhq.selenium/selenium-server -->
        <dependency>
            <groupId>org.seleniumhq.selenium</groupId>
            <artifactId>selenium-server</artifactId>
            <version>${selenium.version}</version>
        </dependency>
        <!-- https://mvnrepository.com/artifact/org.testng/testng -->
        <dependency>
            <groupId>org.testng</groupId>
            <artifactId>testng</artifactId>
            <version>${testng.version}</version>
        </dependency>
        <!-- https://mvnrepository.com/artifact/io.github.bonigarcia/webdrivermanager -->
        <dependency>
            <groupId>io.github.bonigarcia</groupId>
            <artifactId>webdrivermanager</artifactId>
            <version>${webdrivermanager.version}</version>
        </dependency>
        <!-- https://mvnrepository.com/artifact/com.github.jesg/phantomjsdriver -->
        <dependency>
            <groupId>com.github.jesg</groupId>
            <artifactId>phantomjsdriver</artifactId>
            <version>${phantomjsdriver.version}</version>
        </dependency>
        <!-- https://mvnrepository.com/artifact/org.slf4j/slf4j-simple -->
        <dependency>
            <groupId>org.slf4j</groupId>
            <artifactId>slf4j-simple</artifactId>
            <version>${slf4j.version}</version>
        </dependency>
    </dependencies>

    <distributionManagement>
        <snapshotRepository>
            <id>ossrh</id>
            <url>https://oss.sonatype.org/content/repositories/snapshots/</url>
        </snapshotRepository>
        <repository>
            <id>ossrh</id>
            <url>https://oss.sonatype.org/service/local/staging/deploy/maven2</url>
        </repository>
    </distributionManagement>

    <build>
        <plugins>
            <plugin>
                <groupId>org.apache.maven.plugins</groupId>
                <artifactId>maven-surefire-plugin</artifactId>
                <version>${maven.surefire.plugin.version}</version>
                <configuration>
                    <!-- Sets the VM argument line used when unit tests are run. -->
                    <argLine>${surefireArgLine}</argLine>
                    <!-- Skips unit tests if the value of skip.unit.tests property is true -->
                    <skipTests>${skip.unit.tests}</skipTests>
                    <!-- Excludes integration tests when unit tests are run. -->
                    <excludes>
                        <exclude>**/IT*.java</exclude>
                    </excludes>
                </configuration>
            </plugin>
            <plugin>
                <groupId>org.apache.maven.plugins</groupId>
                <artifactId>maven-javadoc-plugin</artifactId>
                <version>${maven.javadoc.plugin.version}</version>
                <executions>
                    <execution>
                        <phase>package</phase>
                        <goals>
                            <goal>jar</goal>
                        </goals>
                        <configuration>
                            <outputDirectory>${basedir}/docs</outputDirectory>
                            <additionalparam>-Xdoclint:none</additionalparam>
                        </configuration>
                    </execution>
                </executions>
            </plugin>
            <plugin>
                <groupId>org.apache.maven.plugins</groupId>
                <artifactId>maven-source-plugin</artifactId>
                <version>${maven.source.plugin.version}</version>
                <executions>
                    <execution>
                        <id>attach-sources</id>
                        <goals>
                            <goal>jar</goal>
                        </goals>
                    </execution>
                </executions>
            </plugin>
            <plugin>
                <groupId>org.apache.maven.plugins</groupId>
                <artifactId>maven-failsafe-plugin</artifactId>
                <version>${maven.failsafe.plugin.version}</version>
                <configuration>
                    <parallel>methods</parallel>
                    <threadCount>${failsafe.threads}</threadCount>
                    <properties>
                        <property>
                            <name>surefire.testng.verbose</name>
                            <value>${failsafe.verbosity}</value>
                        </property>
                        <property>
                            <name>listener</name>
                            <value>com.coveros.selenified.utilities.Transformer</value>
                        </property>
                    </properties>
                    <groups>${failsafe.groups.include}</groups>
                    <excludedGroups>${failsafe.groups.exclude}</excludedGroups>
                    <includes>
                        <include>${failsafe.files.include}</include>
                    </includes>
                    <excludes>
                        <exclude>${failsafe.files.exclude}</exclude>
                    </excludes>
                </configuration>
                <executions>
                    <execution>
                        <id>integration-test</id>
                        <goals>
                            <goal>integration-test</goal>
                        </goals>
                        <configuration>
                            <!-- Sets the VM argument line used when integration tests are run. -->
                            <argLine>${failsafeArgLine}</argLine>
                            <!-- Skips integration tests if the value of skip.integration.tests
                                property is true -->
                            <skipTests>${skip.integration.tests}</skipTests>
                        </configuration>
                    </execution>
                    <execution>
                        <id>verify</id>
                        <goals>
                            <goal>verify</goal>
                        </goals>
                        <configuration>
                            <!-- Sets the VM argument line used when integration tests are run. -->
                            <argLine>${failsafeArgLine}</argLine>
                            <!-- Skips integration tests if the value of skip.integration.tests
                                property is true -->
                            <skipTests>${skip.integration.tests}</skipTests>
                        </configuration>
                    </execution>
                </executions>
            </plugin>
            <plugin>
                <groupId>org.apache.maven.plugins</groupId>
                <artifactId>maven-compiler-plugin</artifactId>
                <version>${maven.compiler.plugin.version}</version>
                <configuration>
                    <source>${java.version}</source>
                    <target>${java.version}</target>
                </configuration>
            </plugin>
            <plugin>
                <groupId>org.jacoco</groupId>
                <artifactId>jacoco-maven-plugin</artifactId>
                <version>${jacoco.maven.plugin.version}</version>
                <executions>
                    <!-- Prepares the property pointing to the JaCoCo runtime agent which
                        is passed as VM argument when Maven the Surefire plugin is executed. -->
                    <execution>
                        <id>pre-unit-test</id>
                        <goals>
                            <goal>prepare-agent</goal>
                        </goals>
                        <configuration>
                            <!-- Sets the path to the file which contains the execution data. -->
                            <destFile>${project.build.directory}/coverage-reports/jacoco-ut.exec</destFile>
                            <!-- Sets the name of the property containing the settings for JaCoCo
                                runtime agent. -->
                            <propertyName>surefireArgLine</propertyName>
                        </configuration>
                    </execution>
                    <!-- Ensures that the code coverage report for unit tests is created
                        after unit tests have been run. -->
                    <execution>
                        <id>post-unit-test</id>
                        <phase>test</phase>
                        <goals>
                            <goal>report</goal>
                        </goals>
                        <configuration>
                            <!-- Sets the path to the file which contains the execution data. -->
                            <dataFile>${project.build.directory}/coverage-reports/jacoco-ut.exec</dataFile>
                            <!-- Sets the output directory for the code coverage report. -->
                            <outputDirectory>${project.reporting.outputDirectory}/jacoco-ut</outputDirectory>
                        </configuration>
                    </execution>
                    <!-- The Executions required by unit tests are omitted. -->
                    <!-- Prepares the property pointing to the JaCoCo runtime agent which
                        is passed as VM argument when Maven the Failsafe plugin is executed. -->
                    <execution>
                        <id>pre-integration-test</id>
                        <phase>pre-integration-test</phase>
                        <goals>
                            <goal>prepare-agent</goal>
                        </goals>
                        <configuration>
                            <!-- Sets the path to the file which contains the execution data. -->
                            <destFile>${project.build.directory}/coverage-reports/jacoco-it.exec</destFile>
                            <!-- Sets the name of the property containing the settings for JaCoCo
                                runtime agent. -->
                            <propertyName>failsafeArgLine</propertyName>
                        </configuration>
                    </execution>
                    <!-- Ensures that the code coverage report for integration tests after
                        integration tests have been run. -->
                    <execution>
                        <id>post-integration-test</id>
                        <phase>post-integration-test</phase>
                        <goals>
                            <goal>report</goal>
                        </goals>
                        <configuration>
                            <!-- Sets the path to the file which contains the execution data. -->
                            <dataFile>${project.build.directory}/coverage-reports/jacoco-it.exec</dataFile>
                            <!-- Sets the output directory for the code coverage report. -->
                            <outputDirectory>${project.reporting.outputDirectory}/jacoco-it</outputDirectory>
                        </configuration>
                    </execution>
                </executions>
            </plugin>
            <plugin>
                <groupId>org.apache.maven.plugins</groupId>
                <artifactId>maven-gpg-plugin</artifactId>
                <version>${maven.gpg.plugin.version}</version>
                <executions>
                    <execution>
                        <id>sign-artifacts</id>
                        <phase>verify</phase>
                        <goals>
                            <goal>sign</goal>
                        </goals>
                    </execution>
                </executions>
            </plugin>
            <plugin>
                <groupId>org.sonatype.plugins</groupId>
                <artifactId>nexus-staging-maven-plugin</artifactId>
                <version>${nexus.staging.maven.plugin.version}</version>
                <extensions>true</extensions>
                <configuration>
                    <serverId>ossrh</serverId>
                    <nexusUrl>https://oss.sonatype.org/</nexusUrl>
                    <!-- Set this to true and the release will automatically proceed and
                        sync to Central Repository will follow -->
                    <autoReleaseAfterClose>false</autoReleaseAfterClose>
                </configuration>
            </plugin>
        </plugins>

        <pluginManagement>
            <plugins>
                <plugin>
                    <groupId>org.owasp</groupId>
                    <artifactId>dependency-check-maven</artifactId>
                    <version>${dependency.check.maven.version}</version>
                </plugin>
                <plugin>
                    <groupId>com.lewisd</groupId>
                    <artifactId>lint-maven-plugin</artifactId>
                    <version>${lint.maven.plugin.version}</version>
                </plugin>
            </plugins>
        </pluginManagement>
    </build>

    <reporting>
        <plugins>
            <plugin>
                <groupId>org.owasp</groupId>
                <artifactId>dependency-check-maven</artifactId>
                <version>${dependency.check.maven.version}</version>
            </plugin>
            <plugin>
                <groupId>org.codehaus.mojo</groupId>
                <artifactId>clirr-maven-plugin</artifactId>
                <version>${clirr.maven.plugin.version}</version>
            </plugin>
        </plugins>
    </reporting>
</project><|MERGE_RESOLUTION|>--- conflicted
+++ resolved
@@ -3,11 +3,7 @@
     <modelVersion>4.0.0</modelVersion>
     <groupId>com.coveros</groupId>
     <artifactId>selenified</artifactId>
-<<<<<<< HEAD
-    <version>3.0.1</version>
-=======
     <version>3.0.2-SNAPSHOT</version>
->>>>>>> ac51cebd
 
     <prerequisites>
         <maven>3.0.4</maven>
