<project xmlns="http://maven.apache.org/POM/4.0.0" xmlns:xsi="http://www.w3.org/2001/XMLSchema-instance"
    xsi:schemaLocation="http://maven.apache.org/POM/4.0.0 http://maven.apache.org/xsd/maven-4.0.0.xsd">
    <modelVersion>4.0.0</modelVersion>
    <groupId>com.coveros</groupId>
    <artifactId>selenified</artifactId>
<<<<<<< HEAD
    <version>3.0.0-SNAPSHOT</version>
=======
    <version>2.0.2</version>
>>>>>>> 8eb3c423
    <properties>
        <suiteXmlFile>integration.xml</suiteXmlFile>
        <failsafe.groups>virtual</failsafe.groups>
    </properties>

    <name>Selenified Testing Framework</name>
    <description>Selenified provides traceable reporting for both web and API testing, wraps and extends Selenium calls to more appropriately handle testing errors, and supports testing over multiple browsers locally, or in the cloud (Selenium Grid or SauceLabs) in parallel.</description>
    <url>https://github.com/Coveros/selenified</url>

    <licenses>
        <license>
            <name>The Apache Software License, Version 2.0</name>
            <url>http://www.apache.org/licenses/LICENSE-2.0.txt</url>
        </license>
    </licenses>

    <developers>
        <developer>
            <name>Max Saperstone</name>
            <email>max.saperstone@coveros.com</email>
            <organization>Coveros, Inc.</organization>
            <organizationUrl>http://coveros.com</organizationUrl>
        </developer>
        <developer>
            <name>Matt Grasberger</name>
            <email>matt.grasberger@coveros.com</email>
            <organization>Coveros, Inc.</organization>
            <organizationUrl>http://coveros.com</organizationUrl>
        </developer>
    </developers>

    <scm>
        <connection>scm:git:git://github.com/Coveros/selenified.git</connection>
        <developerConnection>scm:git:ssh://github.com:Coveros/selenified.git</developerConnection>
        <url>https://github.com/Coveros/selenified/tree/master</url>
    </scm>

    <dependencies>
        <!-- https://mvnrepository.com/artifact/org.seleniumhq.selenium/selenium-java -->
        <dependency>
            <groupId>org.seleniumhq.selenium</groupId>
            <artifactId>selenium-java</artifactId>
            <version>2.53.1</version>
        </dependency>
        <!-- https://mvnrepository.com/artifact/org.jglobus/jsse -->
        <dependency>
            <groupId>org.jglobus</groupId>
            <artifactId>jsse</artifactId>
            <version>2.1.0</version>
        </dependency>
        <!-- https://mvnrepository.com/artifact/org.codehaus.jackson/jackson-mapper-asl -->
        <dependency>
            <groupId>org.codehaus.jackson</groupId>
            <artifactId>jackson-mapper-asl</artifactId>
            <version>1.9.13</version>
        </dependency>
        <!-- https://mvnrepository.com/artifact/org.seleniumhq.selenium/selenium-server -->
        <dependency>
            <groupId>org.seleniumhq.selenium</groupId>
            <artifactId>selenium-server</artifactId>
            <version>2.53.1</version>
        </dependency>
        <!-- https://mvnrepository.com/artifact/org.testng/testng -->
        <dependency>
            <groupId>org.testng</groupId>
            <artifactId>testng</artifactId>
            <version>6.9.9</version>
        </dependency>
        <!-- https://mvnrepository.com/artifact/io.github.bonigarcia/webdrivermanager -->
        <dependency>
            <groupId>io.github.bonigarcia</groupId>
            <artifactId>webdrivermanager</artifactId>
            <version>1.6.2</version>
        </dependency>
        <!-- https://mvnrepository.com/artifact/org.seleniumhq.selenium/selenium-htmlunit-driver -->
        <dependency>
            <groupId>org.seleniumhq.selenium</groupId>
            <artifactId>selenium-htmlunit-driver</artifactId>
            <version>2.52.0</version>
        </dependency>
        <!-- https://mvnrepository.com/artifact/org.slf4j/slf4j-simple -->
        <dependency>
            <groupId>org.slf4j</groupId>
            <artifactId>slf4j-simple</artifactId>
            <version>1.7.23</version>
        </dependency>
    </dependencies>

    <distributionManagement>
        <snapshotRepository>
            <id>ossrh</id>
            <url>https://oss.sonatype.org/content/repositories/snapshots/</url>
        </snapshotRepository>
        <repository>
            <id>ossrh</id>
            <url>https://oss.sonatype.org/service/local/staging/deploy/maven2</url>
        </repository>
    </distributionManagement>

    <build>
        <plugins>
            <plugin>
                <groupId>org.apache.maven.plugins</groupId>
                <artifactId>maven-surefire-plugin</artifactId>
                <version>2.19.1</version>
                <configuration>
                    <!-- Sets the VM argument line used when unit tests are run. -->
                    <argLine>${surefireArgLine}</argLine>
                    <!-- Skips unit tests if the value of skip.unit.tests property is true -->
                    <skipTests>${skip.unit.tests}</skipTests>
                    <!-- Excludes integration tests when unit tests are run. -->
                    <excludes>
                        <exclude>**/IT*.java</exclude>
                    </excludes>
                </configuration>
            </plugin>
            <plugin>
                <groupId>org.apache.maven.plugins</groupId>
                <artifactId>maven-javadoc-plugin</artifactId>
                <version>2.10.4</version>
                <executions>
                    <execution>
                        <phase>package</phase>
                        <goals>
                            <goal>jar</goal>
                        </goals>
                        <configuration>
                            <additionalparam>-Xdoclint:none</additionalparam>
                        </configuration>
                    </execution>
                </executions>
            </plugin>
            <plugin>
                <groupId>org.apache.maven.plugins</groupId>
                <artifactId>maven-source-plugin</artifactId>
                <version>2.2.1</version>
                <executions>
                    <execution>
                        <id>attach-sources</id>
                        <goals>
                            <goal>jar</goal>
                        </goals>
                    </execution>
                </executions>
            </plugin>
            <plugin>
                <groupId>org.apache.maven.plugins</groupId>
                <artifactId>maven-failsafe-plugin</artifactId>
                <version>2.8.1</version>
                <configuration>
                    <suiteXmlFiles>
                        <suiteXmlFile>${suiteXmlFile}</suiteXmlFile>
                    </suiteXmlFiles>
                    <groups>${failsafe.groups}</groups>
                </configuration>
                <executions>
                    <execution>
                        <id>integration-test</id>
                        <goals>
                            <goal>integration-test</goal>
                        </goals>
                        <configuration>
                            <!-- Sets the VM argument line used when integration tests are run. -->
                            <argLine>${failsafeArgLine}</argLine>
                            <!-- Skips integration tests if the value of skip.integration.tests 
                                property is true -->
                            <skipTests>${skip.integration.tests}</skipTests>
                        </configuration>
                    </execution>
                    <execution>
                        <id>verify</id>
                        <goals>
                            <goal>verify</goal>
                        </goals>
                        <configuration>
                            <!-- Sets the VM argument line used when integration tests are run. -->
                            <argLine>${failsafeArgLine}</argLine>
                            <!-- Skips integration tests if the value of skip.integration.tests 
                                property is true -->
                            <skipTests>${skip.integration.tests}</skipTests>
                        </configuration>
                    </execution>
                </executions>
            </plugin>
            <plugin>
                <groupId>org.apache.maven.plugins</groupId>
                <artifactId>maven-compiler-plugin</artifactId>
                <version>2.3.2</version>
                <configuration>
                    <source>1.8</source>
                    <target>1.8</target>
                </configuration>
            </plugin>
            <plugin>
                <groupId>org.jacoco</groupId>
                <artifactId>jacoco-maven-plugin</artifactId>
                <version>0.7.9</version>
                <executions>
                    <!-- Prepares the property pointing to the JaCoCo runtime agent which 
                        is passed as VM argument when Maven the Surefire plugin is executed. -->
                    <execution>
                        <id>pre-unit-test</id>
                        <goals>
                            <goal>prepare-agent</goal>
                        </goals>
                        <configuration>
                            <!-- Sets the path to the file which contains the execution data. -->
                            <destFile>${project.build.directory}/coverage-reports/jacoco-ut.exec</destFile>
                            <!-- Sets the name of the property containing the settings for JaCoCo 
                                runtime agent. -->
                            <propertyName>surefireArgLine</propertyName>
                        </configuration>
                    </execution>
                    <!-- Ensures that the code coverage report for unit tests is created 
                        after unit tests have been run. -->
                    <execution>
                        <id>post-unit-test</id>
                        <phase>test</phase>
                        <goals>
                            <goal>report</goal>
                        </goals>
                        <configuration>
                            <!-- Sets the path to the file which contains the execution data. -->
                            <dataFile>${project.build.directory}/coverage-reports/jacoco-ut.exec</dataFile>
                            <!-- Sets the output directory for the code coverage report. -->
                            <outputDirectory>${project.reporting.outputDirectory}/jacoco-ut</outputDirectory>
                        </configuration>
                    </execution>
                    <!-- The Executions required by unit tests are omitted. -->
                    <!-- Prepares the property pointing to the JaCoCo runtime agent which 
                        is passed as VM argument when Maven the Failsafe plugin is executed. -->
                    <execution>
                        <id>pre-integration-test</id>
                        <phase>pre-integration-test</phase>
                        <goals>
                            <goal>prepare-agent</goal>
                        </goals>
                        <configuration>
                            <!-- Sets the path to the file which contains the execution data. -->
                            <destFile>${project.build.directory}/coverage-reports/jacoco-it.exec</destFile>
                            <!-- Sets the name of the property containing the settings for JaCoCo 
                                runtime agent. -->
                            <propertyName>failsafeArgLine</propertyName>
                        </configuration>
                    </execution>
                    <!-- Ensures that the code coverage report for integration tests after 
                        integration tests have been run. -->
                    <execution>
                        <id>post-integration-test</id>
                        <phase>post-integration-test</phase>
                        <goals>
                            <goal>report</goal>
                        </goals>
                        <configuration>
                            <!-- Sets the path to the file which contains the execution data. -->
                            <dataFile>${project.build.directory}/coverage-reports/jacoco-it.exec</dataFile>
                            <!-- Sets the output directory for the code coverage report. -->
                            <outputDirectory>${project.reporting.outputDirectory}/jacoco-it</outputDirectory>
                        </configuration>
                    </execution>
                </executions>
            </plugin>
            <plugin>
                <groupId>org.apache.maven.plugins</groupId>
                <artifactId>maven-gpg-plugin</artifactId>
                <version>1.5</version>
                <executions>
                    <execution>
                        <id>sign-artifacts</id>
                        <phase>verify</phase>
                        <goals>
                            <goal>sign</goal>
                        </goals>
                    </execution>
                </executions>
            </plugin>
            <plugin>
                <groupId>org.sonatype.plugins</groupId>
                <artifactId>nexus-staging-maven-plugin</artifactId>
                <version>1.6.7</version>
                <extensions>true</extensions>
                <configuration>
                    <serverId>ossrh</serverId>
                    <nexusUrl>https://oss.sonatype.org/</nexusUrl>
                    <!-- Set this to true and the release will automatically proceed and 
                        sync to Central Repository will follow -->
                    <autoReleaseAfterClose>false</autoReleaseAfterClose>
                </configuration>
            </plugin>
        </plugins>
    </build>
</project><|MERGE_RESOLUTION|>--- conflicted
+++ resolved
@@ -3,11 +3,7 @@
     <modelVersion>4.0.0</modelVersion>
     <groupId>com.coveros</groupId>
     <artifactId>selenified</artifactId>
-<<<<<<< HEAD
-    <version>3.0.0-SNAPSHOT</version>
-=======
-    <version>2.0.2</version>
->>>>>>> 8eb3c423
+    <version>3.0.0</version>
     <properties>
         <suiteXmlFile>integration.xml</suiteXmlFile>
         <failsafe.groups>virtual</failsafe.groups>
