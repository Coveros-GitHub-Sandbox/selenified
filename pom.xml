<project xmlns="http://maven.apache.org/POM/4.0.0" xmlns:xsi="http://www.w3.org/2001/XMLSchema-instance"
         xsi:schemaLocation="http://maven.apache.org/POM/4.0.0 http://maven.apache.org/xsd/maven-4.0.0.xsd">
    <modelVersion>4.0.0</modelVersion>
    <groupId>com.coveros</groupId>
    <artifactId>selenified</artifactId>
    <version>3.3.1-SNAPSHOT</version>

    <prerequisites>
        <maven>3.0.4</maven>
    </prerequisites>

    <properties>
        <!-- General Java properties -->
        <java.version>1.8</java.version>
        <project.build.sourceEncoding>UTF-8</project.build.sourceEncoding>
        <project.reporting.outputEncoding>UTF-8</project.reporting.outputEncoding>

        <!-- Test run information -->
        <failsafe.threads>5</failsafe.threads>
        <failsafe.verbosity>0</failsafe.verbosity>
        <failsafe.groups.include/>
        <failsafe.groups.exclude>browser,service,hub</failsafe.groups.exclude>
        <failsafe.files.include>**/*IT.java</failsafe.files.include>
        <failsafe.files.exclude/>

        <skip.unit.tests>false</skip.unit.tests>
        <skip.integration.tests>false</skip.integration.tests>
        <skip.dependency.check>false</skip.dependency.check>
        <alt.build.dir>target</alt.build.dir>

        <!-- General Selenium run versions -->
        <selenium.version>3.141.59</selenium.version>
        <htmlunit.version>2.36.0</htmlunit.version>
        <webdrivermanager.version>3.7.1</webdrivermanager.version>
        <phantomjsdriver.version>2.0.0</phantomjsdriver.version>
        <slf4j.version>1.7.30</slf4j.version>
        <testng.version>7.1.0</testng.version>
        <openhtml.version>1.0.1</openhtml.version>
        <sauce.labs.version>1.0.43</sauce.labs.version>

        <!-- Dependencies for Unit and Integration Testing -->
        <sonatype.sisu.version>4.2.0</sonatype.sisu.version>
        <mock.server.version>5.3.0</mock.server.version>

        <!-- Additional plugin versions -->
        <maven.compiler.plugin.version>3.7.0</maven.compiler.plugin.version>
        <maven.failsafe.plugin.version>2.21.0</maven.failsafe.plugin.version>
        <maven.gpg.plugin.version>1.5</maven.gpg.plugin.version>
        <maven.javadoc.plugin.version>2.10.4</maven.javadoc.plugin.version>
        <maven.source.plugin.version>2.2.1</maven.source.plugin.version>
        <maven.surefire.plugin.version>2.21.0</maven.surefire.plugin.version>
        <clirr.maven.plugin.version>2.8</clirr.maven.plugin.version>
        <dependency.check.maven.version>5.2.4</dependency.check.maven.version>
        <jacoco.maven.plugin.version>0.8.3</jacoco.maven.plugin.version>
        <lint.maven.plugin.version>0.0.11</lint.maven.plugin.version>
        <nexus.staging.maven.plugin.version>1.6.7</nexus.staging.maven.plugin.version>
<<<<<<< HEAD
        <openhtml.version>0.0.1-RC15</openhtml.version>
        <pdfbox.version>2.0.17</pdfbox.version>
=======
>>>>>>> 4b783119

        <!-- SonarQube properties -->
        <sonar.host.url>http://localhost:9000/sonar</sonar.host.url>
        <sonar.sources>src/main/java</sonar.sources>
        <sonar.test>src/test/java</sonar.test>
        <sonar.junit.reportPaths>results/unit/target/surefire-reports,results/htmlunit/target/failsafe-reports,results/service/target/failsafe-reports,results/chrome/target/failsafe-reports,results/sauce/failsafe-reports,results/lambda/failsafe-reports,results/compatibility/target/failsafe-reports,results/hub/target/failsafe-reports</sonar.junit.reportPaths>
        <sonar.jacoco.reportPaths>jacoco-ut.exec,jacoco-it.exec</sonar.jacoco.reportPaths>
        <sonar.dependencyCheck.reportPath>dependency-check-report.xml</sonar.dependencyCheck.reportPath>
        <sonar.dependencyCheck.htmlReportPath>dependency-check-report.html</sonar.dependencyCheck.htmlReportPath>
        <sonar.dependencyCheck.severity.blocker>-1</sonar.dependencyCheck.severity.blocker>
        <sonar.dependencyCheck.severity.critical>-1</sonar.dependencyCheck.severity.critical>
        <sonar.dependencyCheck.severity.major>-1</sonar.dependencyCheck.severity.major>
        <sonar.dependencyCheck.severity.minor>-1</sonar.dependencyCheck.severity.minor>
        <sonar.dependencyCheck.summarize>true</sonar.dependencyCheck.summarize>
        <sonar.zaproxy.reportPath>results/zap/report.xml</sonar.zaproxy.reportPath>
    </properties>

    <name>Selenified Testing Framework</name>
    <description>Selenified provides traceable reporting for both web and API testing, wraps and extends Selenium calls
        to more appropriately handle testing errors, and supports testing over multiple browsers locally, or in the
        cloud (Selenium Grid or SauceLabs) in parallel.
    </description>
    <url>https://github.com/Coveros/selenified</url>

    <licenses>
        <license>
            <name>The Apache Software License, Version 2.0</name>
            <url>http://www.apache.org/licenses/LICENSE-2.0.txt</url>
        </license>
    </licenses>

    <developers>
        <developer>
            <name>Max Saperstone</name>
            <email>max.saperstone@coveros.com</email>
            <organization>Coveros, Inc.</organization>
            <organizationUrl>http://coveros.com</organizationUrl>
        </developer>
        <developer>
            <name>Matt Grasberger</name>
            <email>matt.grasberger@coveros.com</email>
            <organization>Coveros, Inc.</organization>
            <organizationUrl>http://coveros.com</organizationUrl>
        </developer>
    </developers>

    <scm>
        <connection>scm:git:git://github.com/Coveros/selenified.git</connection>
        <developerConnection>scm:git:ssh://github.com:Coveros/selenified.git</developerConnection>
        <url>https://github.com/Coveros/selenified/tree/master</url>
    </scm>

    <profiles>
        <profile>
            <id>alternateBuildDir</id>
            <activation>
                <property>
                    <name>alt.build.dir</name>
                </property>
            </activation>
            <build>
                <directory>${alt.build.dir}</directory>
            </build>
        </profile>
    </profiles>

    <dependencies>
        <!-- https://mvnrepository.com/artifact/org.seleniumhq.selenium/selenium-java -->
        <dependency>
            <groupId>org.seleniumhq.selenium</groupId>
            <artifactId>selenium-java</artifactId>
            <version>${selenium.version}</version>
        </dependency>
        <!-- https://mvnrepository.com/artifact/org.seleniumhq.selenium/selenium-server -->
        <dependency>
            <groupId>org.seleniumhq.selenium</groupId>
            <artifactId>selenium-server</artifactId>
            <version>${selenium.version}</version>
        </dependency>
        <!-- https://mvnrepository.com/artifact/org.seleniumhq.selenium/htmlunit-drive -->
        <dependency>
            <groupId>org.seleniumhq.selenium</groupId>
            <artifactId>htmlunit-driver</artifactId>
            <version>${htmlunit.version}</version>
        </dependency>
        <!-- https://mvnrepository.com/artifact/org.testng/testng -->
        <dependency>
            <groupId>org.testng</groupId>
            <artifactId>testng</artifactId>
            <version>${testng.version}</version>
        </dependency>
        <!-- https://mvnrepository.com/artifact/io.github.bonigarcia/webdrivermanager -->
        <dependency>
            <groupId>io.github.bonigarcia</groupId>
            <artifactId>webdrivermanager</artifactId>
            <version>${webdrivermanager.version}</version>
        </dependency>
        <!-- https://mvnrepository.com/artifact/com.github.jesg/phantomjsdriver -->
        <dependency>
            <groupId>com.github.jesg</groupId>
            <artifactId>phantomjsdriver</artifactId>
            <version>${phantomjsdriver.version}</version>
        </dependency>
        <!-- https://mvnrepository.com/artifact/org.slf4j/slf4j-simple -->
        <dependency>
            <groupId>org.slf4j</groupId>
            <artifactId>slf4j-simple</artifactId>
            <version>${slf4j.version}</version>
        </dependency>
        <!-- https://mvnrepository.com/artifact/org.mock-server/mockserver-netty -->
        <dependency>
            <groupId>org.mock-server</groupId>
            <artifactId>mockserver-netty</artifactId>
            <version>${mock.server.version}</version>
            <scope>test</scope>
        </dependency>

        <dependency>
            <groupId>com.saucelabs</groupId>
            <artifactId>saucerest</artifactId>
            <version>${sauce.labs.version}</version>
        </dependency>

        <dependency>
            <!-- ALWAYS required. -->
            <groupId>com.openhtmltopdf</groupId>
            <artifactId>openhtmltopdf-core</artifactId>
            <version>${openhtml.version}</version>
        </dependency>

        <dependency>
            <!-- Required for PDF output. -->
            <groupId>com.openhtmltopdf</groupId>
            <artifactId>openhtmltopdf-pdfbox</artifactId>
            <version>${openhtml.version}</version>
        </dependency>

        <dependency>
            <groupId>org.apache.pdfbox</groupId>
            <artifactId>pdfbox</artifactId>
            <version>${pdfbox.version}</version>
        </dependency>
        <dependency>
            <groupId>org.sonatype.sisu</groupId>
            <artifactId>sisu-guice</artifactId>
            <version>${sonatype.sisu.version}</version>
            <scope>test</scope>
        </dependency>
    </dependencies>

    <distributionManagement>
        <snapshotRepository>
            <id>ossrh</id>
            <url>https://oss.sonatype.org/content/repositories/snapshots/</url>
        </snapshotRepository>
        <repository>
            <id>ossrh</id>
            <url>https://oss.sonatype.org/service/local/staging/deploy/maven2</url>
        </repository>
    </distributionManagement>

    <build>
        <plugins>
            <plugin>
                <groupId>org.apache.maven.plugins</groupId>
                <artifactId>maven-surefire-plugin</artifactId>
                <version>${maven.surefire.plugin.version}</version>
                <configuration>
                    <!-- Skips unit tests if the value of skip.unit.tests property is true -->
                    <skipTests>${skip.unit.tests}</skipTests>
                    <!-- Excludes integration tests when unit tests are run. -->
                    <excludes>
                        <exclude>**/*IT.java</exclude>
                    </excludes>
                    <systemPropertyVariables>
                        <selenium.version>${selenium.version}</selenium.version>
                        <alt.build.dir>${alt.build.dir}</alt.build.dir>
                    </systemPropertyVariables>
                </configuration>
            </plugin>
            <plugin>
                <groupId>org.apache.maven.plugins</groupId>
                <artifactId>maven-javadoc-plugin</artifactId>
                <version>${maven.javadoc.plugin.version}</version>
                <executions>
                    <execution>
                        <phase>package</phase>
                        <goals>
                            <goal>jar</goal>
                        </goals>
                        <configuration>
                            <outputDirectory>${basedir}/docs</outputDirectory>
                            <additionalparam>-Xdoclint:none</additionalparam>
                        </configuration>
                    </execution>
                </executions>
            </plugin>
            <plugin>
                <groupId>org.apache.maven.plugins</groupId>
                <artifactId>maven-source-plugin</artifactId>
                <version>${maven.source.plugin.version}</version>
                <executions>
                    <execution>
                        <id>attach-sources</id>
                        <goals>
                            <goal>jar</goal>
                        </goals>
                    </execution>
                </executions>
            </plugin>
            <plugin>
                <groupId>org.apache.maven.plugins</groupId>
                <artifactId>maven-failsafe-plugin</artifactId>
                <version>${maven.failsafe.plugin.version}</version>
                <configuration>
                    <parallel>methods</parallel>
                    <threadCount>${failsafe.threads}</threadCount>
                    <properties>
                        <property>
                            <name>surefire.testng.verbose</name>
                            <value>${failsafe.verbosity}</value>
                        </property>
                        <property>
                            <name>listener</name>
                            <value>com.coveros.selenified.utilities.Transformer</value>
                        </property>
                    </properties>
                    <groups>${failsafe.groups.include}</groups>
                    <excludedGroups>${failsafe.groups.exclude}</excludedGroups>
                    <includes>
                        <include>${failsafe.files.include}</include>
                    </includes>
                    <excludes>
                        <exclude>${failsafe.files.exclude}</exclude>
                    </excludes>
                    <systemPropertyVariables>
                        <selenium.version>${selenium.version}</selenium.version>
                    </systemPropertyVariables>
                </configuration>
                <executions>
                    <execution>
                        <id>integration-test</id>
                        <goals>
                            <goal>integration-test</goal>
                        </goals>
                        <configuration>
                            <!-- Skips integration tests if the value of skip.integration.tests property is true -->
                            <skipTests>${skip.integration.tests}</skipTests>
                        </configuration>
                    </execution>
                    <execution>
                        <id>verify</id>
                        <goals>
                            <goal>verify</goal>
                        </goals>
                        <configuration>
                            <!-- Skips integration tests if the value of skip.integration.tests property is true -->
                            <skipTests>${skip.integration.tests}</skipTests>
                        </configuration>
                    </execution>
                </executions>
            </plugin>
            <plugin>
                <groupId>org.apache.maven.plugins</groupId>
                <artifactId>maven-compiler-plugin</artifactId>
                <version>${maven.compiler.plugin.version}</version>
                <configuration>
                    <source>${java.version}</source>
                    <target>${java.version}</target>
                </configuration>
            </plugin>
            <plugin>
                <groupId>org.jacoco</groupId>
                <artifactId>jacoco-maven-plugin</artifactId>
                <version>${jacoco.maven.plugin.version}</version>
                <executions>
                    <!-- Prepares the property pointing to the JaCoCo runtime agent which
                        is passed as VM argument when Maven the Surefire plugin is executed. -->
                    <execution>
                        <id>pre-unit-test</id>
                        <goals>
                            <goal>prepare-agent</goal>
                        </goals>
                        <configuration>
                            <!-- Sets the path to the file which contains the execution data. -->
                            <destFile>${project.build.directory}/coverage-reports/jacoco-ut.exec</destFile>
                        </configuration>
                    </execution>
                    <!-- Ensures that the code coverage report for unit tests is created
                        after unit tests have been run. -->
                    <execution>
                        <id>post-unit-test</id>
                        <phase>test</phase>
                        <goals>
                            <goal>report</goal>
                        </goals>
                        <configuration>
                            <!-- Sets the path to the file which contains the execution data. -->
                            <dataFile>${project.build.directory}/coverage-reports/jacoco-ut.exec</dataFile>
                            <!-- Sets the output directory for the code coverage report. -->
                            <outputDirectory>${project.reporting.outputDirectory}/jacoco-ut</outputDirectory>
                        </configuration>
                    </execution>
                    <!-- The Executions required by unit tests are omitted. -->
                    <!-- Prepares the property pointing to the JaCoCo runtime agent which
                        is passed as VM argument when Maven the Failsafe plugin is executed. -->
                    <execution>
                        <id>pre-integration-test</id>
                        <phase>pre-integration-test</phase>
                        <goals>
                            <goal>prepare-agent</goal>
                        </goals>
                        <configuration>
                            <!-- Sets the path to the file which contains the execution data. -->
                            <destFile>${project.build.directory}/coverage-reports/jacoco-it.exec</destFile>
                        </configuration>
                    </execution>
                    <!-- Ensures that the code coverage report for integration tests after
                        integration tests have been run. -->
                    <execution>
                        <id>post-integration-test</id>
                        <phase>post-integration-test</phase>
                        <goals>
                            <goal>report</goal>
                        </goals>
                        <configuration>
                            <!-- Sets the path to the file which contains the execution data. -->
                            <dataFile>${project.build.directory}/coverage-reports/jacoco-it.exec</dataFile>
                            <!-- Sets the output directory for the code coverage report. -->
                            <outputDirectory>${project.reporting.outputDirectory}/jacoco-it</outputDirectory>
                        </configuration>
                    </execution>
                </executions>
            </plugin>
            <plugin>
                <groupId>org.apache.maven.plugins</groupId>
                <artifactId>maven-gpg-plugin</artifactId>
                <version>${maven.gpg.plugin.version}</version>
                <executions>
                    <execution>
                        <id>sign-artifacts</id>
                        <phase>verify</phase>
                        <goals>
                            <goal>sign</goal>
                        </goals>
                    </execution>
                </executions>
            </plugin>
            <plugin>
                <groupId>org.sonatype.plugins</groupId>
                <artifactId>nexus-staging-maven-plugin</artifactId>
                <version>${nexus.staging.maven.plugin.version}</version>
                <extensions>true</extensions>
                <configuration>
                    <serverId>ossrh</serverId>
                    <nexusUrl>https://oss.sonatype.org/</nexusUrl>
                    <!-- Set this to true and the release will automatically proceed and
                        sync to Central Repository will follow -->
                    <autoReleaseAfterClose>false</autoReleaseAfterClose>
                </configuration>
            </plugin>
            <plugin>
                <groupId>org.owasp</groupId>
                <artifactId>dependency-check-maven</artifactId>
                <version>${dependency.check.maven.version}</version>
                <configuration>
                    <format>ALL</format>
                    <skip>${skip.dependency.check}</skip>
                </configuration>
                <executions>
                    <execution>
                        <goals>
                            <goal>check</goal>
                        </goals>
                    </execution>
                </executions>
            </plugin>
        </plugins>

        <pluginManagement>
            <plugins>
                <plugin>
                    <groupId>org.owasp</groupId>
                    <artifactId>dependency-check-maven</artifactId>
                    <version>${dependency.check.maven.version}</version>
                </plugin>
                <plugin>
                    <groupId>com.lewisd</groupId>
                    <artifactId>lint-maven-plugin</artifactId>
                    <version>${lint.maven.plugin.version}</version>
                </plugin>
            </plugins>
        </pluginManagement>
    </build>

    <reporting>
        <plugins>
            <plugin>
                <groupId>org.owasp</groupId>
                <artifactId>dependency-check-maven</artifactId>
                <version>${dependency.check.maven.version}</version>
            </plugin>
            <plugin>
                <groupId>org.codehaus.mojo</groupId>
                <artifactId>clirr-maven-plugin</artifactId>
                <version>${clirr.maven.plugin.version}</version>
            </plugin>
        </plugins>
    </reporting>
</project><|MERGE_RESOLUTION|>--- conflicted
+++ resolved
@@ -54,11 +54,8 @@
         <jacoco.maven.plugin.version>0.8.3</jacoco.maven.plugin.version>
         <lint.maven.plugin.version>0.0.11</lint.maven.plugin.version>
         <nexus.staging.maven.plugin.version>1.6.7</nexus.staging.maven.plugin.version>
-<<<<<<< HEAD
         <openhtml.version>0.0.1-RC15</openhtml.version>
         <pdfbox.version>2.0.17</pdfbox.version>
-=======
->>>>>>> 4b783119
 
         <!-- SonarQube properties -->
         <sonar.host.url>http://localhost:9000/sonar</sonar.host.url>
