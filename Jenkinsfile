def branch
def pullRequest
def refspecs

node {
    cleanWs()
    ansiColor('xterm') {
        branch = env.BRANCH_NAME.replaceAll(/\//, "-")
        env.PROJECT = "selenified"
        def branchCheckout
        pullRequest = env.CHANGE_ID
        if (pullRequest) {
            branchCheckout = "pr/${pullRequest}"
            refspecs = '+refs/pull/*/head:refs/remotes/origin/pr/*'
        } else {
            branchCheckout = env.BRANCH_NAME
            refspecs = '+refs/heads/*:refs/remotes/origin/*'
        }
        stage('Checkout Selenified') {
            // Get the test code from GitHub repository
            checkout([
                    $class           : 'GitSCM',
                    branches         : [[name: "*/${branchCheckout}"]],
                    userRemoteConfigs: [[
                                                url    : 'https://github.com/Coveros/selenified.git',
                                                refspec: "${refspecs}"
                                        ]]
            ])
            sh "mkdir results"
        }
        try {
            stage('Run Unit Tests') {
                try {
                    sh "mvn clean test"
                } catch (e) {
                    throw e
                } finally {
                    sh "cat target/coverage-reports/jacoco-ut.exec >> jacoco-ut.exec;"
                    sh "mkdir -p results/unit; mv target results/unit/"
                    archiveArtifacts artifacts: 'results/unit/target/surefire-reports/**'
                    junit 'results/unit/target/surefire-reports/TEST-*.xml'
                }
            }
            wrap([$class: 'Xvfb']) {
                stage('Execute HTMLUnit Tests') {
                    try {
                        sh 'mvn clean verify -Dskip.unit.tests -Dbrowser=htmlunit -Dheadless'
                    } catch (e) {
                        throw e
                    } finally {
                        sh "cat target/coverage-reports/jacoco-it.exec >> jacoco-it.exec;"
                        sh "mkdir -p results/htmlunit; mv target results/htmlunit/"
                        archiveArtifacts artifacts: 'results/htmlunit/target/failsafe-reports/**'
                        junit 'results/htmlunit/target/failsafe-reports/TEST-*.xml'
                    }
                }
                stage('Execute Local Tests') {
                    try {
                        sh 'mvn clean verify -Dskip.unit.tests -Dbrowser=chrome -Dfailsafe.groups.exclude="services" -Dheadless'
                    } catch (e) {
                        throw e
                    } finally {
                        sh "cat target/coverage-reports/jacoco-it.exec >> jacoco-it.exec;"
                        sh "mkdir -p results/browserLocal; mv target results/browserLocal/"
                        archiveArtifacts artifacts: 'results/browserLocal/target/failsafe-reports/**'
                        junit 'results/browserLocal/target/failsafe-reports/TEST-*.xml'
                    }
                }
            }
            withCredentials([
                    usernamePassword(
                            credentialsId: 'saucelabs',
                            usernameVariable: 'sauceusername',
                            passwordVariable: 'saucekey'
                    )
            ]) {
                stage('Update Test Site') {
                    sh 'scp public/* ec2-user@34.233.135.10:/var/www/noindex/'
                }
                stage('Execute Hub Tests') {
                    try {
<<<<<<< HEAD
                        sh "mvn clean verify -Dskip.unit.tests -Dbrowser='browserName=Chrome,browserName=Firefox,browserName=InternetExplorer,browserName=Edge&devicePlatform=Windows 10,browserName=Safari' -Dfailsafe.threads=30 -Dfailsafe.groups.exclude='screenshot' -Dhub=https://${sauceusername}:${saucekey}@ondemand.saucelabs.com"
=======
                        sh "mvn clean verify -Dskip.unit.tests -Dbrowser='browserName=Firefox,browserName=InternetExplorer,browserName=Edge&devicePlatform=Windows 10,browserName=Safari' -Dfailsafe.threads=30 -Dfailsafe.groups.exclude='services' -DappURL=http://34.233.135.10/ -Dhub=https://${sauceusername}:${saucekey}@ondemand.saucelabs.com"
>>>>>>> f4cb40e4
                    } catch (e) {
                        throw e
                    } finally {
                        sh "cat target/coverage-reports/jacoco-it.exec >> jacoco-it.exec;"
                        sh "mkdir -p results/browserRemote; mv target results/browserRemote/"
                        archiveArtifacts artifacts: 'results/browserRemote/target/failsafe-reports/**'
                        junit 'results/browserRemote/target/failsafe-reports/TEST-*.xml'
                    }
                }
            }
        } finally {
            withCredentials([
                    string(
                            credentialsId: 'sonar-token',
                            variable: 'sonartoken'
                    ),
                    string(
                            credentialsId: 'sonar-github',
                            variable: 'SONAR_GITHUB_TOKEN'
                    )
            ]) {
                stage('Perform SonarQube Analysis') {
                    def sonarCmd = "mvn clean compile sonar:sonar -Dsonar.login=${env.sonartoken} -Dsonar.junit.reportPaths='results/unit/target/surefire-reports,results/htmlunit/target/failsafe-reports,results/browserLocal/target/failsafe-reports,results/browserRemote/target/failsafe-reports' -Dsonar.jacoco.reportPaths=jacoco-ut.exec,jacoco-it.exec"
                    if (branch == 'develop' || branch == 'master') {
                        sh "${sonarCmd} -Dsonar.branch=${branch}"
                    } else {
                        if (pullRequest) {
                            sh "${sonarCmd} -Dsonar.analysis.mode=preview -Dsonar.branch=${branch} -Dsonar.github.pullRequest=${pullRequest} -Dsonar.github.repository=Coveros/${env.PROJECT} -Dsonar.github.oauth=${SONAR_GITHUB_TOKEN}"
                        } else {
                            sh "${sonarCmd} -Dsonar.analysis.mode=preview"
                        }
                    }
                }
            }
            stage('Publish Coverage Results') {
                jacoco()
            }
            withCredentials([
                    usernamePassword(
                            credentialsId: 'saperstone-slack',
                            usernameVariable: '',
                            passwordVariable: 'botToken'
                    )
            ]) {
                stage('Send Notifications') {
                    emailextrecipients([culprits(), developers(), requestor()])
                    // send slack notifications
                    def message = "Selenified%20build%20completed%20for%20`${env.BRANCH_NAME}`.%20It%20was%20a%20${currentBuild.currentResult}.%20Find%20the%20details%20at%20${env.BUILD_URL}."
                    sh "curl -s -X POST 'https://slack.com/api/chat.postMessage?token=${env.botToken}&channel=%23selenified&text=${message}'"
                }
            }
        }
    }
}<|MERGE_RESOLUTION|>--- conflicted
+++ resolved
@@ -79,11 +79,7 @@
                 }
                 stage('Execute Hub Tests') {
                     try {
-<<<<<<< HEAD
-                        sh "mvn clean verify -Dskip.unit.tests -Dbrowser='browserName=Chrome,browserName=Firefox,browserName=InternetExplorer,browserName=Edge&devicePlatform=Windows 10,browserName=Safari' -Dfailsafe.threads=30 -Dfailsafe.groups.exclude='screenshot' -Dhub=https://${sauceusername}:${saucekey}@ondemand.saucelabs.com"
-=======
-                        sh "mvn clean verify -Dskip.unit.tests -Dbrowser='browserName=Firefox,browserName=InternetExplorer,browserName=Edge&devicePlatform=Windows 10,browserName=Safari' -Dfailsafe.threads=30 -Dfailsafe.groups.exclude='services' -DappURL=http://34.233.135.10/ -Dhub=https://${sauceusername}:${saucekey}@ondemand.saucelabs.com"
->>>>>>> f4cb40e4
+                        sh "mvn clean verify -Dskip.unit.tests -Dbrowser='browserName=Chrome,browserName=Firefox,browserName=Safari,browserName=InternetExplorer,browserName=Edge&devicePlatform=Windows 10' -Dfailsafe.threads=30 -Dfailsafe.groups.exclude='services,local' -DappURL=http://34.233.135.10/ -Dhub=https://${sauceusername}:${saucekey}@ondemand.saucelabs.com"
                     } catch (e) {
                         throw e
                     } finally {
