--- conflicted
+++ resolved
@@ -7,12 +7,8 @@
           crossorigin="anonymous">
     <script type="text/javascript">
     window.onload = function() {
-<<<<<<< HEAD
-        document.cookie = "cookie=cookietest; expires=Thu, 18 Dec 2019 12:00:00 UTC; path=/";
-=======
         var nextMidnight = new Date(new Date().setHours(24,0,0,0));
         document.cookie = "cookie=cookietest; expires=" + nextMidnight.toUTCString() + "; path=/";
->>>>>>> 34a40cc9
         var alert_button = document.getElementById("alert_button");
         var confirm_button = document.getElementById("confirm_button");
         var prompt_button = document.getElementById("prompt_button");
